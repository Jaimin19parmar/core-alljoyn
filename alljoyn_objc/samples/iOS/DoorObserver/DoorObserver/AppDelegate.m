////////////////////////////////////////////////////////////////////////////////
//    Copyright (c) Open Connectivity Foundation (OCF), AllJoyn Open Source
//    Project (AJOSP) Contributors and others.
//
//    SPDX-License-Identifier: Apache-2.0
//
//    All rights reserved. This program and the accompanying materials are
//    made available under the terms of the Apache License, Version 2.0
//    which accompanies this distribution, and is available at
//    http://www.apache.org/licenses/LICENSE-2.0
//
//    Copyright (c) Open Connectivity Foundation and Contributors to AllSeen
//    Alliance. All rights reserved.
//
//    Permission to use, copy, modify, and/or distribute this software for
//    any purpose with or without fee is hereby granted, provided that the
//    above copyright notice and this permission notice appear in all
//    copies.
//
//    THE SOFTWARE IS PROVIDED "AS IS" AND THE AUTHOR DISCLAIMS ALL
//    WARRANTIES WITH REGARD TO THIS SOFTWARE INCLUDING ALL IMPLIED
//    WARRANTIES OF MERCHANTABILITY AND FITNESS. IN NO EVENT SHALL THE
//    AUTHOR BE LIABLE FOR ANY SPECIAL, DIRECT, INDIRECT, OR CONSEQUENTIAL
//    DAMAGES OR ANY DAMAGES WHATSOEVER RESULTING FROM LOSS OF USE, DATA OR
//    PROFITS, WHETHER IN AN ACTION OF CONTRACT, NEGLIGENCE OR OTHER
//    TORTIOUS ACTION, ARISING OUT OF OR IN CONNECTION WITH THE USE OR
//    PERFORMANCE OF THIS SOFTWARE.
////////////////////////////////////////////////////////////////////////////////

#import "AppDelegate.h"

@implementation AppDelegate

<<<<<<< HEAD
#pragma mark About Info
//--------------------------
// About info
//--------------------------

- (void)initAbout {

    // Setup the about data
    // The default language is specified in the constructor. If the default language
    // is not specified any Field that should be localized will return an error
    self.aboutData = [[AJNAboutData alloc] initWithLanguage:@"en"];
    //AppId is a 128bit uuid
    uint8_t appId[] = { 0, 1, 2, 3, 4, 5, 6, 7, 8, 9, 10, 11, 12, 13, 14, 15 };
    [self.aboutData setAppId:appId];
    [self.aboutData setDeviceName:@"Device Name" andLanguage:@"en"];
    //DeviceId is a string encoded 128bit UUID
    [self.aboutData setDeviceId:@"avec-awe1213-1234559xvc123"];
    [self.aboutData setAppName:@"App Name" andLanguage:@"en"];
    [self.aboutData setManufacturer:@"Manufacturer" andLanguage:@"en"];
    [self.aboutData setModelNumber:@"ModelNo"];
    [self.aboutData setDescription:@"A poetic description of this application" andLanguage:@"en"];
    [self.aboutData setDateOfManufacture:@"DateOfManufacture"];
    [self.aboutData setSoftwareVersion:@"1.0"];
    [self.aboutData setHardwareVersion:@"16.10.00a"];
    [self.aboutData setSupportUrl:@"some.random.url"];

    self.aboutObj = [[AJNAboutObject alloc] initWithBusAttachment:self.bus withAnnounceFlag:ANNOUNCED];
}

#pragma mark - Local Door
//--------------------------
// Procude a local Door
//--------------------------

NSString *letters = @"abcdefghijklmnopqrstuvwxyzABCDEFGHIJKLMNOPQRSTUVWXYZ";

-(NSString *)randomStringWithLength: (int) len
{
    NSMutableString *randomString = [NSMutableString stringWithCapacity: len];
    for (int i=0; i<len; i++) {
        [randomString appendFormat: @"%C", [letters characterAtIndex: arc4random_uniform([letters length])]];
    }
    return randomString;
}

- (void)produceDoorAtLocation:(NSString *)location
{
    NSString *path = [NSString stringWithFormat:@"%@%@",kDoorPathPrefix,[self randomStringWithLength:8]];

    AJNDoorObject* door = nil;
    door = [[DoorObject alloc] initWithLocation:location keyCode:@1111 isOpen:NO busAttachment:self.bus path:path];

    [self.bus registerBusObject:door];
    QStatus status = [self.aboutObj announceForSessionPort:kDoorServicePort withAboutDataListener:self.aboutData];

    NSLog(@"Status = %u", status);
    [self.localDoorObjects addObject:door];
}

#pragma mark - Bus ans Session setup
//--------------------------
// Bus and session set-up
//--------------------------

- (void)startBus {
    self.bus = [[AJNBusAttachment alloc] initWithApplicationName:@"DoorObserver" allowRemoteMessages:YES];
    [self.bus start];
    [self.bus connectWithArguments:@"null:"];

    AJNSessionOptions *sessionOptions =
    [[AJNSessionOptions alloc] initWithTrafficType:kAJNTrafficMessages
                                supportsMultipoint:YES
                                         proximity:kAJNProximityAny
                                     transportMask:kAJNTransportMaskAny];

    [self.bus bindSessionOnPort:kDoorServicePort
                    withOptions:sessionOptions
                   withDelegate:self];
}

-(void)stopBus {
    [self.bus disconnect];
    [self.bus stop];
    [self.bus waitUntilStopCompleted];
    self.bus = nil;
}

#pragma mark - AJNSessionListener protocol

- (void)sessionWasLost:(AJNSessionId)sessionId forReason:(AJNSessionLostReason)reason
{
    NSLog(@"AJNSessionListener::sessionWasLost:%u forReason:%d", sessionId, reason);
}

#pragma mark - AJNSessionPortListener protocol

- (BOOL)shouldAcceptSessionJoinerNamed:(NSString *)joiner onSessionPort:(AJNSessionPort)sessionPort withSessionOptions:(AJNSessionOptions *)options
{
    NSLog(@"AJNSessionPortListener::shouldAcceptSessionJoinerNamed:%@ onSessionPort:%u withSessionOptions:", joiner, sessionPort);
    return TRUE;
}

- (void)didJoin:(NSString *)joiner inSessionWithId:(AJNSessionId)sessionId onSessionPort:(AJNSessionPort)sessionPort
{
    NSLog(@"AJNSessionPortListener::didJoin:%@ inSessionWithId:%u onSessionPort:%u withSessionOptions:", joiner, sessionId, sessionPort);
    [self.bus setHostedSessionListener:self toSession:sessionId];
}


#pragma mark - UIApplicationDelegate protocol
//--------------------------
// UIApplicationDelegate
//--------------------------

=======
>>>>>>> ff5fa18c
- (BOOL)application:(UIApplication *)application didFinishLaunchingWithOptions:(NSDictionary *)launchOptions {
    _doorObserverAllJoynService = [[DoorObserverAllJoynService alloc] init];
    BOOL isServiceStarted = [_doorObserverAllJoynService startService];
    if (!isServiceStarted) {
        NSLog(@"Erorr while starting door observer alljoyn service");
    }
    return YES;
}

- (void)applicationWillResignActive:(UIApplication *)application {
    // Sent when the application is about to move from active to inactive state. This can occur for certain types of temporary interruptions (such as an incoming phone call or SMS message) or when the user quits the application and it begins the transition to the background state.
    // Use this method to pause ongoing tasks, disable timers, and invalidate graphics rendering callbacks. Games should use this method to pause the game.
}


- (void)applicationDidEnterBackground:(UIApplication *)application {
    // Use this method to release shared resources, save user data, invalidate timers, and store enough application state information to restore your application to its current state in case it is terminated later.
    // If your application supports background execution, this method is called instead of applicationWillTerminate: when the user quits.
}

- (void)applicationWillEnterForeground:(UIApplication *)application {
    // Called as part of the transition from the background to the active state; here you can undo many of the changes made on entering the background.
}

- (void)applicationDidBecomeActive:(UIApplication *)application {
    // Restart any tasks that were paused (or not yet started) while the application was inactive. If the application was previously in the background, optionally refresh the user interface.
}

- (void)applicationWillTerminate:(UIApplication *)application {
    [_doorObserverAllJoynService stopService];
}

@end<|MERGE_RESOLUTION|>--- conflicted
+++ resolved
@@ -31,123 +31,6 @@
 
 @implementation AppDelegate
 
-<<<<<<< HEAD
-#pragma mark About Info
-//--------------------------
-// About info
-//--------------------------
-
-- (void)initAbout {
-
-    // Setup the about data
-    // The default language is specified in the constructor. If the default language
-    // is not specified any Field that should be localized will return an error
-    self.aboutData = [[AJNAboutData alloc] initWithLanguage:@"en"];
-    //AppId is a 128bit uuid
-    uint8_t appId[] = { 0, 1, 2, 3, 4, 5, 6, 7, 8, 9, 10, 11, 12, 13, 14, 15 };
-    [self.aboutData setAppId:appId];
-    [self.aboutData setDeviceName:@"Device Name" andLanguage:@"en"];
-    //DeviceId is a string encoded 128bit UUID
-    [self.aboutData setDeviceId:@"avec-awe1213-1234559xvc123"];
-    [self.aboutData setAppName:@"App Name" andLanguage:@"en"];
-    [self.aboutData setManufacturer:@"Manufacturer" andLanguage:@"en"];
-    [self.aboutData setModelNumber:@"ModelNo"];
-    [self.aboutData setDescription:@"A poetic description of this application" andLanguage:@"en"];
-    [self.aboutData setDateOfManufacture:@"DateOfManufacture"];
-    [self.aboutData setSoftwareVersion:@"1.0"];
-    [self.aboutData setHardwareVersion:@"16.10.00a"];
-    [self.aboutData setSupportUrl:@"some.random.url"];
-
-    self.aboutObj = [[AJNAboutObject alloc] initWithBusAttachment:self.bus withAnnounceFlag:ANNOUNCED];
-}
-
-#pragma mark - Local Door
-//--------------------------
-// Procude a local Door
-//--------------------------
-
-NSString *letters = @"abcdefghijklmnopqrstuvwxyzABCDEFGHIJKLMNOPQRSTUVWXYZ";
-
--(NSString *)randomStringWithLength: (int) len
-{
-    NSMutableString *randomString = [NSMutableString stringWithCapacity: len];
-    for (int i=0; i<len; i++) {
-        [randomString appendFormat: @"%C", [letters characterAtIndex: arc4random_uniform([letters length])]];
-    }
-    return randomString;
-}
-
-- (void)produceDoorAtLocation:(NSString *)location
-{
-    NSString *path = [NSString stringWithFormat:@"%@%@",kDoorPathPrefix,[self randomStringWithLength:8]];
-
-    AJNDoorObject* door = nil;
-    door = [[DoorObject alloc] initWithLocation:location keyCode:@1111 isOpen:NO busAttachment:self.bus path:path];
-
-    [self.bus registerBusObject:door];
-    QStatus status = [self.aboutObj announceForSessionPort:kDoorServicePort withAboutDataListener:self.aboutData];
-
-    NSLog(@"Status = %u", status);
-    [self.localDoorObjects addObject:door];
-}
-
-#pragma mark - Bus ans Session setup
-//--------------------------
-// Bus and session set-up
-//--------------------------
-
-- (void)startBus {
-    self.bus = [[AJNBusAttachment alloc] initWithApplicationName:@"DoorObserver" allowRemoteMessages:YES];
-    [self.bus start];
-    [self.bus connectWithArguments:@"null:"];
-
-    AJNSessionOptions *sessionOptions =
-    [[AJNSessionOptions alloc] initWithTrafficType:kAJNTrafficMessages
-                                supportsMultipoint:YES
-                                         proximity:kAJNProximityAny
-                                     transportMask:kAJNTransportMaskAny];
-
-    [self.bus bindSessionOnPort:kDoorServicePort
-                    withOptions:sessionOptions
-                   withDelegate:self];
-}
-
--(void)stopBus {
-    [self.bus disconnect];
-    [self.bus stop];
-    [self.bus waitUntilStopCompleted];
-    self.bus = nil;
-}
-
-#pragma mark - AJNSessionListener protocol
-
-- (void)sessionWasLost:(AJNSessionId)sessionId forReason:(AJNSessionLostReason)reason
-{
-    NSLog(@"AJNSessionListener::sessionWasLost:%u forReason:%d", sessionId, reason);
-}
-
-#pragma mark - AJNSessionPortListener protocol
-
-- (BOOL)shouldAcceptSessionJoinerNamed:(NSString *)joiner onSessionPort:(AJNSessionPort)sessionPort withSessionOptions:(AJNSessionOptions *)options
-{
-    NSLog(@"AJNSessionPortListener::shouldAcceptSessionJoinerNamed:%@ onSessionPort:%u withSessionOptions:", joiner, sessionPort);
-    return TRUE;
-}
-
-- (void)didJoin:(NSString *)joiner inSessionWithId:(AJNSessionId)sessionId onSessionPort:(AJNSessionPort)sessionPort
-{
-    NSLog(@"AJNSessionPortListener::didJoin:%@ inSessionWithId:%u onSessionPort:%u withSessionOptions:", joiner, sessionId, sessionPort);
-    [self.bus setHostedSessionListener:self toSession:sessionId];
-}
-
-
-#pragma mark - UIApplicationDelegate protocol
-//--------------------------
-// UIApplicationDelegate
-//--------------------------
-
-=======
->>>>>>> ff5fa18c
 - (BOOL)application:(UIApplication *)application didFinishLaunchingWithOptions:(NSDictionary *)launchOptions {
     _doorObserverAllJoynService = [[DoorObserverAllJoynService alloc] init];
     BOOL isServiceStarted = [_doorObserverAllJoynService startService];
