--- conflicted
+++ resolved
@@ -53,10 +53,6 @@
 		ACB3B80516691CCE0082721B /* ChatViewController.m in Sources */ = {isa = PBXBuildFile; fileRef = ACB3B80416691CCE0082721B /* ChatViewController.m */; };
 		ACB3B80B166922A40082721B /* SystemConfiguration.framework in Frameworks */ = {isa = PBXBuildFile; fileRef = ACB3B80A166922A40082721B /* SystemConfiguration.framework */; };
 		ACB3B80D166922AA0082721B /* libstdc++.6.0.9.dylib in Frameworks */ = {isa = PBXBuildFile; fileRef = ACB3B80C166922AA0082721B /* libstdc++.6.0.9.dylib */; };
-<<<<<<< HEAD
-		ACB3B80F166922B50082721B /* libcrypto.0.9.8.dylib in Frameworks */ = {isa = PBXBuildFile; fileRef = ACB3B80E166922B50082721B /* libcrypto.0.9.8.dylib */; };
-=======
->>>>>>> 5fd4fd2a
 		ACB632101668339700231FA3 /* Cocoa.framework in Frameworks */ = {isa = PBXBuildFile; fileRef = ACB6320F1668339700231FA3 /* Cocoa.framework */; };
 		ACB6321A1668339700231FA3 /* InfoPlist.strings in Resources */ = {isa = PBXBuildFile; fileRef = ACB632181668339700231FA3 /* InfoPlist.strings */; };
 		ACB6321C1668339700231FA3 /* main.m in Sources */ = {isa = PBXBuildFile; fileRef = ACB6321B1668339700231FA3 /* main.m */; };
