// !$*UTF8*$!
{
	archiveVersion = 1;
	classes = {
	};
	objectVersion = 46;
	objects = {

/* Begin PBXBuildFile section */
		7D68081F1A9807E20000F28D /* AJNInit.mm in Sources */ = {isa = PBXBuildFile; fileRef = 7D68081E1A9807E20000F28D /* AJNInit.mm */; };
		7DCBEE991A254E2F00A53A83 /* AJNAboutObjectDescription.mm in Sources */ = {isa = PBXBuildFile; fileRef = 7DCBEE871A254E2F00A53A83 /* AJNAboutObjectDescription.mm */; };
		7DCBEE9A1A254E2F00A53A83 /* AJNAboutObject.mm in Sources */ = {isa = PBXBuildFile; fileRef = 7DCBEE891A254E2F00A53A83 /* AJNAboutObject.mm */; };
		7DCBEE9B1A254E2F00A53A83 /* AJNAboutDataListenerImpl.mm in Sources */ = {isa = PBXBuildFile; fileRef = 7DCBEE8C1A254E2F00A53A83 /* AJNAboutDataListenerImpl.mm */; };
		7DCBEE9C1A254E2F00A53A83 /* AJNAboutIcon.mm in Sources */ = {isa = PBXBuildFile; fileRef = 7DCBEE8E1A254E2F00A53A83 /* AJNAboutIcon.mm */; };
		7DCBEE9D1A254E2F00A53A83 /* AJNAboutIconObject.mm in Sources */ = {isa = PBXBuildFile; fileRef = 7DCBEE901A254E2F00A53A83 /* AJNAboutIconObject.mm */; };
		7DCBEE9E1A254E2F00A53A83 /* AJNAboutIconProxy.mm in Sources */ = {isa = PBXBuildFile; fileRef = 7DCBEE921A254E2F00A53A83 /* AJNAboutIconProxy.mm */; };
		7DCBEE9F1A254E2F00A53A83 /* AJNAboutListenerImpl.mm in Sources */ = {isa = PBXBuildFile; fileRef = 7DCBEE951A254E2F00A53A83 /* AJNAboutListenerImpl.mm */; };
		7DCBEEA01A254E2F00A53A83 /* AJNAboutProxy.mm in Sources */ = {isa = PBXBuildFile; fileRef = 7DCBEE981A254E2F00A53A83 /* AJNAboutProxy.mm */; };
		7DCBEEA31A254E3C00A53A83 /* AJNPasswordManager.mm in Sources */ = {isa = PBXBuildFile; fileRef = 7DCBEEA21A254E3C00A53A83 /* AJNPasswordManager.mm */; };
		83757BBD193B142F00637160 /* AJNTranslatorImpl.mm in Sources */ = {isa = PBXBuildFile; fileRef = 83757BBC193B142F00637160 /* AJNTranslatorImpl.mm */; };
		AC489D3E1631D26F00FC482B /* PingClient.m in Sources */ = {isa = PBXBuildFile; fileRef = AC489D3D1631D26F00FC482B /* PingClient.m */; };
		AC489D421631D30700FC482B /* Constants.m in Sources */ = {isa = PBXBuildFile; fileRef = AC489D411631D30700FC482B /* Constants.m */; };
		AC85B98D162CB5580013BCF2 /* UIKit.framework in Frameworks */ = {isa = PBXBuildFile; fileRef = AC85B98C162CB5580013BCF2 /* UIKit.framework */; };
		AC85B98F162CB5580013BCF2 /* Foundation.framework in Frameworks */ = {isa = PBXBuildFile; fileRef = AC85B98E162CB5580013BCF2 /* Foundation.framework */; };
		AC85B991162CB5580013BCF2 /* CoreGraphics.framework in Frameworks */ = {isa = PBXBuildFile; fileRef = AC85B990162CB5580013BCF2 /* CoreGraphics.framework */; };
		AC85B997162CB5580013BCF2 /* InfoPlist.strings in Resources */ = {isa = PBXBuildFile; fileRef = AC85B995162CB5580013BCF2 /* InfoPlist.strings */; };
		AC85B999162CB5580013BCF2 /* main.m in Sources */ = {isa = PBXBuildFile; fileRef = AC85B998162CB5580013BCF2 /* main.m */; };
		AC85B99D162CB5580013BCF2 /* AppDelegate.m in Sources */ = {isa = PBXBuildFile; fileRef = AC85B99C162CB5580013BCF2 /* AppDelegate.m */; };
		AC85B99F162CB5580013BCF2 /* Default.png in Resources */ = {isa = PBXBuildFile; fileRef = AC85B99E162CB5580013BCF2 /* Default.png */; };
		AC85B9A1162CB5580013BCF2 /* Default@2x.png in Resources */ = {isa = PBXBuildFile; fileRef = AC85B9A0162CB5580013BCF2 /* Default@2x.png */; };
		AC85B9A3162CB5580013BCF2 /* Default-568h@2x.png in Resources */ = {isa = PBXBuildFile; fileRef = AC85B9A2162CB5580013BCF2 /* Default-568h@2x.png */; };
		AC85B9A6162CB5580013BCF2 /* MainStoryboard_iPhone.storyboard in Resources */ = {isa = PBXBuildFile; fileRef = AC85B9A4162CB5580013BCF2 /* MainStoryboard_iPhone.storyboard */; };
		AC85B9A9162CB5580013BCF2 /* MainStoryboard_iPad.storyboard in Resources */ = {isa = PBXBuildFile; fileRef = AC85B9A7162CB5580013BCF2 /* MainStoryboard_iPad.storyboard */; };
		AC85B9AC162CB5580013BCF2 /* ViewController.m in Sources */ = {isa = PBXBuildFile; fileRef = AC85B9AB162CB5580013BCF2 /* ViewController.m */; };
		AC9DD875163071F900F5D0AB /* PingObjectModel.xml in Resources */ = {isa = PBXBuildFile; fileRef = AC9DD874163071F900F5D0AB /* PingObjectModel.xml */; };
		AC9DD88716307D1600F5D0AB /* AJNPingObject.mm in Sources */ = {isa = PBXBuildFile; fileRef = AC9DD88416307D1600F5D0AB /* AJNPingObject.mm */; };
		AC9DD88816307D1600F5D0AB /* PingObject.m in Sources */ = {isa = PBXBuildFile; fileRef = AC9DD88616307D1600F5D0AB /* PingObject.m */; };
		AC9DD901163081B800F5D0AB /* SystemConfiguration.framework in Frameworks */ = {isa = PBXBuildFile; fileRef = AC9DD900163081B800F5D0AB /* SystemConfiguration.framework */; };
		AC9DD903163081C100F5D0AB /* libstdc++.dylib in Frameworks */ = {isa = PBXBuildFile; fileRef = AC9DD902163081C100F5D0AB /* libstdc++.dylib */; };
		AC9DD9051630827000F5D0AB /* libstdc++.6.0.9.dylib in Frameworks */ = {isa = PBXBuildFile; fileRef = AC9DD9041630827000F5D0AB /* libstdc++.6.0.9.dylib */; };
		ACD910131668096C00AB8C99 /* AJNAuthenticationListenerImpl.mm in Sources */ = {isa = PBXBuildFile; fileRef = ACD90FD91668096C00AB8C99 /* AJNAuthenticationListenerImpl.mm */; };
		ACD910141668096C00AB8C99 /* AJNBus.m in Sources */ = {isa = PBXBuildFile; fileRef = ACD90FDB1668096C00AB8C99 /* AJNBus.m */; };
		ACD910151668096C00AB8C99 /* AJNBusAttachment.mm in Sources */ = {isa = PBXBuildFile; fileRef = ACD90FDD1668096C00AB8C99 /* AJNBusAttachment.mm */; };
		ACD910161668096C00AB8C99 /* AJNBusListenerImpl.mm in Sources */ = {isa = PBXBuildFile; fileRef = ACD90FE21668096C00AB8C99 /* AJNBusListenerImpl.mm */; };
		ACD910171668096C00AB8C99 /* AJNBusObject.mm in Sources */ = {isa = PBXBuildFile; fileRef = ACD90FE41668096C00AB8C99 /* AJNBusObject.mm */; };
		ACD910181668096C00AB8C99 /* AJNBusObjectImpl.mm in Sources */ = {isa = PBXBuildFile; fileRef = ACD90FE61668096C00AB8C99 /* AJNBusObjectImpl.mm */; };
		ACD910191668096C00AB8C99 /* AJNClientController.m in Sources */ = {isa = PBXBuildFile; fileRef = ACD90FE81668096C00AB8C99 /* AJNClientController.m */; };
		ACD9101A1668096C00AB8C99 /* AJNInterfaceDescription.mm in Sources */ = {isa = PBXBuildFile; fileRef = ACD90FEB1668096C00AB8C99 /* AJNInterfaceDescription.mm */; };
		ACD9101B1668096C00AB8C99 /* AJNInterfaceMember.mm in Sources */ = {isa = PBXBuildFile; fileRef = ACD90FED1668096C00AB8C99 /* AJNInterfaceMember.mm */; };
		ACD9101C1668096C00AB8C99 /* AJNInterfaceProperty.mm in Sources */ = {isa = PBXBuildFile; fileRef = ACD90FEF1668096C00AB8C99 /* AJNInterfaceProperty.mm */; };
		ACD9101D1668096C00AB8C99 /* AJNKeyStoreListenerImpl.mm in Sources */ = {isa = PBXBuildFile; fileRef = ACD90FF21668096C00AB8C99 /* AJNKeyStoreListenerImpl.mm */; };
		ACD9101E1668096C00AB8C99 /* AJNMessage.mm in Sources */ = {isa = PBXBuildFile; fileRef = ACD90FF41668096C00AB8C99 /* AJNMessage.mm */; };
		ACD9101F1668096C00AB8C99 /* AJNMessageArgument.mm in Sources */ = {isa = PBXBuildFile; fileRef = ACD90FF61668096C00AB8C99 /* AJNMessageArgument.mm */; };
		ACD910201668096C00AB8C99 /* AJNMessageHeaderFields.mm in Sources */ = {isa = PBXBuildFile; fileRef = ACD90FF81668096C00AB8C99 /* AJNMessageHeaderFields.mm */; };
		ACD910211668096C00AB8C99 /* AJNObject.m in Sources */ = {isa = PBXBuildFile; fileRef = ACD90FFA1668096C00AB8C99 /* AJNObject.m */; };
		ACD910221668096C00AB8C99 /* AJNProxyBusObject.mm in Sources */ = {isa = PBXBuildFile; fileRef = ACD90FFC1668096C00AB8C99 /* AJNProxyBusObject.mm */; };
		ACD910231668096C00AB8C99 /* AJNSecurityCredentials.mm in Sources */ = {isa = PBXBuildFile; fileRef = ACD90FFE1668096C00AB8C99 /* AJNSecurityCredentials.mm */; };
		ACD910241668096C00AB8C99 /* AJNServiceController.m in Sources */ = {isa = PBXBuildFile; fileRef = ACD910001668096C00AB8C99 /* AJNServiceController.m */; };
		ACD910251668096C00AB8C99 /* AJNSessionListenerImpl.mm in Sources */ = {isa = PBXBuildFile; fileRef = ACD910031668096C00AB8C99 /* AJNSessionListenerImpl.mm */; };
		ACD910261668096C00AB8C99 /* AJNSessionOptions.mm in Sources */ = {isa = PBXBuildFile; fileRef = ACD910051668096C00AB8C99 /* AJNSessionOptions.mm */; };
		ACD910271668096C00AB8C99 /* AJNSessionPortListenerImpl.mm in Sources */ = {isa = PBXBuildFile; fileRef = ACD910081668096C00AB8C99 /* AJNSessionPortListenerImpl.mm */; };
		ACD910281668096C00AB8C99 /* AJNSignalHandlerImpl.mm in Sources */ = {isa = PBXBuildFile; fileRef = ACD9100B1668096C00AB8C99 /* AJNSignalHandlerImpl.mm */; };
		ACD910291668096C00AB8C99 /* AJNStatus.m in Sources */ = {isa = PBXBuildFile; fileRef = ACD9100D1668096C00AB8C99 /* AJNStatus.m */; };
		ACD9102A1668096C00AB8C99 /* AJNTransportMask.m in Sources */ = {isa = PBXBuildFile; fileRef = ACD9100F1668096C00AB8C99 /* AJNTransportMask.m */; };
		ACD9102B1668096C00AB8C99 /* AJNVersion.mm in Sources */ = {isa = PBXBuildFile; fileRef = ACD910121668096C00AB8C99 /* AJNVersion.mm */; };
/* End PBXBuildFile section */

/* Begin PBXFileReference section */
		7D68081D1A9807E20000F28D /* AJNInit.h */ = {isa = PBXFileReference; fileEncoding = 4; lastKnownFileType = sourcecode.c.h; name = AJNInit.h; path = ../../../../AllJoynFramework/AllJoynFramework/AJNInit.h; sourceTree = "<group>"; };
		7D68081E1A9807E20000F28D /* AJNInit.mm */ = {isa = PBXFileReference; fileEncoding = 4; lastKnownFileType = sourcecode.cpp.objcpp; name = AJNInit.mm; path = ../../../../AllJoynFramework/AllJoynFramework/AJNInit.mm; sourceTree = "<group>"; };
		7DCBEE871A254E2F00A53A83 /* AJNAboutObjectDescription.mm */ = {isa = PBXFileReference; fileEncoding = 4; lastKnownFileType = sourcecode.cpp.objcpp; name = AJNAboutObjectDescription.mm; path = ../../../../AllJoynFramework/AllJoynFramework/AJNAboutObjectDescription.mm; sourceTree = "<group>"; };
		7DCBEE881A254E2F00A53A83 /* AJNAboutObject.h */ = {isa = PBXFileReference; fileEncoding = 4; lastKnownFileType = sourcecode.c.h; name = AJNAboutObject.h; path = ../../../../AllJoynFramework/AllJoynFramework/AJNAboutObject.h; sourceTree = "<group>"; };
		7DCBEE891A254E2F00A53A83 /* AJNAboutObject.mm */ = {isa = PBXFileReference; fileEncoding = 4; lastKnownFileType = sourcecode.cpp.objcpp; name = AJNAboutObject.mm; path = ../../../../AllJoynFramework/AllJoynFramework/AJNAboutObject.mm; sourceTree = "<group>"; };
		7DCBEE8A1A254E2F00A53A83 /* AJNAboutDataListener.h */ = {isa = PBXFileReference; fileEncoding = 4; lastKnownFileType = sourcecode.c.h; name = AJNAboutDataListener.h; path = ../../../../AllJoynFramework/AllJoynFramework/AJNAboutDataListener.h; sourceTree = "<group>"; };
		7DCBEE8B1A254E2F00A53A83 /* AJNAboutDataListenerImpl.h */ = {isa = PBXFileReference; fileEncoding = 4; lastKnownFileType = sourcecode.c.h; name = AJNAboutDataListenerImpl.h; path = ../../../../AllJoynFramework/AllJoynFramework/AJNAboutDataListenerImpl.h; sourceTree = "<group>"; };
		7DCBEE8C1A254E2F00A53A83 /* AJNAboutDataListenerImpl.mm */ = {isa = PBXFileReference; fileEncoding = 4; lastKnownFileType = sourcecode.cpp.objcpp; name = AJNAboutDataListenerImpl.mm; path = ../../../../AllJoynFramework/AllJoynFramework/AJNAboutDataListenerImpl.mm; sourceTree = "<group>"; };
		7DCBEE8D1A254E2F00A53A83 /* AJNAboutIcon.h */ = {isa = PBXFileReference; fileEncoding = 4; lastKnownFileType = sourcecode.c.h; name = AJNAboutIcon.h; path = ../../../../AllJoynFramework/AllJoynFramework/AJNAboutIcon.h; sourceTree = "<group>"; };
		7DCBEE8E1A254E2F00A53A83 /* AJNAboutIcon.mm */ = {isa = PBXFileReference; fileEncoding = 4; lastKnownFileType = sourcecode.cpp.objcpp; name = AJNAboutIcon.mm; path = ../../../../AllJoynFramework/AllJoynFramework/AJNAboutIcon.mm; sourceTree = "<group>"; };
		7DCBEE8F1A254E2F00A53A83 /* AJNAboutIconObject.h */ = {isa = PBXFileReference; fileEncoding = 4; lastKnownFileType = sourcecode.c.h; name = AJNAboutIconObject.h; path = ../../../../AllJoynFramework/AllJoynFramework/AJNAboutIconObject.h; sourceTree = "<group>"; };
		7DCBEE901A254E2F00A53A83 /* AJNAboutIconObject.mm */ = {isa = PBXFileReference; fileEncoding = 4; lastKnownFileType = sourcecode.cpp.objcpp; name = AJNAboutIconObject.mm; path = ../../../../AllJoynFramework/AllJoynFramework/AJNAboutIconObject.mm; sourceTree = "<group>"; };
		7DCBEE911A254E2F00A53A83 /* AJNAboutIconProxy.h */ = {isa = PBXFileReference; fileEncoding = 4; lastKnownFileType = sourcecode.c.h; name = AJNAboutIconProxy.h; path = ../../../../AllJoynFramework/AllJoynFramework/AJNAboutIconProxy.h; sourceTree = "<group>"; };
		7DCBEE921A254E2F00A53A83 /* AJNAboutIconProxy.mm */ = {isa = PBXFileReference; fileEncoding = 4; lastKnownFileType = sourcecode.cpp.objcpp; name = AJNAboutIconProxy.mm; path = ../../../../AllJoynFramework/AllJoynFramework/AJNAboutIconProxy.mm; sourceTree = "<group>"; };
		7DCBEE931A254E2F00A53A83 /* AJNAboutListener.h */ = {isa = PBXFileReference; fileEncoding = 4; lastKnownFileType = sourcecode.c.h; name = AJNAboutListener.h; path = ../../../../AllJoynFramework/AllJoynFramework/AJNAboutListener.h; sourceTree = "<group>"; };
		7DCBEE941A254E2F00A53A83 /* AJNAboutListenerImpl.h */ = {isa = PBXFileReference; fileEncoding = 4; lastKnownFileType = sourcecode.c.h; name = AJNAboutListenerImpl.h; path = ../../../../AllJoynFramework/AllJoynFramework/AJNAboutListenerImpl.h; sourceTree = "<group>"; };
		7DCBEE951A254E2F00A53A83 /* AJNAboutListenerImpl.mm */ = {isa = PBXFileReference; fileEncoding = 4; lastKnownFileType = sourcecode.cpp.objcpp; name = AJNAboutListenerImpl.mm; path = ../../../../AllJoynFramework/AllJoynFramework/AJNAboutListenerImpl.mm; sourceTree = "<group>"; };
		7DCBEE961A254E2F00A53A83 /* AJNAboutObjectDescription.h */ = {isa = PBXFileReference; fileEncoding = 4; lastKnownFileType = sourcecode.c.h; name = AJNAboutObjectDescription.h; path = ../../../../AllJoynFramework/AllJoynFramework/AJNAboutObjectDescription.h; sourceTree = "<group>"; };
		7DCBEE971A254E2F00A53A83 /* AJNAboutProxy.h */ = {isa = PBXFileReference; fileEncoding = 4; lastKnownFileType = sourcecode.c.h; name = AJNAboutProxy.h; path = ../../../../AllJoynFramework/AllJoynFramework/AJNAboutProxy.h; sourceTree = "<group>"; };
		7DCBEE981A254E2F00A53A83 /* AJNAboutProxy.mm */ = {isa = PBXFileReference; fileEncoding = 4; lastKnownFileType = sourcecode.cpp.objcpp; name = AJNAboutProxy.mm; path = ../../../../AllJoynFramework/AllJoynFramework/AJNAboutProxy.mm; sourceTree = "<group>"; };
		7DCBEEA11A254E3C00A53A83 /* AJNPasswordManager.h */ = {isa = PBXFileReference; fileEncoding = 4; lastKnownFileType = sourcecode.c.h; name = AJNPasswordManager.h; path = ../../../../AllJoynFramework/AllJoynFramework/AJNPasswordManager.h; sourceTree = "<group>"; };
		7DCBEEA21A254E3C00A53A83 /* AJNPasswordManager.mm */ = {isa = PBXFileReference; fileEncoding = 4; lastKnownFileType = sourcecode.cpp.objcpp; name = AJNPasswordManager.mm; path = ../../../../AllJoynFramework/AllJoynFramework/AJNPasswordManager.mm; sourceTree = "<group>"; };
		83757BBA193B142F00637160 /* AJNTranslator.h */ = {isa = PBXFileReference; fileEncoding = 4; lastKnownFileType = sourcecode.c.h; name = AJNTranslator.h; path = ../../../../AllJoynFramework/AllJoynFramework/AJNTranslator.h; sourceTree = "<group>"; };
		83757BBB193B142F00637160 /* AJNTranslatorImpl.h */ = {isa = PBXFileReference; fileEncoding = 4; lastKnownFileType = sourcecode.c.h; name = AJNTranslatorImpl.h; path = ../../../../AllJoynFramework/AllJoynFramework/AJNTranslatorImpl.h; sourceTree = "<group>"; };
		83757BBC193B142F00637160 /* AJNTranslatorImpl.mm */ = {isa = PBXFileReference; fileEncoding = 4; lastKnownFileType = sourcecode.cpp.objcpp; name = AJNTranslatorImpl.mm; path = ../../../../AllJoynFramework/AllJoynFramework/AJNTranslatorImpl.mm; sourceTree = "<group>"; };
		AC489D3C1631D26F00FC482B /* PingClient.h */ = {isa = PBXFileReference; fileEncoding = 4; lastKnownFileType = sourcecode.c.h; path = PingClient.h; sourceTree = "<group>"; };
		AC489D3D1631D26F00FC482B /* PingClient.m */ = {isa = PBXFileReference; fileEncoding = 4; lastKnownFileType = sourcecode.c.objc; path = PingClient.m; sourceTree = "<group>"; };
		AC489D401631D30700FC482B /* Constants.h */ = {isa = PBXFileReference; fileEncoding = 4; lastKnownFileType = sourcecode.c.h; path = Constants.h; sourceTree = "<group>"; };
		AC489D411631D30700FC482B /* Constants.m */ = {isa = PBXFileReference; fileEncoding = 4; lastKnownFileType = sourcecode.c.objc; path = Constants.m; sourceTree = "<group>"; };
		AC85B988162CB5580013BCF2 /* BasicBusClient.app */ = {isa = PBXFileReference; explicitFileType = wrapper.application; includeInIndex = 0; path = BasicBusClient.app; sourceTree = BUILT_PRODUCTS_DIR; };
		AC85B98C162CB5580013BCF2 /* UIKit.framework */ = {isa = PBXFileReference; lastKnownFileType = wrapper.framework; name = UIKit.framework; path = System/Library/Frameworks/UIKit.framework; sourceTree = SDKROOT; };
		AC85B98E162CB5580013BCF2 /* Foundation.framework */ = {isa = PBXFileReference; lastKnownFileType = wrapper.framework; name = Foundation.framework; path = System/Library/Frameworks/Foundation.framework; sourceTree = SDKROOT; };
		AC85B990162CB5580013BCF2 /* CoreGraphics.framework */ = {isa = PBXFileReference; lastKnownFileType = wrapper.framework; name = CoreGraphics.framework; path = System/Library/Frameworks/CoreGraphics.framework; sourceTree = SDKROOT; };
		AC85B994162CB5580013BCF2 /* BasicBusClient-Info.plist */ = {isa = PBXFileReference; lastKnownFileType = text.plist.xml; path = "BasicBusClient-Info.plist"; sourceTree = "<group>"; };
		AC85B996162CB5580013BCF2 /* en */ = {isa = PBXFileReference; lastKnownFileType = text.plist.strings; name = en; path = en.lproj/InfoPlist.strings; sourceTree = "<group>"; };
		AC85B998162CB5580013BCF2 /* main.m */ = {isa = PBXFileReference; lastKnownFileType = sourcecode.c.objc; path = main.m; sourceTree = "<group>"; };
		AC85B99A162CB5580013BCF2 /* BasicBusClient-Prefix.pch */ = {isa = PBXFileReference; lastKnownFileType = sourcecode.c.h; path = "BasicBusClient-Prefix.pch"; sourceTree = "<group>"; };
		AC85B99B162CB5580013BCF2 /* AppDelegate.h */ = {isa = PBXFileReference; lastKnownFileType = sourcecode.c.h; path = AppDelegate.h; sourceTree = "<group>"; };
		AC85B99C162CB5580013BCF2 /* AppDelegate.m */ = {isa = PBXFileReference; lastKnownFileType = sourcecode.c.objc; path = AppDelegate.m; sourceTree = "<group>"; };
		AC85B99E162CB5580013BCF2 /* Default.png */ = {isa = PBXFileReference; lastKnownFileType = image.png; path = Default.png; sourceTree = "<group>"; };
		AC85B9A0162CB5580013BCF2 /* Default@2x.png */ = {isa = PBXFileReference; lastKnownFileType = image.png; path = "Default@2x.png"; sourceTree = "<group>"; };
		AC85B9A2162CB5580013BCF2 /* Default-568h@2x.png */ = {isa = PBXFileReference; lastKnownFileType = image.png; path = "Default-568h@2x.png"; sourceTree = "<group>"; };
		AC85B9A5162CB5580013BCF2 /* en */ = {isa = PBXFileReference; lastKnownFileType = file.storyboard; name = en; path = en.lproj/MainStoryboard_iPhone.storyboard; sourceTree = "<group>"; };
		AC85B9A8162CB5580013BCF2 /* en */ = {isa = PBXFileReference; lastKnownFileType = file.storyboard; name = en; path = en.lproj/MainStoryboard_iPad.storyboard; sourceTree = "<group>"; };
		AC85B9AA162CB5580013BCF2 /* ViewController.h */ = {isa = PBXFileReference; lastKnownFileType = sourcecode.c.h; path = ViewController.h; sourceTree = "<group>"; };
		AC85B9AB162CB5580013BCF2 /* ViewController.m */ = {isa = PBXFileReference; lastKnownFileType = sourcecode.c.objc; path = ViewController.m; sourceTree = "<group>"; };
		AC9DD874163071F900F5D0AB /* PingObjectModel.xml */ = {isa = PBXFileReference; fileEncoding = 4; lastKnownFileType = text.xml; path = PingObjectModel.xml; sourceTree = "<group>"; };
		AC9DD88316307D1600F5D0AB /* AJNPingObject.h */ = {isa = PBXFileReference; fileEncoding = 4; lastKnownFileType = sourcecode.c.h; path = AJNPingObject.h; sourceTree = "<group>"; };
		AC9DD88416307D1600F5D0AB /* AJNPingObject.mm */ = {isa = PBXFileReference; fileEncoding = 4; lastKnownFileType = sourcecode.cpp.objcpp; path = AJNPingObject.mm; sourceTree = "<group>"; };
		AC9DD88516307D1600F5D0AB /* PingObject.h */ = {isa = PBXFileReference; fileEncoding = 4; lastKnownFileType = sourcecode.c.h; path = PingObject.h; sourceTree = "<group>"; };
		AC9DD88616307D1600F5D0AB /* PingObject.m */ = {isa = PBXFileReference; fileEncoding = 4; lastKnownFileType = sourcecode.c.objc; path = PingObject.m; sourceTree = "<group>"; };
		AC9DD900163081B800F5D0AB /* SystemConfiguration.framework */ = {isa = PBXFileReference; lastKnownFileType = wrapper.framework; name = SystemConfiguration.framework; path = System/Library/Frameworks/SystemConfiguration.framework; sourceTree = SDKROOT; };
		AC9DD902163081C100F5D0AB /* libstdc++.dylib */ = {isa = PBXFileReference; lastKnownFileType = "compiled.mach-o.dylib"; name = "libstdc++.dylib"; path = "usr/lib/libstdc++.dylib"; sourceTree = SDKROOT; };
		AC9DD9041630827000F5D0AB /* libstdc++.6.0.9.dylib */ = {isa = PBXFileReference; lastKnownFileType = "compiled.mach-o.dylib"; name = "libstdc++.6.0.9.dylib"; path = "usr/lib/libstdc++.6.0.9.dylib"; sourceTree = SDKROOT; };
		ACD90FD71668096C00AB8C99 /* AJNAuthenticationListener.h */ = {isa = PBXFileReference; fileEncoding = 4; lastKnownFileType = sourcecode.c.h; name = AJNAuthenticationListener.h; path = ../../../../AllJoynFramework/AllJoynFramework/AJNAuthenticationListener.h; sourceTree = "<group>"; };
		ACD90FD81668096C00AB8C99 /* AJNAuthenticationListenerImpl.h */ = {isa = PBXFileReference; fileEncoding = 4; lastKnownFileType = sourcecode.c.h; name = AJNAuthenticationListenerImpl.h; path = ../../../../AllJoynFramework/AllJoynFramework/AJNAuthenticationListenerImpl.h; sourceTree = "<group>"; };
		ACD90FD91668096C00AB8C99 /* AJNAuthenticationListenerImpl.mm */ = {isa = PBXFileReference; fileEncoding = 4; lastKnownFileType = sourcecode.cpp.objcpp; name = AJNAuthenticationListenerImpl.mm; path = ../../../../AllJoynFramework/AllJoynFramework/AJNAuthenticationListenerImpl.mm; sourceTree = "<group>"; };
		ACD90FDA1668096C00AB8C99 /* AJNBus.h */ = {isa = PBXFileReference; fileEncoding = 4; lastKnownFileType = sourcecode.c.h; name = AJNBus.h; path = ../../../../AllJoynFramework/AllJoynFramework/AJNBus.h; sourceTree = "<group>"; };
		ACD90FDB1668096C00AB8C99 /* AJNBus.m */ = {isa = PBXFileReference; fileEncoding = 4; lastKnownFileType = sourcecode.c.objc; name = AJNBus.m; path = ../../../../AllJoynFramework/AllJoynFramework/AJNBus.m; sourceTree = "<group>"; };
		ACD90FDC1668096C00AB8C99 /* AJNBusAttachment.h */ = {isa = PBXFileReference; fileEncoding = 4; lastKnownFileType = sourcecode.c.h; name = AJNBusAttachment.h; path = ../../../../AllJoynFramework/AllJoynFramework/AJNBusAttachment.h; sourceTree = "<group>"; };
		ACD90FDD1668096C00AB8C99 /* AJNBusAttachment.mm */ = {isa = PBXFileReference; fileEncoding = 4; lastKnownFileType = sourcecode.cpp.objcpp; name = AJNBusAttachment.mm; path = ../../../../AllJoynFramework/AllJoynFramework/AJNBusAttachment.mm; sourceTree = "<group>"; };
		ACD90FDE1668096C00AB8C99 /* AJNBusController.h */ = {isa = PBXFileReference; fileEncoding = 4; lastKnownFileType = sourcecode.c.h; name = AJNBusController.h; path = ../../../../AllJoynFramework/AllJoynFramework/AJNBusController.h; sourceTree = "<group>"; };
		ACD90FDF1668096C00AB8C99 /* AJNBusInterface.h */ = {isa = PBXFileReference; fileEncoding = 4; lastKnownFileType = sourcecode.c.h; name = AJNBusInterface.h; path = ../../../../AllJoynFramework/AllJoynFramework/AJNBusInterface.h; sourceTree = "<group>"; };
		ACD90FE01668096C00AB8C99 /* AJNBusListener.h */ = {isa = PBXFileReference; fileEncoding = 4; lastKnownFileType = sourcecode.c.h; name = AJNBusListener.h; path = ../../../../AllJoynFramework/AllJoynFramework/AJNBusListener.h; sourceTree = "<group>"; };
		ACD90FE11668096C00AB8C99 /* AJNBusListenerImpl.h */ = {isa = PBXFileReference; fileEncoding = 4; lastKnownFileType = sourcecode.c.h; name = AJNBusListenerImpl.h; path = ../../../../AllJoynFramework/AllJoynFramework/AJNBusListenerImpl.h; sourceTree = "<group>"; };
		ACD90FE21668096C00AB8C99 /* AJNBusListenerImpl.mm */ = {isa = PBXFileReference; fileEncoding = 4; lastKnownFileType = sourcecode.cpp.objcpp; name = AJNBusListenerImpl.mm; path = ../../../../AllJoynFramework/AllJoynFramework/AJNBusListenerImpl.mm; sourceTree = "<group>"; };
		ACD90FE31668096C00AB8C99 /* AJNBusObject.h */ = {isa = PBXFileReference; fileEncoding = 4; lastKnownFileType = sourcecode.c.h; name = AJNBusObject.h; path = ../../../../AllJoynFramework/AllJoynFramework/AJNBusObject.h; sourceTree = "<group>"; };
		ACD90FE41668096C00AB8C99 /* AJNBusObject.mm */ = {isa = PBXFileReference; fileEncoding = 4; lastKnownFileType = sourcecode.cpp.objcpp; name = AJNBusObject.mm; path = ../../../../AllJoynFramework/AllJoynFramework/AJNBusObject.mm; sourceTree = "<group>"; };
		ACD90FE51668096C00AB8C99 /* AJNBusObjectImpl.h */ = {isa = PBXFileReference; fileEncoding = 4; lastKnownFileType = sourcecode.c.h; name = AJNBusObjectImpl.h; path = ../../../../AllJoynFramework/AllJoynFramework/AJNBusObjectImpl.h; sourceTree = "<group>"; };
		ACD90FE61668096C00AB8C99 /* AJNBusObjectImpl.mm */ = {isa = PBXFileReference; fileEncoding = 4; lastKnownFileType = sourcecode.cpp.objcpp; name = AJNBusObjectImpl.mm; path = ../../../../AllJoynFramework/AllJoynFramework/AJNBusObjectImpl.mm; sourceTree = "<group>"; };
		ACD90FE71668096C00AB8C99 /* AJNClientController.h */ = {isa = PBXFileReference; fileEncoding = 4; lastKnownFileType = sourcecode.c.h; name = AJNClientController.h; path = ../../../../AllJoynFramework/AllJoynFramework/AJNClientController.h; sourceTree = "<group>"; };
		ACD90FE81668096C00AB8C99 /* AJNClientController.m */ = {isa = PBXFileReference; fileEncoding = 4; lastKnownFileType = sourcecode.c.objc; name = AJNClientController.m; path = ../../../../AllJoynFramework/AllJoynFramework/AJNClientController.m; sourceTree = "<group>"; };
		ACD90FE91668096C00AB8C99 /* AJNHandle.h */ = {isa = PBXFileReference; fileEncoding = 4; lastKnownFileType = sourcecode.c.h; name = AJNHandle.h; path = ../../../../AllJoynFramework/AllJoynFramework/AJNHandle.h; sourceTree = "<group>"; };
		ACD90FEA1668096C00AB8C99 /* AJNInterfaceDescription.h */ = {isa = PBXFileReference; fileEncoding = 4; lastKnownFileType = sourcecode.c.h; name = AJNInterfaceDescription.h; path = ../../../../AllJoynFramework/AllJoynFramework/AJNInterfaceDescription.h; sourceTree = "<group>"; };
		ACD90FEB1668096C00AB8C99 /* AJNInterfaceDescription.mm */ = {isa = PBXFileReference; fileEncoding = 4; lastKnownFileType = sourcecode.cpp.objcpp; name = AJNInterfaceDescription.mm; path = ../../../../AllJoynFramework/AllJoynFramework/AJNInterfaceDescription.mm; sourceTree = "<group>"; };
		ACD90FEC1668096C00AB8C99 /* AJNInterfaceMember.h */ = {isa = PBXFileReference; fileEncoding = 4; lastKnownFileType = sourcecode.c.h; name = AJNInterfaceMember.h; path = ../../../../AllJoynFramework/AllJoynFramework/AJNInterfaceMember.h; sourceTree = "<group>"; };
		ACD90FED1668096C00AB8C99 /* AJNInterfaceMember.mm */ = {isa = PBXFileReference; fileEncoding = 4; lastKnownFileType = sourcecode.cpp.objcpp; name = AJNInterfaceMember.mm; path = ../../../../AllJoynFramework/AllJoynFramework/AJNInterfaceMember.mm; sourceTree = "<group>"; };
		ACD90FEE1668096C00AB8C99 /* AJNInterfaceProperty.h */ = {isa = PBXFileReference; fileEncoding = 4; lastKnownFileType = sourcecode.c.h; name = AJNInterfaceProperty.h; path = ../../../../AllJoynFramework/AllJoynFramework/AJNInterfaceProperty.h; sourceTree = "<group>"; };
		ACD90FEF1668096C00AB8C99 /* AJNInterfaceProperty.mm */ = {isa = PBXFileReference; fileEncoding = 4; lastKnownFileType = sourcecode.cpp.objcpp; name = AJNInterfaceProperty.mm; path = ../../../../AllJoynFramework/AllJoynFramework/AJNInterfaceProperty.mm; sourceTree = "<group>"; };
		ACD90FF01668096C00AB8C99 /* AJNKeyStoreListener.h */ = {isa = PBXFileReference; fileEncoding = 4; lastKnownFileType = sourcecode.c.h; name = AJNKeyStoreListener.h; path = ../../../../AllJoynFramework/AllJoynFramework/AJNKeyStoreListener.h; sourceTree = "<group>"; };
		ACD90FF11668096C00AB8C99 /* AJNKeyStoreListenerImpl.h */ = {isa = PBXFileReference; fileEncoding = 4; lastKnownFileType = sourcecode.c.h; name = AJNKeyStoreListenerImpl.h; path = ../../../../AllJoynFramework/AllJoynFramework/AJNKeyStoreListenerImpl.h; sourceTree = "<group>"; };
		ACD90FF21668096C00AB8C99 /* AJNKeyStoreListenerImpl.mm */ = {isa = PBXFileReference; fileEncoding = 4; lastKnownFileType = sourcecode.cpp.objcpp; name = AJNKeyStoreListenerImpl.mm; path = ../../../../AllJoynFramework/AllJoynFramework/AJNKeyStoreListenerImpl.mm; sourceTree = "<group>"; };
		ACD90FF31668096C00AB8C99 /* AJNMessage.h */ = {isa = PBXFileReference; fileEncoding = 4; lastKnownFileType = sourcecode.c.h; name = AJNMessage.h; path = ../../../../AllJoynFramework/AllJoynFramework/AJNMessage.h; sourceTree = "<group>"; };
		ACD90FF41668096C00AB8C99 /* AJNMessage.mm */ = {isa = PBXFileReference; fileEncoding = 4; lastKnownFileType = sourcecode.cpp.objcpp; name = AJNMessage.mm; path = ../../../../AllJoynFramework/AllJoynFramework/AJNMessage.mm; sourceTree = "<group>"; };
		ACD90FF51668096C00AB8C99 /* AJNMessageArgument.h */ = {isa = PBXFileReference; fileEncoding = 4; lastKnownFileType = sourcecode.c.h; name = AJNMessageArgument.h; path = ../../../../AllJoynFramework/AllJoynFramework/AJNMessageArgument.h; sourceTree = "<group>"; };
		ACD90FF61668096C00AB8C99 /* AJNMessageArgument.mm */ = {isa = PBXFileReference; fileEncoding = 4; lastKnownFileType = sourcecode.cpp.objcpp; name = AJNMessageArgument.mm; path = ../../../../AllJoynFramework/AllJoynFramework/AJNMessageArgument.mm; sourceTree = "<group>"; };
		ACD90FF71668096C00AB8C99 /* AJNMessageHeaderFields.h */ = {isa = PBXFileReference; fileEncoding = 4; lastKnownFileType = sourcecode.c.h; name = AJNMessageHeaderFields.h; path = ../../../../AllJoynFramework/AllJoynFramework/AJNMessageHeaderFields.h; sourceTree = "<group>"; };
		ACD90FF81668096C00AB8C99 /* AJNMessageHeaderFields.mm */ = {isa = PBXFileReference; fileEncoding = 4; lastKnownFileType = sourcecode.cpp.objcpp; name = AJNMessageHeaderFields.mm; path = ../../../../AllJoynFramework/AllJoynFramework/AJNMessageHeaderFields.mm; sourceTree = "<group>"; };
		ACD90FF91668096C00AB8C99 /* AJNObject.h */ = {isa = PBXFileReference; fileEncoding = 4; lastKnownFileType = sourcecode.c.h; name = AJNObject.h; path = ../../../../AllJoynFramework/AllJoynFramework/AJNObject.h; sourceTree = "<group>"; };
		ACD90FFA1668096C00AB8C99 /* AJNObject.m */ = {isa = PBXFileReference; fileEncoding = 4; lastKnownFileType = sourcecode.c.objc; name = AJNObject.m; path = ../../../../AllJoynFramework/AllJoynFramework/AJNObject.m; sourceTree = "<group>"; };
		ACD90FFB1668096C00AB8C99 /* AJNProxyBusObject.h */ = {isa = PBXFileReference; fileEncoding = 4; lastKnownFileType = sourcecode.c.h; name = AJNProxyBusObject.h; path = ../../../../AllJoynFramework/AllJoynFramework/AJNProxyBusObject.h; sourceTree = "<group>"; };
		ACD90FFC1668096C00AB8C99 /* AJNProxyBusObject.mm */ = {isa = PBXFileReference; fileEncoding = 4; lastKnownFileType = sourcecode.cpp.objcpp; name = AJNProxyBusObject.mm; path = ../../../../AllJoynFramework/AllJoynFramework/AJNProxyBusObject.mm; sourceTree = "<group>"; };
		ACD90FFD1668096C00AB8C99 /* AJNSecurityCredentials.h */ = {isa = PBXFileReference; fileEncoding = 4; lastKnownFileType = sourcecode.c.h; name = AJNSecurityCredentials.h; path = ../../../../AllJoynFramework/AllJoynFramework/AJNSecurityCredentials.h; sourceTree = "<group>"; };
		ACD90FFE1668096C00AB8C99 /* AJNSecurityCredentials.mm */ = {isa = PBXFileReference; fileEncoding = 4; lastKnownFileType = sourcecode.cpp.objcpp; name = AJNSecurityCredentials.mm; path = ../../../../AllJoynFramework/AllJoynFramework/AJNSecurityCredentials.mm; sourceTree = "<group>"; };
		ACD90FFF1668096C00AB8C99 /* AJNServiceController.h */ = {isa = PBXFileReference; fileEncoding = 4; lastKnownFileType = sourcecode.c.h; name = AJNServiceController.h; path = ../../../../AllJoynFramework/AllJoynFramework/AJNServiceController.h; sourceTree = "<group>"; };
		ACD910001668096C00AB8C99 /* AJNServiceController.m */ = {isa = PBXFileReference; fileEncoding = 4; lastKnownFileType = sourcecode.c.objc; name = AJNServiceController.m; path = ../../../../AllJoynFramework/AllJoynFramework/AJNServiceController.m; sourceTree = "<group>"; };
		ACD910011668096C00AB8C99 /* AJNSessionListener.h */ = {isa = PBXFileReference; fileEncoding = 4; lastKnownFileType = sourcecode.c.h; name = AJNSessionListener.h; path = ../../../../AllJoynFramework/AllJoynFramework/AJNSessionListener.h; sourceTree = "<group>"; };
		ACD910021668096C00AB8C99 /* AJNSessionListenerImpl.h */ = {isa = PBXFileReference; fileEncoding = 4; lastKnownFileType = sourcecode.c.h; name = AJNSessionListenerImpl.h; path = ../../../../AllJoynFramework/AllJoynFramework/AJNSessionListenerImpl.h; sourceTree = "<group>"; };
		ACD910031668096C00AB8C99 /* AJNSessionListenerImpl.mm */ = {isa = PBXFileReference; fileEncoding = 4; lastKnownFileType = sourcecode.cpp.objcpp; name = AJNSessionListenerImpl.mm; path = ../../../../AllJoynFramework/AllJoynFramework/AJNSessionListenerImpl.mm; sourceTree = "<group>"; };
		ACD910041668096C00AB8C99 /* AJNSessionOptions.h */ = {isa = PBXFileReference; fileEncoding = 4; lastKnownFileType = sourcecode.c.h; name = AJNSessionOptions.h; path = ../../../../AllJoynFramework/AllJoynFramework/AJNSessionOptions.h; sourceTree = "<group>"; };
		ACD910051668096C00AB8C99 /* AJNSessionOptions.mm */ = {isa = PBXFileReference; fileEncoding = 4; lastKnownFileType = sourcecode.cpp.objcpp; name = AJNSessionOptions.mm; path = ../../../../AllJoynFramework/AllJoynFramework/AJNSessionOptions.mm; sourceTree = "<group>"; };
		ACD910061668096C00AB8C99 /* AJNSessionPortListener.h */ = {isa = PBXFileReference; fileEncoding = 4; lastKnownFileType = sourcecode.c.h; name = AJNSessionPortListener.h; path = ../../../../AllJoynFramework/AllJoynFramework/AJNSessionPortListener.h; sourceTree = "<group>"; };
		ACD910071668096C00AB8C99 /* AJNSessionPortListenerImpl.h */ = {isa = PBXFileReference; fileEncoding = 4; lastKnownFileType = sourcecode.c.h; name = AJNSessionPortListenerImpl.h; path = ../../../../AllJoynFramework/AllJoynFramework/AJNSessionPortListenerImpl.h; sourceTree = "<group>"; };
		ACD910081668096C00AB8C99 /* AJNSessionPortListenerImpl.mm */ = {isa = PBXFileReference; fileEncoding = 4; lastKnownFileType = sourcecode.cpp.objcpp; name = AJNSessionPortListenerImpl.mm; path = ../../../../AllJoynFramework/AllJoynFramework/AJNSessionPortListenerImpl.mm; sourceTree = "<group>"; };
		ACD910091668096C00AB8C99 /* AJNSignalHandler.h */ = {isa = PBXFileReference; fileEncoding = 4; lastKnownFileType = sourcecode.c.h; name = AJNSignalHandler.h; path = ../../../../AllJoynFramework/AllJoynFramework/AJNSignalHandler.h; sourceTree = "<group>"; };
		ACD9100A1668096C00AB8C99 /* AJNSignalHandlerImpl.h */ = {isa = PBXFileReference; fileEncoding = 4; lastKnownFileType = sourcecode.c.h; name = AJNSignalHandlerImpl.h; path = ../../../../AllJoynFramework/AllJoynFramework/AJNSignalHandlerImpl.h; sourceTree = "<group>"; };
		ACD9100B1668096C00AB8C99 /* AJNSignalHandlerImpl.mm */ = {isa = PBXFileReference; fileEncoding = 4; lastKnownFileType = sourcecode.cpp.objcpp; name = AJNSignalHandlerImpl.mm; path = ../../../../AllJoynFramework/AllJoynFramework/AJNSignalHandlerImpl.mm; sourceTree = "<group>"; };
		ACD9100C1668096C00AB8C99 /* AJNStatus.h */ = {isa = PBXFileReference; fileEncoding = 4; lastKnownFileType = sourcecode.c.h; name = AJNStatus.h; path = ../../../../AllJoynFramework/AllJoynFramework/AJNStatus.h; sourceTree = "<group>"; };
		ACD9100D1668096C00AB8C99 /* AJNStatus.m */ = {isa = PBXFileReference; fileEncoding = 4; lastKnownFileType = sourcecode.c.objc; name = AJNStatus.m; path = ../../../../AllJoynFramework/AllJoynFramework/AJNStatus.m; sourceTree = "<group>"; };
		ACD9100E1668096C00AB8C99 /* AJNTransportMask.h */ = {isa = PBXFileReference; fileEncoding = 4; lastKnownFileType = sourcecode.c.h; name = AJNTransportMask.h; path = ../../../../AllJoynFramework/AllJoynFramework/AJNTransportMask.h; sourceTree = "<group>"; };
		ACD9100F1668096C00AB8C99 /* AJNTransportMask.m */ = {isa = PBXFileReference; fileEncoding = 4; lastKnownFileType = sourcecode.c.objc; name = AJNTransportMask.m; path = ../../../../AllJoynFramework/AllJoynFramework/AJNTransportMask.m; sourceTree = "<group>"; };
		ACD910101668096C00AB8C99 /* AJNType.h */ = {isa = PBXFileReference; fileEncoding = 4; lastKnownFileType = sourcecode.c.h; name = AJNType.h; path = ../../../../AllJoynFramework/AllJoynFramework/AJNType.h; sourceTree = "<group>"; };
		ACD910111668096C00AB8C99 /* AJNVersion.h */ = {isa = PBXFileReference; fileEncoding = 4; lastKnownFileType = sourcecode.c.h; name = AJNVersion.h; path = ../../../../AllJoynFramework/AllJoynFramework/AJNVersion.h; sourceTree = "<group>"; };
		ACD910121668096C00AB8C99 /* AJNVersion.mm */ = {isa = PBXFileReference; fileEncoding = 4; lastKnownFileType = sourcecode.cpp.objcpp; name = AJNVersion.mm; path = ../../../../AllJoynFramework/AllJoynFramework/AJNVersion.mm; sourceTree = "<group>"; };
/* End PBXFileReference section */

/* Begin PBXFrameworksBuildPhase section */
		AC85B985162CB5580013BCF2 /* Frameworks */ = {
			isa = PBXFrameworksBuildPhase;
			buildActionMask = 2147483647;
			files = (
				AC9DD9051630827000F5D0AB /* libstdc++.6.0.9.dylib in Frameworks */,
				AC9DD903163081C100F5D0AB /* libstdc++.dylib in Frameworks */,
				AC9DD901163081B800F5D0AB /* SystemConfiguration.framework in Frameworks */,
				AC85B98D162CB5580013BCF2 /* UIKit.framework in Frameworks */,
				AC85B98F162CB5580013BCF2 /* Foundation.framework in Frameworks */,
				AC85B991162CB5580013BCF2 /* CoreGraphics.framework in Frameworks */,
			);
			runOnlyForDeploymentPostprocessing = 0;
		};
/* End PBXFrameworksBuildPhase section */

/* Begin PBXGroup section */
		AC85B97D162CB5580013BCF2 = {
			isa = PBXGroup;
			children = (
				AC85B992162CB5580013BCF2 /* BasicBusClient */,
				AC85B98B162CB5580013BCF2 /* Frameworks */,
				AC85B989162CB5580013BCF2 /* Products */,
			);
			sourceTree = "<group>";
		};
		AC85B989162CB5580013BCF2 /* Products */ = {
			isa = PBXGroup;
			children = (
				AC85B988162CB5580013BCF2 /* BasicBusClient.app */,
			);
			name = Products;
			sourceTree = "<group>";
		};
		AC85B98B162CB5580013BCF2 /* Frameworks */ = {
			isa = PBXGroup;
			children = (
				AC9DD9041630827000F5D0AB /* libstdc++.6.0.9.dylib */,
				AC9DD902163081C100F5D0AB /* libstdc++.dylib */,
				AC9DD900163081B800F5D0AB /* SystemConfiguration.framework */,
				AC85B98C162CB5580013BCF2 /* UIKit.framework */,
				AC85B98E162CB5580013BCF2 /* Foundation.framework */,
				AC85B990162CB5580013BCF2 /* CoreGraphics.framework */,
			);
			name = Frameworks;
			sourceTree = "<group>";
		};
		AC85B992162CB5580013BCF2 /* BasicBusClient */ = {
			isa = PBXGroup;
			children = (
				AC9DD89816307EB400F5D0AB /* AllJoynFramework */,
				AC9DD88316307D1600F5D0AB /* AJNPingObject.h */,
				AC9DD88416307D1600F5D0AB /* AJNPingObject.mm */,
				AC9DD88516307D1600F5D0AB /* PingObject.h */,
				AC9DD88616307D1600F5D0AB /* PingObject.m */,
				AC489D3C1631D26F00FC482B /* PingClient.h */,
				AC489D3D1631D26F00FC482B /* PingClient.m */,
				AC489D401631D30700FC482B /* Constants.h */,
				AC489D411631D30700FC482B /* Constants.m */,
				AC85B99B162CB5580013BCF2 /* AppDelegate.h */,
				AC85B99C162CB5580013BCF2 /* AppDelegate.m */,
				AC85B9A4162CB5580013BCF2 /* MainStoryboard_iPhone.storyboard */,
				AC85B9A7162CB5580013BCF2 /* MainStoryboard_iPad.storyboard */,
				AC85B9AA162CB5580013BCF2 /* ViewController.h */,
				AC85B9AB162CB5580013BCF2 /* ViewController.m */,
				AC9DD874163071F900F5D0AB /* PingObjectModel.xml */,
				AC85B993162CB5580013BCF2 /* Supporting Files */,
			);
			path = BasicBusClient;
			sourceTree = "<group>";
		};
		AC85B993162CB5580013BCF2 /* Supporting Files */ = {
			isa = PBXGroup;
			children = (
				AC85B994162CB5580013BCF2 /* BasicBusClient-Info.plist */,
				AC85B995162CB5580013BCF2 /* InfoPlist.strings */,
				AC85B998162CB5580013BCF2 /* main.m */,
				AC85B99A162CB5580013BCF2 /* BasicBusClient-Prefix.pch */,
				AC85B99E162CB5580013BCF2 /* Default.png */,
				AC85B9A0162CB5580013BCF2 /* Default@2x.png */,
				AC85B9A2162CB5580013BCF2 /* Default-568h@2x.png */,
			);
			name = "Supporting Files";
			sourceTree = "<group>";
		};
		AC9DD89816307EB400F5D0AB /* AllJoynFramework */ = {
			isa = PBXGroup;
			children = (
				7D68081D1A9807E20000F28D /* AJNInit.h */,
				7D68081E1A9807E20000F28D /* AJNInit.mm */,
				7DCBEEA11A254E3C00A53A83 /* AJNPasswordManager.h */,
				7DCBEEA21A254E3C00A53A83 /* AJNPasswordManager.mm */,
				7DCBEE871A254E2F00A53A83 /* AJNAboutObjectDescription.mm */,
				7DCBEE881A254E2F00A53A83 /* AJNAboutObject.h */,
				7DCBEE891A254E2F00A53A83 /* AJNAboutObject.mm */,
				7DCBEE8A1A254E2F00A53A83 /* AJNAboutDataListener.h */,
				7DCBEE8B1A254E2F00A53A83 /* AJNAboutDataListenerImpl.h */,
				7DCBEE8C1A254E2F00A53A83 /* AJNAboutDataListenerImpl.mm */,
				7DCBEE8D1A254E2F00A53A83 /* AJNAboutIcon.h */,
				7DCBEE8E1A254E2F00A53A83 /* AJNAboutIcon.mm */,
				7DCBEE8F1A254E2F00A53A83 /* AJNAboutIconObject.h */,
				7DCBEE901A254E2F00A53A83 /* AJNAboutIconObject.mm */,
				7DCBEE911A254E2F00A53A83 /* AJNAboutIconProxy.h */,
				7DCBEE921A254E2F00A53A83 /* AJNAboutIconProxy.mm */,
				7DCBEE931A254E2F00A53A83 /* AJNAboutListener.h */,
				7DCBEE941A254E2F00A53A83 /* AJNAboutListenerImpl.h */,
				7DCBEE951A254E2F00A53A83 /* AJNAboutListenerImpl.mm */,
				7DCBEE961A254E2F00A53A83 /* AJNAboutObjectDescription.h */,
				7DCBEE971A254E2F00A53A83 /* AJNAboutProxy.h */,
				7DCBEE981A254E2F00A53A83 /* AJNAboutProxy.mm */,
				ACD90FD71668096C00AB8C99 /* AJNAuthenticationListener.h */,
				ACD90FD81668096C00AB8C99 /* AJNAuthenticationListenerImpl.h */,
				ACD90FD91668096C00AB8C99 /* AJNAuthenticationListenerImpl.mm */,
				ACD90FDA1668096C00AB8C99 /* AJNBus.h */,
				ACD90FDB1668096C00AB8C99 /* AJNBus.m */,
				ACD90FDC1668096C00AB8C99 /* AJNBusAttachment.h */,
				ACD90FDD1668096C00AB8C99 /* AJNBusAttachment.mm */,
				ACD90FDE1668096C00AB8C99 /* AJNBusController.h */,
				ACD90FDF1668096C00AB8C99 /* AJNBusInterface.h */,
				ACD90FE01668096C00AB8C99 /* AJNBusListener.h */,
				ACD90FE11668096C00AB8C99 /* AJNBusListenerImpl.h */,
				ACD90FE21668096C00AB8C99 /* AJNBusListenerImpl.mm */,
				ACD90FE31668096C00AB8C99 /* AJNBusObject.h */,
				ACD90FE41668096C00AB8C99 /* AJNBusObject.mm */,
				ACD90FE51668096C00AB8C99 /* AJNBusObjectImpl.h */,
				ACD90FE61668096C00AB8C99 /* AJNBusObjectImpl.mm */,
				ACD90FE71668096C00AB8C99 /* AJNClientController.h */,
				ACD90FE81668096C00AB8C99 /* AJNClientController.m */,
				ACD90FE91668096C00AB8C99 /* AJNHandle.h */,
				ACD90FEA1668096C00AB8C99 /* AJNInterfaceDescription.h */,
				ACD90FEB1668096C00AB8C99 /* AJNInterfaceDescription.mm */,
				ACD90FEC1668096C00AB8C99 /* AJNInterfaceMember.h */,
				ACD90FED1668096C00AB8C99 /* AJNInterfaceMember.mm */,
				ACD90FEE1668096C00AB8C99 /* AJNInterfaceProperty.h */,
				ACD90FEF1668096C00AB8C99 /* AJNInterfaceProperty.mm */,
				ACD90FF01668096C00AB8C99 /* AJNKeyStoreListener.h */,
				ACD90FF11668096C00AB8C99 /* AJNKeyStoreListenerImpl.h */,
				ACD90FF21668096C00AB8C99 /* AJNKeyStoreListenerImpl.mm */,
				ACD90FF31668096C00AB8C99 /* AJNMessage.h */,
				ACD90FF41668096C00AB8C99 /* AJNMessage.mm */,
				ACD90FF51668096C00AB8C99 /* AJNMessageArgument.h */,
				ACD90FF61668096C00AB8C99 /* AJNMessageArgument.mm */,
				ACD90FF71668096C00AB8C99 /* AJNMessageHeaderFields.h */,
				ACD90FF81668096C00AB8C99 /* AJNMessageHeaderFields.mm */,
				ACD90FF91668096C00AB8C99 /* AJNObject.h */,
				ACD90FFA1668096C00AB8C99 /* AJNObject.m */,
				ACD90FFB1668096C00AB8C99 /* AJNProxyBusObject.h */,
				ACD90FFC1668096C00AB8C99 /* AJNProxyBusObject.mm */,
				ACD90FFD1668096C00AB8C99 /* AJNSecurityCredentials.h */,
				ACD90FFE1668096C00AB8C99 /* AJNSecurityCredentials.mm */,
				ACD90FFF1668096C00AB8C99 /* AJNServiceController.h */,
				ACD910001668096C00AB8C99 /* AJNServiceController.m */,
				ACD910011668096C00AB8C99 /* AJNSessionListener.h */,
				ACD910021668096C00AB8C99 /* AJNSessionListenerImpl.h */,
				ACD910031668096C00AB8C99 /* AJNSessionListenerImpl.mm */,
				ACD910041668096C00AB8C99 /* AJNSessionOptions.h */,
				ACD910051668096C00AB8C99 /* AJNSessionOptions.mm */,
				ACD910061668096C00AB8C99 /* AJNSessionPortListener.h */,
				ACD910071668096C00AB8C99 /* AJNSessionPortListenerImpl.h */,
				ACD910081668096C00AB8C99 /* AJNSessionPortListenerImpl.mm */,
				ACD910091668096C00AB8C99 /* AJNSignalHandler.h */,
				ACD9100A1668096C00AB8C99 /* AJNSignalHandlerImpl.h */,
				ACD9100B1668096C00AB8C99 /* AJNSignalHandlerImpl.mm */,
				ACD9100C1668096C00AB8C99 /* AJNStatus.h */,
				ACD9100D1668096C00AB8C99 /* AJNStatus.m */,
				83757BBA193B142F00637160 /* AJNTranslator.h */,
				83757BBB193B142F00637160 /* AJNTranslatorImpl.h */,
				83757BBC193B142F00637160 /* AJNTranslatorImpl.mm */,
				ACD9100E1668096C00AB8C99 /* AJNTransportMask.h */,
				ACD9100F1668096C00AB8C99 /* AJNTransportMask.m */,
				ACD910101668096C00AB8C99 /* AJNType.h */,
				ACD910111668096C00AB8C99 /* AJNVersion.h */,
				ACD910121668096C00AB8C99 /* AJNVersion.mm */,
			);
			name = AllJoynFramework;
			sourceTree = "<group>";
		};
/* End PBXGroup section */

/* Begin PBXLegacyTarget section */
		AC9DD87B16307B0000F5D0AB /* Generate Code */ = {
			isa = PBXLegacyTarget;
			buildArgumentsString = "\"$(SOURCE_ROOT)/$(PROJECT_NAME)/PingObjectModel.xml\" PingObject";
			buildConfigurationList = AC9DD87C16307B0000F5D0AB /* Build configuration list for PBXLegacyTarget "Generate Code" */;
			buildPhases = (
			);
			buildToolPath = ../../bin/AllJoynCodeGenerator;
			buildWorkingDirectory = "";
			dependencies = (
			);
			name = "Generate Code";
			passBuildSettingsInEnvironment = 1;
			productName = "Generate Code";
		};
/* End PBXLegacyTarget section */

/* Begin PBXNativeTarget section */
		AC85B987162CB5580013BCF2 /* BasicBusClient */ = {
			isa = PBXNativeTarget;
			buildConfigurationList = AC85B9AF162CB5580013BCF2 /* Build configuration list for PBXNativeTarget "BasicBusClient" */;
			buildPhases = (
				AC85B984162CB5580013BCF2 /* Sources */,
				AC85B985162CB5580013BCF2 /* Frameworks */,
				AC85B986162CB5580013BCF2 /* Resources */,
			);
			buildRules = (
			);
			dependencies = (
			);
			name = BasicBusClient;
			productName = BasicBusClient;
			productReference = AC85B988162CB5580013BCF2 /* BasicBusClient.app */;
			productType = "com.apple.product-type.application";
		};
/* End PBXNativeTarget section */

/* Begin PBXProject section */
		AC85B97F162CB5580013BCF2 /* Project object */ = {
			isa = PBXProject;
			attributes = {
				LastUpgradeCheck = 0450;
				ORGANIZATIONNAME = "AllSeen Alliance.";
				TargetAttributes = {
					AC85B987162CB5580013BCF2 = {
						DevelopmentTeam = LHK5UCWG92;
					};
				};
			};
			buildConfigurationList = AC85B982162CB5580013BCF2 /* Build configuration list for PBXProject "BasicBusClient" */;
			compatibilityVersion = "Xcode 3.2";
			developmentRegion = English;
			hasScannedForEncodings = 0;
			knownRegions = (
				en,
			);
			mainGroup = AC85B97D162CB5580013BCF2;
			productRefGroup = AC85B989162CB5580013BCF2 /* Products */;
			projectDirPath = "";
			projectRoot = "";
			targets = (
				AC85B987162CB5580013BCF2 /* BasicBusClient */,
				AC9DD87B16307B0000F5D0AB /* Generate Code */,
			);
		};
/* End PBXProject section */

/* Begin PBXResourcesBuildPhase section */
		AC85B986162CB5580013BCF2 /* Resources */ = {
			isa = PBXResourcesBuildPhase;
			buildActionMask = 2147483647;
			files = (
				AC85B997162CB5580013BCF2 /* InfoPlist.strings in Resources */,
				AC85B99F162CB5580013BCF2 /* Default.png in Resources */,
				AC85B9A1162CB5580013BCF2 /* Default@2x.png in Resources */,
				AC85B9A3162CB5580013BCF2 /* Default-568h@2x.png in Resources */,
				AC85B9A6162CB5580013BCF2 /* MainStoryboard_iPhone.storyboard in Resources */,
				AC85B9A9162CB5580013BCF2 /* MainStoryboard_iPad.storyboard in Resources */,
				AC9DD875163071F900F5D0AB /* PingObjectModel.xml in Resources */,
			);
			runOnlyForDeploymentPostprocessing = 0;
		};
/* End PBXResourcesBuildPhase section */

/* Begin PBXSourcesBuildPhase section */
		AC85B984162CB5580013BCF2 /* Sources */ = {
			isa = PBXSourcesBuildPhase;
			buildActionMask = 2147483647;
			files = (
				AC85B999162CB5580013BCF2 /* main.m in Sources */,
				7D68081F1A9807E20000F28D /* AJNInit.mm in Sources */,
				7DCBEE9B1A254E2F00A53A83 /* AJNAboutDataListenerImpl.mm in Sources */,
				AC85B99D162CB5580013BCF2 /* AppDelegate.m in Sources */,
				7DCBEE9F1A254E2F00A53A83 /* AJNAboutListenerImpl.mm in Sources */,
				AC85B9AC162CB5580013BCF2 /* ViewController.m in Sources */,
				AC9DD88716307D1600F5D0AB /* AJNPingObject.mm in Sources */,
				7DCBEEA31A254E3C00A53A83 /* AJNPasswordManager.mm in Sources */,
				AC9DD88816307D1600F5D0AB /* PingObject.m in Sources */,
				7DCBEEA01A254E2F00A53A83 /* AJNAboutProxy.mm in Sources */,
				AC489D3E1631D26F00FC482B /* PingClient.m in Sources */,
				7DCBEE9D1A254E2F00A53A83 /* AJNAboutIconObject.mm in Sources */,
				AC489D421631D30700FC482B /* Constants.m in Sources */,
				ACD910131668096C00AB8C99 /* AJNAuthenticationListenerImpl.mm in Sources */,
				7DCBEE9C1A254E2F00A53A83 /* AJNAboutIcon.mm in Sources */,
				ACD910141668096C00AB8C99 /* AJNBus.m in Sources */,
				ACD910151668096C00AB8C99 /* AJNBusAttachment.mm in Sources */,
				ACD910161668096C00AB8C99 /* AJNBusListenerImpl.mm in Sources */,
				ACD910171668096C00AB8C99 /* AJNBusObject.mm in Sources */,
				ACD910181668096C00AB8C99 /* AJNBusObjectImpl.mm in Sources */,
				ACD910191668096C00AB8C99 /* AJNClientController.m in Sources */,
				ACD9101A1668096C00AB8C99 /* AJNInterfaceDescription.mm in Sources */,
				7DCBEE9A1A254E2F00A53A83 /* AJNAboutObject.mm in Sources */,
				7DCBEE991A254E2F00A53A83 /* AJNAboutObjectDescription.mm in Sources */,
				ACD9101B1668096C00AB8C99 /* AJNInterfaceMember.mm in Sources */,
				ACD9101C1668096C00AB8C99 /* AJNInterfaceProperty.mm in Sources */,
				ACD9101D1668096C00AB8C99 /* AJNKeyStoreListenerImpl.mm in Sources */,
				ACD9101E1668096C00AB8C99 /* AJNMessage.mm in Sources */,
				ACD9101F1668096C00AB8C99 /* AJNMessageArgument.mm in Sources */,
				ACD910201668096C00AB8C99 /* AJNMessageHeaderFields.mm in Sources */,
				7DCBEE9E1A254E2F00A53A83 /* AJNAboutIconProxy.mm in Sources */,
				ACD910211668096C00AB8C99 /* AJNObject.m in Sources */,
				ACD910221668096C00AB8C99 /* AJNProxyBusObject.mm in Sources */,
				ACD910231668096C00AB8C99 /* AJNSecurityCredentials.mm in Sources */,
				ACD910241668096C00AB8C99 /* AJNServiceController.m in Sources */,
				ACD910251668096C00AB8C99 /* AJNSessionListenerImpl.mm in Sources */,
				ACD910261668096C00AB8C99 /* AJNSessionOptions.mm in Sources */,
				83757BBD193B142F00637160 /* AJNTranslatorImpl.mm in Sources */,
				ACD910271668096C00AB8C99 /* AJNSessionPortListenerImpl.mm in Sources */,
				ACD910281668096C00AB8C99 /* AJNSignalHandlerImpl.mm in Sources */,
				ACD910291668096C00AB8C99 /* AJNStatus.m in Sources */,
				ACD9102A1668096C00AB8C99 /* AJNTransportMask.m in Sources */,
				ACD9102B1668096C00AB8C99 /* AJNVersion.mm in Sources */,
			);
			runOnlyForDeploymentPostprocessing = 0;
		};
/* End PBXSourcesBuildPhase section */

/* Begin PBXVariantGroup section */
		AC85B995162CB5580013BCF2 /* InfoPlist.strings */ = {
			isa = PBXVariantGroup;
			children = (
				AC85B996162CB5580013BCF2 /* en */,
			);
			name = InfoPlist.strings;
			sourceTree = "<group>";
		};
		AC85B9A4162CB5580013BCF2 /* MainStoryboard_iPhone.storyboard */ = {
			isa = PBXVariantGroup;
			children = (
				AC85B9A5162CB5580013BCF2 /* en */,
			);
			name = MainStoryboard_iPhone.storyboard;
			sourceTree = "<group>";
		};
		AC85B9A7162CB5580013BCF2 /* MainStoryboard_iPad.storyboard */ = {
			isa = PBXVariantGroup;
			children = (
				AC85B9A8162CB5580013BCF2 /* en */,
			);
			name = MainStoryboard_iPad.storyboard;
			sourceTree = "<group>";
		};
/* End PBXVariantGroup section */

/* Begin XCBuildConfiguration section */
		AC85B9AD162CB5580013BCF2 /* Debug */ = {
			isa = XCBuildConfiguration;
			buildSettings = {
				ALWAYS_SEARCH_USER_PATHS = NO;
				ARCHS = (
					"$(ARCHS_STANDARD_32_BIT)",
					armv7,
				);
				CLANG_CXX_LANGUAGE_STANDARD = "gnu++0x";
				CLANG_CXX_LIBRARY = "libc++";
				CLANG_ENABLE_OBJC_ARC = YES;
				CLANG_WARN_EMPTY_BODY = YES;
				CLANG_WARN__DUPLICATE_METHOD_MATCH = YES;
				"CODE_SIGN_IDENTITY[sdk=iphoneos*]" = "iPhone Developer";
				COPY_PHASE_STRIP = NO;
				GCC_C_LANGUAGE_STANDARD = gnu99;
				GCC_DYNAMIC_NO_PIC = NO;
				GCC_OPTIMIZATION_LEVEL = 0;
				GCC_PREPROCESSOR_DEFINITIONS = (
					"DEBUG=1",
					"$(inherited)",
				);
				GCC_SYMBOLS_PRIVATE_EXTERN = NO;
				GCC_WARN_ABOUT_RETURN_TYPE = YES;
				GCC_WARN_UNINITIALIZED_AUTOS = YES;
				GCC_WARN_UNUSED_VARIABLE = YES;
				IPHONEOS_DEPLOYMENT_TARGET = 9.0;
				ONLY_ACTIVE_ARCH = YES;
				SDKROOT = iphoneos;
				TARGETED_DEVICE_FAMILY = "1,2";
			};
			name = Debug;
		};
		AC85B9AE162CB5580013BCF2 /* Release */ = {
			isa = XCBuildConfiguration;
			buildSettings = {
				ALWAYS_SEARCH_USER_PATHS = NO;
				ARCHS = (
					"$(ARCHS_STANDARD_32_BIT)",
					armv7,
				);
				CLANG_CXX_LANGUAGE_STANDARD = "gnu++0x";
				CLANG_CXX_LIBRARY = "libc++";
				CLANG_ENABLE_OBJC_ARC = YES;
				CLANG_WARN_EMPTY_BODY = YES;
				CLANG_WARN__DUPLICATE_METHOD_MATCH = YES;
				"CODE_SIGN_IDENTITY[sdk=iphoneos*]" = "iPhone Developer";
				COPY_PHASE_STRIP = YES;
				GCC_C_LANGUAGE_STANDARD = gnu99;
				GCC_WARN_ABOUT_RETURN_TYPE = YES;
				GCC_WARN_UNINITIALIZED_AUTOS = YES;
				GCC_WARN_UNUSED_VARIABLE = YES;
				IPHONEOS_DEPLOYMENT_TARGET = 9.0;
				ONLY_ACTIVE_ARCH = YES;
				OTHER_CFLAGS = "-DNS_BLOCK_ASSERTIONS=1";
				SDKROOT = iphoneos;
				TARGETED_DEVICE_FAMILY = "1,2";
				VALIDATE_PRODUCT = YES;
			};
			name = Release;
		};
		AC85B9B0162CB5580013BCF2 /* Debug */ = {
			isa = XCBuildConfiguration;
			buildSettings = {
				ALWAYS_SEARCH_USER_PATHS = NO;
				ARCHS = (
					"$(ARCHS_STANDARD)",
					arm,
				);
				CODE_SIGN_IDENTITY = "iPhone Developer";
				"CODE_SIGN_IDENTITY[sdk=iphoneos*]" = "iPhone Developer";
				ENABLE_BITCODE = NO;
				GCC_ENABLE_CPP_EXCEPTIONS = NO;
				GCC_ENABLE_CPP_RTTI = NO;
				GCC_PRECOMPILE_PREFIX_HEADER = YES;
				GCC_PREFIX_HEADER = "BasicBusClient/BasicBusClient-Prefix.pch";
				HEADER_SEARCH_PATHS = (
					"\"$(SRCROOT)/../../../../build/darwin/$(CURRENT_ARCH)/$(PLATFORM_NAME)/debug/dist/cpp/inc/\"",
					"\"$(SRCROOT)/../../../../build/darwin/arm64/$(PLATFORM_NAME)/debug/dist/cpp/inc\"",
					"\"$(SRCROOT)/../../../../build/darwin/armv7/$(PLATFORM_NAME)/debug/dist/cpp/inc\"",
					"\"$(SRCROOT)/../../../../build/darwin/x86_64/$(PLATFORM_NAME)/debug/dist/cpp/inc\"",
				);
				INFOPLIST_FILE = "BasicBusClient/BasicBusClient-Info.plist";
				LIBRARY_SEARCH_PATHS = (
					"$(inherited)",
<<<<<<< HEAD
					"\"$(SRCROOT)/../../../../build/darwin/$(CURRENT_ARCH)/$(PLATFORM_NAME)/$(CONFIGURATION)/dist/cpp/lib\"",
					"\"$(SRCROOT)/../../../../build/darwin/arm/$(PLATFORM_NAME)/$(CONFIGURATION)/dist/cpp/lib\"",
=======
					"\"$(SRCROOT)/../../../../build/darwin/$(CURRENT_ARCH)/$(PLATFORM_NAME)/debug/dist/cpp/lib\"",
					"\"$(SRCROOT)/../../../../build/darwin/arm64/$(PLATFORM_NAME)/debug/dist/cpp/lib\"",
					"\"$(SRCROOT)/../../../../build/darwin/armv7/$(PLATFORM_NAME)/debug/dist/cpp/lib\"",
					"\"$(SRCROOT)/../../../../build/darwin/x86_64/$(PLATFORM_NAME)/debug/dist/cpp/lib\"",
>>>>>>> 5fd4fd2a
				);
				ONLY_ACTIVE_ARCH = YES;
				OTHER_CFLAGS = (
					"-DQCC_OS_GROUP_POSIX",
					"-DQCC_OS_DARWIN",
				);
				OTHER_LDFLAGS = (
					"-lalljoyn",
					"-lajrouter",
				);
				PRODUCT_BUNDLE_IDENTIFIER = org.alljoyn.BasicBusClient.jorge;
				PRODUCT_NAME = "$(TARGET_NAME)";
				PROVISIONING_PROFILE = "";
				VALID_ARCHS = "arm64 armv7 armv7s arm";
				WRAPPER_EXTENSION = app;
			};
			name = Debug;
		};
		AC85B9B1162CB5580013BCF2 /* Release */ = {
			isa = XCBuildConfiguration;
			buildSettings = {
				ALWAYS_SEARCH_USER_PATHS = NO;
				ARCHS = (
					"$(ARCHS_STANDARD)",
					arm,
				);
				CODE_SIGN_IDENTITY = "iPhone Developer";
				"CODE_SIGN_IDENTITY[sdk=iphoneos*]" = "iPhone Developer";
				ENABLE_BITCODE = NO;
				GCC_ENABLE_CPP_EXCEPTIONS = NO;
				GCC_ENABLE_CPP_RTTI = NO;
				GCC_PRECOMPILE_PREFIX_HEADER = YES;
				GCC_PREFIX_HEADER = "BasicBusClient/BasicBusClient-Prefix.pch";
				HEADER_SEARCH_PATHS = (
					"\"$(SRCROOT)/../../../../build/darwin/$(CURRENT_ARCH)/$(PLATFORM_NAME)/release/dist/cpp/inc/\"",
					"\"$(SRCROOT)/../../../../build/darwin/arm64/$(PLATFORM_NAME)/release/dist/cpp/inc\"",
					"\"$(SRCROOT)/../../../../build/darwin/armv7/$(PLATFORM_NAME)/release/dist/cpp/inc\"",
					"\"$(SRCROOT)/../../../../build/darwin/x86_64/$(PLATFORM_NAME)/release/dist/cpp/inc\"",
				);
				INFOPLIST_FILE = "BasicBusClient/BasicBusClient-Info.plist";
				LIBRARY_SEARCH_PATHS = (
					"$(inherited)",
<<<<<<< HEAD
					"\"$(SRCROOT)/../../../../build/darwin/$(CURRENT_ARCH)/$(PLATFORM_NAME)/$(CONFIGURATION)/dist/cpp/lib\"",
					"\"$(SRCROOT)/../../../../build/darwin/arm/$(PLATFORM_NAME)/$(CONFIGURATION)/dist/cpp/lib\"",
=======
					"\"$(SRCROOT)/../../../../build/darwin/$(CURRENT_ARCH)/$(PLATFORM_NAME)/release/dist/cpp/lib\"",
					"\"$(SRCROOT)/../../../../build/darwin/arm64/$(PLATFORM_NAME)/release/dist/cpp/lib\"",
					"\"$(SRCROOT)/../../../../build/darwin/armv7/$(PLATFORM_NAME)/release/dist/cpp/lib\"",
					"\"$(SRCROOT)/../../../../build/darwin/x86_64/$(PLATFORM_NAME)/release/dist/cpp/lib\"",
>>>>>>> 5fd4fd2a
				);
				ONLY_ACTIVE_ARCH = YES;
				OTHER_CFLAGS = (
					"-DNS_BLOCK_ASSERTIONS=1",
					"-DQCC_OS_GROUP_POSIX",
					"-DQCC_OS_DARWIN",
				);
				OTHER_LDFLAGS = (
					"-lalljoyn",
					"-lajrouter",
				);
				PRODUCT_BUNDLE_IDENTIFIER = org.alljoyn.BasicBusClient.jorge;
				PRODUCT_NAME = "$(TARGET_NAME)";
				PROVISIONING_PROFILE = "";
				VALID_ARCHS = "arm64 armv7 armv7s arm";
				WRAPPER_EXTENSION = app;
			};
			name = Release;
		};
		AC9DD87D16307B0000F5D0AB /* Debug */ = {
			isa = XCBuildConfiguration;
			buildSettings = {
				ARCHS = "$(ARCHS_STANDARD_64_BIT)";
				DEBUGGING_SYMBOLS = YES;
				GCC_ENABLE_OBJC_EXCEPTIONS = YES;
				GCC_GENERATE_DEBUGGING_SYMBOLS = YES;
				GCC_OPTIMIZATION_LEVEL = 0;
				GCC_WARN_64_TO_32_BIT_CONVERSION = YES;
				MACOSX_DEPLOYMENT_TARGET = 10.7;
				ONLY_ACTIVE_ARCH = YES;
				OTHER_CFLAGS = "";
				OTHER_LDFLAGS = "";
				PRODUCT_NAME = "$(TARGET_NAME)";
				SDKROOT = macosx;
			};
			name = Debug;
		};
		AC9DD87E16307B0000F5D0AB /* Release */ = {
			isa = XCBuildConfiguration;
			buildSettings = {
				ARCHS = "$(ARCHS_STANDARD_64_BIT)";
				DEBUG_INFORMATION_FORMAT = "dwarf-with-dsym";
				GCC_ENABLE_OBJC_EXCEPTIONS = YES;
				GCC_WARN_64_TO_32_BIT_CONVERSION = YES;
				MACOSX_DEPLOYMENT_TARGET = 10.7;
				OTHER_CFLAGS = "";
				OTHER_LDFLAGS = "";
				PRODUCT_NAME = "$(TARGET_NAME)";
				SDKROOT = macosx;
			};
			name = Release;
		};
/* End XCBuildConfiguration section */

/* Begin XCConfigurationList section */
		AC85B982162CB5580013BCF2 /* Build configuration list for PBXProject "BasicBusClient" */ = {
			isa = XCConfigurationList;
			buildConfigurations = (
				AC85B9AD162CB5580013BCF2 /* Debug */,
				AC85B9AE162CB5580013BCF2 /* Release */,
			);
			defaultConfigurationIsVisible = 0;
			defaultConfigurationName = Release;
		};
		AC85B9AF162CB5580013BCF2 /* Build configuration list for PBXNativeTarget "BasicBusClient" */ = {
			isa = XCConfigurationList;
			buildConfigurations = (
				AC85B9B0162CB5580013BCF2 /* Debug */,
				AC85B9B1162CB5580013BCF2 /* Release */,
			);
			defaultConfigurationIsVisible = 0;
			defaultConfigurationName = Release;
		};
		AC9DD87C16307B0000F5D0AB /* Build configuration list for PBXLegacyTarget "Generate Code" */ = {
			isa = XCConfigurationList;
			buildConfigurations = (
				AC9DD87D16307B0000F5D0AB /* Debug */,
				AC9DD87E16307B0000F5D0AB /* Release */,
			);
			defaultConfigurationIsVisible = 0;
			defaultConfigurationName = Release;
		};
/* End XCConfigurationList section */
	};
	rootObject = AC85B97F162CB5580013BCF2 /* Project object */;
}<|MERGE_RESOLUTION|>--- conflicted
+++ resolved
@@ -611,15 +611,10 @@
 				INFOPLIST_FILE = "BasicBusClient/BasicBusClient-Info.plist";
 				LIBRARY_SEARCH_PATHS = (
 					"$(inherited)",
-<<<<<<< HEAD
-					"\"$(SRCROOT)/../../../../build/darwin/$(CURRENT_ARCH)/$(PLATFORM_NAME)/$(CONFIGURATION)/dist/cpp/lib\"",
-					"\"$(SRCROOT)/../../../../build/darwin/arm/$(PLATFORM_NAME)/$(CONFIGURATION)/dist/cpp/lib\"",
-=======
 					"\"$(SRCROOT)/../../../../build/darwin/$(CURRENT_ARCH)/$(PLATFORM_NAME)/debug/dist/cpp/lib\"",
 					"\"$(SRCROOT)/../../../../build/darwin/arm64/$(PLATFORM_NAME)/debug/dist/cpp/lib\"",
 					"\"$(SRCROOT)/../../../../build/darwin/armv7/$(PLATFORM_NAME)/debug/dist/cpp/lib\"",
 					"\"$(SRCROOT)/../../../../build/darwin/x86_64/$(PLATFORM_NAME)/debug/dist/cpp/lib\"",
->>>>>>> 5fd4fd2a
 				);
 				ONLY_ACTIVE_ARCH = YES;
 				OTHER_CFLAGS = (
@@ -662,15 +657,10 @@
 				INFOPLIST_FILE = "BasicBusClient/BasicBusClient-Info.plist";
 				LIBRARY_SEARCH_PATHS = (
 					"$(inherited)",
-<<<<<<< HEAD
-					"\"$(SRCROOT)/../../../../build/darwin/$(CURRENT_ARCH)/$(PLATFORM_NAME)/$(CONFIGURATION)/dist/cpp/lib\"",
-					"\"$(SRCROOT)/../../../../build/darwin/arm/$(PLATFORM_NAME)/$(CONFIGURATION)/dist/cpp/lib\"",
-=======
 					"\"$(SRCROOT)/../../../../build/darwin/$(CURRENT_ARCH)/$(PLATFORM_NAME)/release/dist/cpp/lib\"",
 					"\"$(SRCROOT)/../../../../build/darwin/arm64/$(PLATFORM_NAME)/release/dist/cpp/lib\"",
 					"\"$(SRCROOT)/../../../../build/darwin/armv7/$(PLATFORM_NAME)/release/dist/cpp/lib\"",
 					"\"$(SRCROOT)/../../../../build/darwin/x86_64/$(PLATFORM_NAME)/release/dist/cpp/lib\"",
->>>>>>> 5fd4fd2a
 				);
 				ONLY_ACTIVE_ARCH = YES;
 				OTHER_CFLAGS = (
