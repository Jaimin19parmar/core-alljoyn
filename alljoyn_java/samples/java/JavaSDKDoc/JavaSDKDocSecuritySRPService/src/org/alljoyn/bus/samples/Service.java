--- conflicted
+++ resolved
@@ -1,42 +1,22 @@
-<<<<<<< HEAD
 /*
  *    Copyright (c) Open Connectivity Foundation (OCF), AllJoyn Open Source
  *    Project (AJOSP) Contributors and others.
- *    
+ *
  *    SPDX-License-Identifier: Apache-2.0
- *    
-=======
-/*
- *    Copyright (c) Open Connectivity Foundation (OCF), AllJoyn Open Source
- *    Project (AJOSP) Contributors and others.
- *
- *    SPDX-License-Identifier: Apache-2.0
- *
->>>>>>> d7cc55a1
+ *
  *    All rights reserved. This program and the accompanying materials are
  *    made available under the terms of the Apache License, Version 2.0
  *    which accompanies this distribution, and is available at
  *    http://www.apache.org/licenses/LICENSE-2.0
-<<<<<<< HEAD
- *    
+ *
  *    Copyright (c) Open Connectivity Foundation and Contributors to AllSeen
  *    Alliance. All rights reserved.
- *    
-=======
- *
- *    Copyright (c) Open Connectivity Foundation and Contributors to AllSeen
- *    Alliance. All rights reserved.
- *
->>>>>>> d7cc55a1
+ *
  *    Permission to use, copy, modify, and/or distribute this software for
  *    any purpose with or without fee is hereby granted, provided that the
  *    above copyright notice and this permission notice appear in all
  *    copies.
-<<<<<<< HEAD
- *    
-=======
- *
->>>>>>> d7cc55a1
+ *
  *    THE SOFTWARE IS PROVIDED "AS IS" AND THE AUTHOR DISCLAIMS ALL
  *    WARRANTIES WITH REGARD TO THIS SOFTWARE INCLUDING ALL IMPLIED
  *    WARRANTIES OF MERCHANTABILITY AND FITNESS. IN NO EVENT SHALL THE
@@ -45,7 +25,6 @@
  *    PROFITS, WHETHER IN AN ACTION OF CONTRACT, NEGLIGENCE OR OTHER
  *    TORTIOUS ACTION, ARISING OUT OF OR IN CONNECTION WITH THE USE OR
  *    PERFORMANCE OF THIS SOFTWARE.
-<<<<<<< HEAD
 */
 package org.alljoyn.bus.samples;
 
@@ -66,222 +45,6 @@
 import org.alljoyn.bus.AuthListener.PasswordRequest;
 
 public class Service {
-    static { 
-        System.loadLibrary("alljoyn_java");
-    }
-
-    private static final short CONTACT_PORT=42;
-
-    static boolean sessionEstablished = false;
-    static int sessionId;
-    private static String mPassword;
-
-    private static SrpKeyXListener mAuthListener;
-
-    public static class SecureService implements SecureInterface, BusObject {
-        public String Ping(String inStr) throws BusException {
-            System.out.println("Ping : " + inStr);
-            System.out.println("Reply : " + inStr);
-            return inStr;
-        }
-    }
-
-    private static class MyBusListener extends BusListener {
-        public void nameOwnerChanged(String busName, String previousOwner, String newOwner){
-            if ("com.my.well.known.name".equals(busName)) {
-                System.out.println("BusAttachement.nameOwnerChanged(" + busName + ", " + previousOwner + ", " + newOwner);
-            }
-        }
-    }
-
-    /*
-     * This Secure Remote Password Key eXchange listener creates a random 
-     * 6-digit pincode for each authentication attempt.   
-     */
-    private static class SrpKeyXListener implements AuthListener {
-        private Random mPasswordGenerator;
-        private boolean mGeneratePassword;
-
-        public SrpKeyXListener() {
-            mPasswordGenerator = new Random();
-            mGeneratePassword = true;
-        }
-
-        public boolean requested(String mechanism, String peerName, int count,
-                String userName, AuthRequest[] requests) {
-            System.out.println(String.format("AuthListener.requested(%s, %s, %d, %s, %s);", 
-                    mechanism ,
-                    peerName,
-                    count,
-                    userName,
-                    AuthRequestToString(requests)));
-            if (mGeneratePassword) {
-                mGeneratePassword = false;
-                mPassword = String.format("%06d", mPasswordGenerator.nextInt(1000000));
-                System.out.println("One Time Password : " + mPassword);
-            }
-            for (AuthRequest request : requests) {
-                if (request instanceof PasswordRequest) {
-                    ((PasswordRequest) request).setPassword(mPassword.toCharArray());
-                }
-            }
-            return true;
-        }
-
-        public void completed(String mechanism, String peerName, boolean authenticated) {
-            mGeneratePassword = true;
-        }
-
-        private String AuthRequestToString(AuthListener.AuthRequest[] requests) {
-            String str;
-            str = "[";
-            for (AuthListener.AuthRequest request : requests) {
-                if (request instanceof AuthListener.AuthRequest) {
-                    str += "AuthRequest ";
-                }
-                if (request instanceof AuthListener.CertificateRequest) {
-                    str += "CertificateRequest ";
-                }
-                if (request instanceof AuthListener.LogonEntryRequest) {
-                    str += "LogonEntryRequest ";
-                }
-                if (request instanceof AuthListener.PrivateKeyRequest) {
-                    str += "PrivateKeyRequest ";
-                }
-                if (request instanceof AuthListener.UserNameRequest) {
-                    str += "UserNameRequest ";
-                }
-                if (request instanceof AuthListener.PasswordRequest) {
-                    str += "PasswordRequest ";
-                }
-                if (request instanceof AuthListener.VerifyRequest) {
-                    str += "VerifyRequest ";
-                }
-            }
-            str += "]";
-            return str;
-        }
-    }
-
-    public static void main(String[] args) {
-
-        BusAttachment mBus;
-        mBus = new BusAttachment("SRPSecurityService", BusAttachment.RemoteMessage.Receive);
-
-        Status status;
-
-        SecureService mySecureService = new SecureService();
-
-        status = mBus.registerBusObject(mySecureService, "/testSrpSecurity");
-        if (status != Status.OK) {
-            return;
-        }
-        System.out.println("BusAttachment.registerBusObject successful");
-
-        BusListener listener = new MyBusListener();
-        mBus.registerBusListener(listener);
-
-        mAuthListener = new SrpKeyXListener();
-        status = mBus.registerAuthListener("ALLJOYN_SRP_KEYX", mAuthListener);
-        if (status != Status.OK) {
-            return;
-        }
-        System.out.println("BusAttachment.registerAuthListener successful");
-
-        status = mBus.connect();
-        if (status != Status.OK) {
-            return;
-        }
-        System.out.println("BusAttachment.connect successful on " + System.getProperty("org.alljoyn.bus.address"));        
-
-        int flags = 0; //do not use any request name flags
-        status = mBus.requestName("com.my.well.known.name", flags);
-        if (status != Status.OK) {
-            return;
-        }
-        System.out.println("BusAttachment.request 'com.my.well.known.name' successful");
-
-        status = mBus.advertiseName("com.my.well.known.name", SessionOpts.TRANSPORT_ANY);
-        if (status != Status.OK) {
-            System.out.println("Status = " + status);
-            mBus.releaseName("com.my.well.known.name");
-            return;
-        }
-        System.out.println("BusAttachment.advertiseName 'com.my.well.known.name' successful");
-
-
-
-        Mutable.ShortValue contactPort = new Mutable.ShortValue(CONTACT_PORT);
-
-        SessionOpts sessionOpts = new SessionOpts();
-        sessionOpts.traffic = SessionOpts.TRAFFIC_MESSAGES;
-        sessionOpts.isMultipoint = false;
-        sessionOpts.proximity = SessionOpts.PROXIMITY_ANY;
-        sessionOpts.transports = SessionOpts.TRANSPORT_ANY;
-
-        status = mBus.bindSessionPort(contactPort, sessionOpts, 
-                new SessionPortListener() {
-            public boolean acceptSessionJoiner(short sessionPort, String joiner, SessionOpts sessionOpts) {
-                System.out.println("SessionPortListener.acceptSessionJoiner called");
-                if (sessionPort == CONTACT_PORT) {
-                    return true;
-                } else {
-                    return false;
-                }
-            }
-            public void sessionJoined(short sessionPort, int id, String joiner) {
-                System.out.println(String.format("SessionPortListener.sessionJoined(%d, %d, %s)", sessionPort, id, joiner));
-                sessionId = id;
-                sessionEstablished = true;
-            }
-        });
-        if (status != Status.OK) {
-            return;
-        }
-        System.out.println("BusAttachment.bindSessionPort successful");
-
-        while (!sessionEstablished) {
-            try {
-                Thread.sleep(10);
-            } catch (InterruptedException e) {
-                System.out.println("Thread Exception caught");
-                e.printStackTrace();
-            }
-        }
-
-        System.out.println("BusAttachment session established");
-
-        while (true) {
-            try {
-                Thread.sleep(10000);
-            } catch (InterruptedException e) {
-                System.out.println("Thread Exception caught");
-                e.printStackTrace();
-            }
-        }
-    }
-}
-=======
-*/
-package org.alljoyn.bus.samples;
-
-import java.util.Random;
-
-import org.alljoyn.bus.AuthListener;
-import org.alljoyn.bus.BusAttachment;
-import org.alljoyn.bus.BusException;
-import org.alljoyn.bus.BusListener;
-import org.alljoyn.bus.BusObject;
-import org.alljoyn.bus.Mutable;
-import org.alljoyn.bus.SessionListener;
-import org.alljoyn.bus.SessionOpts;
-import org.alljoyn.bus.SessionPortListener;
-import org.alljoyn.bus.SignalEmitter;
-import org.alljoyn.bus.Status;
-import org.alljoyn.bus.AuthListener.AuthRequest;
-import org.alljoyn.bus.AuthListener.PasswordRequest;
-
-public class Service {
     static {
         System.loadLibrary("alljoyn_java");
     }
@@ -476,5 +239,4 @@
             }
         }
     }
-}
->>>>>>> d7cc55a1
+}