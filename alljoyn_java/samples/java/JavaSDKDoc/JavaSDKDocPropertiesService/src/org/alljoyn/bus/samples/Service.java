<<<<<<< HEAD
/*
 *    Copyright (c) Open Connectivity Foundation (OCF), AllJoyn Open Source
 *    Project (AJOSP) Contributors and others.
 *    
 *    SPDX-License-Identifier: Apache-2.0
 *    
=======
/*
 *    Copyright (c) Open Connectivity Foundation (OCF), AllJoyn Open Source
 *    Project (AJOSP) Contributors and others.
 *
 *    SPDX-License-Identifier: Apache-2.0
 *
>>>>>>> d7cc55a1
 *    All rights reserved. This program and the accompanying materials are
 *    made available under the terms of the Apache License, Version 2.0
 *    which accompanies this distribution, and is available at
 *    http://www.apache.org/licenses/LICENSE-2.0
<<<<<<< HEAD
 *    
 *    Copyright (c) Open Connectivity Foundation and Contributors to AllSeen
 *    Alliance. All rights reserved.
 *    
=======
 *
 *    Copyright (c) Open Connectivity Foundation and Contributors to AllSeen
 *    Alliance. All rights reserved.
 *
>>>>>>> d7cc55a1
 *    Permission to use, copy, modify, and/or distribute this software for
 *    any purpose with or without fee is hereby granted, provided that the
 *    above copyright notice and this permission notice appear in all
 *    copies.
<<<<<<< HEAD
 *    
=======
 *
>>>>>>> d7cc55a1
 *    THE SOFTWARE IS PROVIDED "AS IS" AND THE AUTHOR DISCLAIMS ALL
 *    WARRANTIES WITH REGARD TO THIS SOFTWARE INCLUDING ALL IMPLIED
 *    WARRANTIES OF MERCHANTABILITY AND FITNESS. IN NO EVENT SHALL THE
 *    AUTHOR BE LIABLE FOR ANY SPECIAL, DIRECT, INDIRECT, OR CONSEQUENTIAL
 *    DAMAGES OR ANY DAMAGES WHATSOEVER RESULTING FROM LOSS OF USE, DATA OR
 *    PROFITS, WHETHER IN AN ACTION OF CONTRACT, NEGLIGENCE OR OTHER
 *    TORTIOUS ACTION, ARISING OUT OF OR IN CONNECTION WITH THE USE OR
 *    PERFORMANCE OF THIS SOFTWARE.
<<<<<<< HEAD
*/
package org.alljoyn.bus.samples;

import org.alljoyn.bus.BusAttachment;
import org.alljoyn.bus.BusException;
import org.alljoyn.bus.BusListener;
import org.alljoyn.bus.BusObject;
import org.alljoyn.bus.Mutable;
import org.alljoyn.bus.SessionListener;
import org.alljoyn.bus.SessionOpts;
import org.alljoyn.bus.SessionPortListener;
import org.alljoyn.bus.SignalEmitter;
import org.alljoyn.bus.Status;

public class Service {
    static { 
        System.loadLibrary("alljoyn_java");
    }

    private static final short CONTACT_PORT=42;

    static boolean sessionEstablished = false;
    static int sessionId;

    public static class AllJoynProperties implements PropertiesInterface, BusObject {

        AllJoynProperties(){
            textSize = 12;
        }

        public int getTextSize() throws BusException {
            return textSize;
        }

        public void setTextSize(int size) throws BusException {
            textSize = size;
        }
        private int textSize;        
    }

    private static class MyBusListener extends BusListener {
        public void nameOwnerChanged(String busName, String previousOwner, String newOwner){
            if ("com.my.well.known.name".equals(busName)) {
                System.out.println("BusAttachement.nameOwnerChanged(" + busName + ", " + previousOwner + ", " + newOwner);
            }
        }
    }

    public static void main(String[] args) {

        BusAttachment mBus;
        mBus = new BusAttachment("AppName", BusAttachment.RemoteMessage.Receive);

        Status status;

        AllJoynProperties myProperties = new AllJoynProperties();

        status = mBus.registerBusObject(myProperties, "/testProperties");
        if (status != Status.OK) {
            return;
        }
        System.out.println("BusAttachment.registerBusObject successful");

        BusListener listener = new MyBusListener();
        mBus.registerBusListener(listener);

        status = mBus.connect();
        if (status != Status.OK) {
            return;
        }
        System.out.println("BusAttachment.connect successful on " + System.getProperty("org.alljoyn.bus.address"));        

        Mutable.ShortValue contactPort = new Mutable.ShortValue(CONTACT_PORT);

        SessionOpts sessionOpts = new SessionOpts();
        sessionOpts.traffic = SessionOpts.TRAFFIC_MESSAGES;
        sessionOpts.isMultipoint = false;
        sessionOpts.proximity = SessionOpts.PROXIMITY_ANY;
        sessionOpts.transports = SessionOpts.TRANSPORT_ANY;

        status = mBus.bindSessionPort(contactPort, sessionOpts, 
                new SessionPortListener() {
            public boolean acceptSessionJoiner(short sessionPort, String joiner, SessionOpts sessionOpts) {
                System.out.println("SessionPortListener.acceptSessionJoiner called");
                if (sessionPort == CONTACT_PORT) {
                    return true;
                } else {
                    return false;
                }
            }
            public void sessionJoined(short sessionPort, int id, String joiner) {
                System.out.println(String.format("SessionPortListener.sessionJoined(%d, %d, %s)", sessionPort, id, joiner));
                sessionId = id;
                sessionEstablished = true;
            }
        });
        if (status != Status.OK) {
            return;
        }
        System.out.println("BusAttachment.bindSessionPort successful");

        int flags = 0; //do not use any request name flags
        status = mBus.requestName("com.my.well.known.name", flags);
        if (status != Status.OK) {
            return;
        }
        System.out.println("BusAttachment.request 'com.my.well.known.name' successful");

        status = mBus.advertiseName("com.my.well.known.name", SessionOpts.TRANSPORT_ANY);
        if (status != Status.OK) {
            System.out.println("Status = " + status);
            mBus.releaseName("com.my.well.known.name");
            return;
        }
        System.out.println("BusAttachment.advertiseName 'com.my.well.known.name' successful");

        while (!sessionEstablished) {
            try {
                Thread.sleep(10);
            } catch (InterruptedException e) {
                System.out.println("Thread Exception caught");
                e.printStackTrace();
            }
        }
        System.out.println("BusAttachment session established");

        while (true) {
            try {
                Thread.sleep(10000);
            } catch (InterruptedException e) {
                System.out.println("Thread Exception caught");
                e.printStackTrace();
            }
        }
    }
}
=======
*/
package org.alljoyn.bus.samples;

import org.alljoyn.bus.BusAttachment;
import org.alljoyn.bus.BusException;
import org.alljoyn.bus.BusListener;
import org.alljoyn.bus.BusObject;
import org.alljoyn.bus.Mutable;
import org.alljoyn.bus.SessionListener;
import org.alljoyn.bus.SessionOpts;
import org.alljoyn.bus.SessionPortListener;
import org.alljoyn.bus.SignalEmitter;
import org.alljoyn.bus.Status;

public class Service {
    static {
        System.loadLibrary("alljoyn_java");
    }

    private static final short CONTACT_PORT=42;

    static boolean sessionEstablished = false;
    static int sessionId;

    public static class AllJoynProperties implements PropertiesInterface, BusObject {

        AllJoynProperties(){
            textSize = 12;
        }

        public int getTextSize() throws BusException {
            return textSize;
        }

        public void setTextSize(int size) throws BusException {
            textSize = size;
        }
        private int textSize;
    }

    private static class MyBusListener extends BusListener {
        public void nameOwnerChanged(String busName, String previousOwner, String newOwner){
            if ("com.my.well.known.name".equals(busName)) {
                System.out.println("BusAttachement.nameOwnerChanged(" + busName + ", " + previousOwner + ", " + newOwner);
            }
        }
    }

    public static void main(String[] args) {

        BusAttachment mBus;
        mBus = new BusAttachment("AppName", BusAttachment.RemoteMessage.Receive);

        Status status;

        AllJoynProperties myProperties = new AllJoynProperties();

        status = mBus.registerBusObject(myProperties, "/testProperties");
        if (status != Status.OK) {
            return;
        }
        System.out.println("BusAttachment.registerBusObject successful");

        BusListener listener = new MyBusListener();
        mBus.registerBusListener(listener);

        status = mBus.connect();
        if (status != Status.OK) {
            return;
        }
        System.out.println("BusAttachment.connect successful on " + System.getProperty("org.alljoyn.bus.address"));

        Mutable.ShortValue contactPort = new Mutable.ShortValue(CONTACT_PORT);

        SessionOpts sessionOpts = new SessionOpts();
        sessionOpts.traffic = SessionOpts.TRAFFIC_MESSAGES;
        sessionOpts.isMultipoint = false;
        sessionOpts.proximity = SessionOpts.PROXIMITY_ANY;
        sessionOpts.transports = SessionOpts.TRANSPORT_ANY;

        status = mBus.bindSessionPort(contactPort, sessionOpts,
                new SessionPortListener() {
            public boolean acceptSessionJoiner(short sessionPort, String joiner, SessionOpts sessionOpts) {
                System.out.println("SessionPortListener.acceptSessionJoiner called");
                if (sessionPort == CONTACT_PORT) {
                    return true;
                } else {
                    return false;
                }
            }
            public void sessionJoined(short sessionPort, int id, String joiner) {
                System.out.println(String.format("SessionPortListener.sessionJoined(%d, %d, %s)", sessionPort, id, joiner));
                sessionId = id;
                sessionEstablished = true;
            }
        });
        if (status != Status.OK) {
            return;
        }
        System.out.println("BusAttachment.bindSessionPort successful");

        int flags = 0; //do not use any request name flags
        status = mBus.requestName("com.my.well.known.name", flags);
        if (status != Status.OK) {
            return;
        }
        System.out.println("BusAttachment.request 'com.my.well.known.name' successful");

        status = mBus.advertiseName("com.my.well.known.name", SessionOpts.TRANSPORT_ANY);
        if (status != Status.OK) {
            System.out.println("Status = " + status);
            mBus.releaseName("com.my.well.known.name");
            return;
        }
        System.out.println("BusAttachment.advertiseName 'com.my.well.known.name' successful");

        while (!sessionEstablished) {
            try {
                Thread.sleep(10);
            } catch (InterruptedException e) {
                System.out.println("Thread Exception caught");
                e.printStackTrace();
            }
        }
        System.out.println("BusAttachment session established");

        while (true) {
            try {
                Thread.sleep(10000);
            } catch (InterruptedException e) {
                System.out.println("Thread Exception caught");
                e.printStackTrace();
            }
        }
    }
}
>>>>>>> d7cc55a1
<|MERGE_RESOLUTION|>--- conflicted
+++ resolved
@@ -1,42 +1,22 @@
-<<<<<<< HEAD
-/*
- *    Copyright (c) Open Connectivity Foundation (OCF), AllJoyn Open Source
- *    Project (AJOSP) Contributors and others.
- *    
- *    SPDX-License-Identifier: Apache-2.0
- *    
-=======
 /*
  *    Copyright (c) Open Connectivity Foundation (OCF), AllJoyn Open Source
  *    Project (AJOSP) Contributors and others.
  *
  *    SPDX-License-Identifier: Apache-2.0
  *
->>>>>>> d7cc55a1
  *    All rights reserved. This program and the accompanying materials are
  *    made available under the terms of the Apache License, Version 2.0
  *    which accompanies this distribution, and is available at
  *    http://www.apache.org/licenses/LICENSE-2.0
-<<<<<<< HEAD
- *    
- *    Copyright (c) Open Connectivity Foundation and Contributors to AllSeen
- *    Alliance. All rights reserved.
- *    
-=======
  *
  *    Copyright (c) Open Connectivity Foundation and Contributors to AllSeen
  *    Alliance. All rights reserved.
  *
->>>>>>> d7cc55a1
  *    Permission to use, copy, modify, and/or distribute this software for
  *    any purpose with or without fee is hereby granted, provided that the
  *    above copyright notice and this permission notice appear in all
  *    copies.
-<<<<<<< HEAD
- *    
-=======
  *
->>>>>>> d7cc55a1
  *    THE SOFTWARE IS PROVIDED "AS IS" AND THE AUTHOR DISCLAIMS ALL
  *    WARRANTIES WITH REGARD TO THIS SOFTWARE INCLUDING ALL IMPLIED
  *    WARRANTIES OF MERCHANTABILITY AND FITNESS. IN NO EVENT SHALL THE
@@ -45,144 +25,6 @@
  *    PROFITS, WHETHER IN AN ACTION OF CONTRACT, NEGLIGENCE OR OTHER
  *    TORTIOUS ACTION, ARISING OUT OF OR IN CONNECTION WITH THE USE OR
  *    PERFORMANCE OF THIS SOFTWARE.
-<<<<<<< HEAD
-*/
-package org.alljoyn.bus.samples;
-
-import org.alljoyn.bus.BusAttachment;
-import org.alljoyn.bus.BusException;
-import org.alljoyn.bus.BusListener;
-import org.alljoyn.bus.BusObject;
-import org.alljoyn.bus.Mutable;
-import org.alljoyn.bus.SessionListener;
-import org.alljoyn.bus.SessionOpts;
-import org.alljoyn.bus.SessionPortListener;
-import org.alljoyn.bus.SignalEmitter;
-import org.alljoyn.bus.Status;
-
-public class Service {
-    static { 
-        System.loadLibrary("alljoyn_java");
-    }
-
-    private static final short CONTACT_PORT=42;
-
-    static boolean sessionEstablished = false;
-    static int sessionId;
-
-    public static class AllJoynProperties implements PropertiesInterface, BusObject {
-
-        AllJoynProperties(){
-            textSize = 12;
-        }
-
-        public int getTextSize() throws BusException {
-            return textSize;
-        }
-
-        public void setTextSize(int size) throws BusException {
-            textSize = size;
-        }
-        private int textSize;        
-    }
-
-    private static class MyBusListener extends BusListener {
-        public void nameOwnerChanged(String busName, String previousOwner, String newOwner){
-            if ("com.my.well.known.name".equals(busName)) {
-                System.out.println("BusAttachement.nameOwnerChanged(" + busName + ", " + previousOwner + ", " + newOwner);
-            }
-        }
-    }
-
-    public static void main(String[] args) {
-
-        BusAttachment mBus;
-        mBus = new BusAttachment("AppName", BusAttachment.RemoteMessage.Receive);
-
-        Status status;
-
-        AllJoynProperties myProperties = new AllJoynProperties();
-
-        status = mBus.registerBusObject(myProperties, "/testProperties");
-        if (status != Status.OK) {
-            return;
-        }
-        System.out.println("BusAttachment.registerBusObject successful");
-
-        BusListener listener = new MyBusListener();
-        mBus.registerBusListener(listener);
-
-        status = mBus.connect();
-        if (status != Status.OK) {
-            return;
-        }
-        System.out.println("BusAttachment.connect successful on " + System.getProperty("org.alljoyn.bus.address"));        
-
-        Mutable.ShortValue contactPort = new Mutable.ShortValue(CONTACT_PORT);
-
-        SessionOpts sessionOpts = new SessionOpts();
-        sessionOpts.traffic = SessionOpts.TRAFFIC_MESSAGES;
-        sessionOpts.isMultipoint = false;
-        sessionOpts.proximity = SessionOpts.PROXIMITY_ANY;
-        sessionOpts.transports = SessionOpts.TRANSPORT_ANY;
-
-        status = mBus.bindSessionPort(contactPort, sessionOpts, 
-                new SessionPortListener() {
-            public boolean acceptSessionJoiner(short sessionPort, String joiner, SessionOpts sessionOpts) {
-                System.out.println("SessionPortListener.acceptSessionJoiner called");
-                if (sessionPort == CONTACT_PORT) {
-                    return true;
-                } else {
-                    return false;
-                }
-            }
-            public void sessionJoined(short sessionPort, int id, String joiner) {
-                System.out.println(String.format("SessionPortListener.sessionJoined(%d, %d, %s)", sessionPort, id, joiner));
-                sessionId = id;
-                sessionEstablished = true;
-            }
-        });
-        if (status != Status.OK) {
-            return;
-        }
-        System.out.println("BusAttachment.bindSessionPort successful");
-
-        int flags = 0; //do not use any request name flags
-        status = mBus.requestName("com.my.well.known.name", flags);
-        if (status != Status.OK) {
-            return;
-        }
-        System.out.println("BusAttachment.request 'com.my.well.known.name' successful");
-
-        status = mBus.advertiseName("com.my.well.known.name", SessionOpts.TRANSPORT_ANY);
-        if (status != Status.OK) {
-            System.out.println("Status = " + status);
-            mBus.releaseName("com.my.well.known.name");
-            return;
-        }
-        System.out.println("BusAttachment.advertiseName 'com.my.well.known.name' successful");
-
-        while (!sessionEstablished) {
-            try {
-                Thread.sleep(10);
-            } catch (InterruptedException e) {
-                System.out.println("Thread Exception caught");
-                e.printStackTrace();
-            }
-        }
-        System.out.println("BusAttachment session established");
-
-        while (true) {
-            try {
-                Thread.sleep(10000);
-            } catch (InterruptedException e) {
-                System.out.println("Thread Exception caught");
-                e.printStackTrace();
-            }
-        }
-    }
-}
-=======
 */
 package org.alljoyn.bus.samples;
 
@@ -318,5 +160,4 @@
             }
         }
     }
-}
->>>>>>> d7cc55a1
+}