--- conflicted
+++ resolved
@@ -1,42 +1,22 @@
-<<<<<<< HEAD
-/*
- *    Copyright (c) Open Connectivity Foundation (OCF), AllJoyn Open Source
- *    Project (AJOSP) Contributors and others.
- *    
- *    SPDX-License-Identifier: Apache-2.0
- *    
-=======
 /*
  *    Copyright (c) Open Connectivity Foundation (OCF), AllJoyn Open Source
  *    Project (AJOSP) Contributors and others.
  *
  *    SPDX-License-Identifier: Apache-2.0
  *
->>>>>>> d7cc55a1
  *    All rights reserved. This program and the accompanying materials are
  *    made available under the terms of the Apache License, Version 2.0
  *    which accompanies this distribution, and is available at
  *    http://www.apache.org/licenses/LICENSE-2.0
-<<<<<<< HEAD
- *    
- *    Copyright (c) Open Connectivity Foundation and Contributors to AllSeen
- *    Alliance. All rights reserved.
- *    
-=======
  *
  *    Copyright (c) Open Connectivity Foundation and Contributors to AllSeen
  *    Alliance. All rights reserved.
  *
->>>>>>> d7cc55a1
  *    Permission to use, copy, modify, and/or distribute this software for
  *    any purpose with or without fee is hereby granted, provided that the
  *    above copyright notice and this permission notice appear in all
  *    copies.
-<<<<<<< HEAD
- *    
-=======
  *
->>>>>>> d7cc55a1
  *    THE SOFTWARE IS PROVIDED "AS IS" AND THE AUTHOR DISCLAIMS ALL
  *    WARRANTIES WITH REGARD TO THIS SOFTWARE INCLUDING ALL IMPLIED
  *    WARRANTIES OF MERCHANTABILITY AND FITNESS. IN NO EVENT SHALL THE
@@ -45,141 +25,6 @@
  *    PROFITS, WHETHER IN AN ACTION OF CONTRACT, NEGLIGENCE OR OTHER
  *    TORTIOUS ACTION, ARISING OUT OF OR IN CONNECTION WITH THE USE OR
  *    PERFORMANCE OF THIS SOFTWARE.
-<<<<<<< HEAD
-*/
-package org.alljoyn.bus.samples;
-
-import org.alljoyn.bus.BusAttachment;
-import org.alljoyn.bus.BusListener;
-import org.alljoyn.bus.Mutable;
-import org.alljoyn.bus.SessionListener;
-import org.alljoyn.bus.SessionOpts;
-import org.alljoyn.bus.Status;
-import org.alljoyn.bus.annotation.BusSignalHandler;
-
-public class Client {
-    static { 
-        System.loadLibrary("alljoyn_java");
-    }
-    private static final short CONTACT_PORT=42;
-    static BusAttachment mBus;
-
-    public static class SampleSignalHandler  {
-        @BusSignalHandler(iface="org.alljoyn.bus.samples.SampleInterface", signal="buttonClicked")
-        public void buttonClicked(int id) {
-            switch(id) {
-            case 0:
-                startNewGame();
-                break;
-            case 1:
-                continueGame();
-                break;
-            case 2:
-                quitGame();
-                break;
-            default:
-                break;
-            }
-        }
-
-        @BusSignalHandler(iface="org.alljoyn.bus.samples.SampleInterface", signal="playerPosition")
-        public void playerPosition(int x, int y, int z) {
-            updatePlayerPosition(x,y,z);
-        }
-
-        public void startNewGame() {
-            System.out.println("Starting a new Game");
-        }
-
-        public void continueGame() {
-            System.out.println("Continuing Game");
-        }
-
-        public void quitGame() {
-            System.out.println("Quiting Game");
-        }
-
-        public void updatePlayerPosition(int x, int y, int z) {
-            System.out.println(String.format("Players position is %d, %d, %d.", x, y, z));
-        }
-    }
-
-    private static boolean isJoining = false;
-    private static boolean isJoined = false;
-
-    public static void main(String[] args) {
-
-        class MyBusListener extends BusListener {
-            public void foundAdvertisedName(String name, short transport, String namePrefix) {
-                System.out.println(String.format("BusListener.foundAdvertisedName(%s, %d, %s)", name, transport, namePrefix));
-
-                if (isJoining || isJoined) {
-                    return;
-                }
-
-                isJoining = true;
-                short contactPort = CONTACT_PORT;
-                SessionOpts sessionOpts = new SessionOpts();
-                sessionOpts.traffic = SessionOpts.TRAFFIC_MESSAGES;
-                sessionOpts.isMultipoint = false;
-                sessionOpts.proximity = SessionOpts.PROXIMITY_ANY;
-                sessionOpts.transports = SessionOpts.TRANSPORT_ANY;
-
-                Mutable.IntegerValue sessionId = new Mutable.IntegerValue();
-
-                mBus.enableConcurrentCallbacks();
-
-                Status status = mBus.joinSession(name, contactPort, sessionId, sessionOpts,    new SessionListener());
-                if (status != Status.OK) {
-                    isJoining = false;
-                    return;
-                }
-                isJoined = true;
-                isJoining = false;
-                System.out.println(String.format("BusAttachement.joinSession successful sessionId = %d", sessionId.value));
-            }
-            public void nameOwnerChanged(String busName, String previousOwner, String newOwner){
-                if ("com.my.well.known.name".equals(busName)) {
-                    System.out.println("BusAttachement.nameOwnerChagned(" + busName + ", " + previousOwner + ", " + newOwner);
-                }
-            }
-
-        }
-
-        mBus = new BusAttachment("AppName", BusAttachment.RemoteMessage.Receive);
-
-        BusListener listener = new MyBusListener();
-        mBus.registerBusListener(listener);
-
-        Status status = mBus.connect();
-        if (status != Status.OK) {
-            return;
-        }
-        System.out.println("BusAttachment.connect successful");
-
-        SampleSignalHandler mySignalHandlers = new SampleSignalHandler();
-
-        status = mBus.registerSignalHandlers(mySignalHandlers);
-        if (status != Status.OK) {
-            return;
-        }
-        System.out.println("BusAttachment.registerSignalHandlers successful");
-
-        status = mBus.findAdvertisedName("com.my.well.known.name");
-        if (status != Status.OK) {
-            return;
-        }
-        System.out.println("BusAttachment.findAdvertisedName successful " + "com.my.well.known.name");
-        while(true) {
-            try {
-                Thread.sleep(5000);
-            } catch (InterruptedException e) {
-                System.out.println("Program interupted");
-            }
-        }
-    }
-}
-=======
 */
 package org.alljoyn.bus.samples;
 
@@ -312,5 +157,4 @@
             }
         }
     }
-}
->>>>>>> d7cc55a1
+}