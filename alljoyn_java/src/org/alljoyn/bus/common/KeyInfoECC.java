/*
 *    Copyright (c) Open Connectivity Foundation (OCF), AllJoyn Open Source
 *    Project (AJOSP) Contributors and others.
 *
 *    SPDX-License-Identifier: Apache-2.0
 *
 *    All rights reserved. This program and the accompanying materials are
 *    made available under the terms of the Apache License, Version 2.0
 *    which accompanies this distribution, and is available at
 *    http://www.apache.org/licenses/LICENSE-2.0
 *
 *    Copyright (c) Open Connectivity Foundation and Contributors to AllSeen
 *    Alliance. All rights reserved.
 *
 *    Permission to use, copy, modify, and/or distribute this software for
 *    any purpose with or without fee is hereby granted, provided that the
 *    above copyright notice and this permission notice appear in all
 *    copies.
 *
 *    THE SOFTWARE IS PROVIDED "AS IS" AND THE AUTHOR DISCLAIMS ALL
 *    WARRANTIES WITH REGARD TO THIS SOFTWARE INCLUDING ALL IMPLIED
 *    WARRANTIES OF MERCHANTABILITY AND FITNESS. IN NO EVENT SHALL THE
 *    AUTHOR BE LIABLE FOR ANY SPECIAL, DIRECT, INDIRECT, OR CONSEQUENTIAL
 *    DAMAGES OR ANY DAMAGES WHATSOEVER RESULTING FROM LOSS OF USE, DATA OR
 *    PROFITS, WHETHER IN AN ACTION OF CONTRACT, NEGLIGENCE OR OTHER
 *    TORTIOUS ACTION, ARISING OUT OF OR IN CONNECTION WITH THE USE OR
 *    PERFORMANCE OF THIS SOFTWARE.
*/
package org.alljoyn.bus.common;

import java.util.Arrays;

public abstract class KeyInfoECC extends KeyInfo {

    /**
     * The ECC key type
     */
    public static final long KEY_TYPE = 0;

    /**
     * Default constructor.
     */
    public KeyInfoECC()
    {
        super(FormatType.FORMAT_ALLJOYN);
        m_curve = CryptoECC.ECC_NIST_P256;
    }

    /**
     * constructor.
     */
    KeyInfoECC(byte curve)
    {
        super(FormatType.FORMAT_ALLJOYN);
        m_curve = curve;
    }

    /**
     * Retrieve the ECC algorithm
     * @return the ECC algorithm
     */
    public byte getAlgorithm()
    {
        return 0;
    }

    /**
     * Retrieve the ECC curve type.
     * @return the ECC curve type
     */
    public byte getCurve()
    {
        return m_curve;
    }

    /**
     * Virtual member function that must be implemented so it returns
     * a pointer to the ECCPublicKey that was set.
     */
    public abstract ECCPublicKey getPublicKey();

    /**
     * Virtual member function that must be implemented so the public key is
     * assigned a value.
     *
     * @param key public ECC key
     */
    public abstract void setPublicKey(ECCPublicKey key);

    /**
     * The ECC algorithm
     */
    private byte m_curve;
<<<<<<< HEAD
=======

    @Override
    public int hashCode() {
        return super.hashCode() * 31 + m_curve;
    }
>>>>>>> d7cc55a1
}<|MERGE_RESOLUTION|>--- conflicted
+++ resolved
@@ -91,12 +91,9 @@
      * The ECC algorithm
      */
     private byte m_curve;
-<<<<<<< HEAD
-=======
 
     @Override
     public int hashCode() {
         return super.hashCode() * 31 + m_curve;
     }
->>>>>>> d7cc55a1
 }