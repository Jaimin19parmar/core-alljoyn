/*
 *    Copyright (c) Open Connectivity Foundation (OCF), AllJoyn Open Source
 *    Project (AJOSP) Contributors and others.
 *
 *    SPDX-License-Identifier: Apache-2.0
 *
 *    All rights reserved. This program and the accompanying materials are
 *    made available under the terms of the Apache License, Version 2.0
 *    which accompanies this distribution, and is available at
 *    http://www.apache.org/licenses/LICENSE-2.0
 *
 *    Copyright (c) Open Connectivity Foundation and Contributors to AllSeen
 *    Alliance. All rights reserved.
 *
 *    Permission to use, copy, modify, and/or distribute this software for
 *    any purpose with or without fee is hereby granted, provided that the
 *    above copyright notice and this permission notice appear in all
 *    copies.
 *
 *    THE SOFTWARE IS PROVIDED "AS IS" AND THE AUTHOR DISCLAIMS ALL
 *    WARRANTIES WITH REGARD TO THIS SOFTWARE INCLUDING ALL IMPLIED
 *    WARRANTIES OF MERCHANTABILITY AND FITNESS. IN NO EVENT SHALL THE
 *    AUTHOR BE LIABLE FOR ANY SPECIAL, DIRECT, INDIRECT, OR CONSEQUENTIAL
 *    DAMAGES OR ANY DAMAGES WHATSOEVER RESULTING FROM LOSS OF USE, DATA OR
 *    PROFITS, WHETHER IN AN ACTION OF CONTRACT, NEGLIGENCE OR OTHER
 *    TORTIOUS ACTION, ARISING OUT OF OR IN CONNECTION WITH THE USE OR
 *    PERFORMANCE OF THIS SOFTWARE.
*/
package org.alljoyn.bus.common;

import java.util.Arrays;

public class KeyInfo {

    public enum FormatType {
        /**
         * AllJoyn format
         */
        FORMAT_ALLJOYN,
        /**
         * JSON Web Key format
         */
        FORMAT_JWK,
        /**
         * X.509 format
         */
        FORMAT_X509
    }

    private FormatType m_format;

    public enum KeyUsageType {
        /**
         * Key is used for signing
         */
        USAGE_SIGNING,
        /**
         * Key is used for encryption
         */
        USAGE_ENCRYPTION
    }

    private byte[] m_keyId;

    public KeyInfo (FormatType format) {
        m_format = format;
    }

    public KeyInfo (FormatType format, byte[] keyId) {
        m_format = format;
        m_keyId = keyId;
    }

    public FormatType getFormat() {
        return m_format;
    }

    public byte[] getKeyId() {
        return m_keyId;
    }

<<<<<<< HEAD
    public void setKeyId(byte[] key_ID) {
        m_keyId = key_ID;
=======
    public void setKeyId(byte[] keyId) {
        m_keyId = keyId;
>>>>>>> 37a85198
    }

    @Override
    public boolean equals (Object obj) {
        if (obj == null) {
            return false;
        }

        if (!(obj instanceof KeyInfo)) {
            return false;
        }

        if (((KeyInfo) obj).m_format != this.m_format) {
            return false;
        }

        return Arrays.equals(((KeyInfo) obj).m_keyId, this.m_keyId);
    }

    @Override
    public int hashCode() {
        return 31 * Arrays.hashCode(m_keyId) + (m_format != null ? m_format.hashCode() : 0);
    }
}<|MERGE_RESOLUTION|>--- conflicted
+++ resolved
@@ -79,13 +79,8 @@
         return m_keyId;
     }
 
-<<<<<<< HEAD
-    public void setKeyId(byte[] key_ID) {
-        m_keyId = key_ID;
-=======
     public void setKeyId(byte[] keyId) {
         m_keyId = keyId;
->>>>>>> 37a85198
     }
 
     @Override
