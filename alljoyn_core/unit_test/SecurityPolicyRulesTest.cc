--- conflicted
+++ resolved
@@ -1579,8 +1579,7 @@
         //Verify Prop1 is changed.
         EXPECT_EQ(513, peer2BusObject.ReadProp1());
     } else if (GetParam().proxyObjAllowedToCallSetProperty && !GetParam().busObjAllowedToRespondToSetPropertyCall) {
-        EXPECT_EQ(ER_BUS_REPLY_IS_ERROR_MESSAGE, setPropertyStatus);
-        //Currently no way to find out that the error string is org.alljoyn.Bus.Security.Error.PermissionDenied
+        EXPECT_EQ(ER_PERMISSION_DENIED, setPropertyStatus);
         //Verify Prop1 is unchanged (note prop1 defaults to 42 by the constructor)
         EXPECT_EQ(42, peer2BusObject.ReadProp1());
     } else { //!GetParam().proxyObjAllowedToCallSetProperty
@@ -1999,22 +1998,6 @@
     ProxyBusObject proxy(peer1Bus, peer2Bus.GetUniqueName().c_str(), "/test", peer1ToPeer2SessionId, true);
     EXPECT_EQ(ER_OK, proxy.ParseXml(interface.c_str()));
     EXPECT_TRUE(proxy.ImplementsInterface(interfaceName)) << interface.c_str() << "\n" << interfaceName;
-<<<<<<< HEAD
-    MsgArg prop1Arg;
-    EXPECT_EQ(ER_OK, prop1Arg.Set("i", 513));
-    QStatus setPropertyStatus = proxy.SetProperty(interfaceName, "Prop1", prop1Arg);
-    if (GetParam().proxyObjAllowedToCallSetProperty && GetParam().busObjAllowedToRespondToSetPropertyCall) {
-        EXPECT_EQ(ER_OK, setPropertyStatus);
-        //Verify Prop1 is changed.
-        EXPECT_EQ(513, peer2BusObject.ReadProp1());
-    } else if (GetParam().proxyObjAllowedToCallSetProperty && !GetParam().busObjAllowedToRespondToSetPropertyCall) {
-        EXPECT_EQ(ER_PERMISSION_DENIED, setPropertyStatus);
-        //Verify Prop1 is unchanged (note prop1 defaults to 42 by the constructor)
-        EXPECT_EQ(42, peer2BusObject.ReadProp1());
-    } else { //!GetParam().proxyObjAllowedToCallSetProperty
-        EXPECT_EQ(ER_PERMISSION_DENIED, setPropertyStatus);
-        EXPECT_EQ(42, peer2BusObject.ReadProp1());
-=======
     EXPECT_EQ(ER_OK, proxy.SecureConnection(true));
 
     ChirpSignalReceiver chirpSignalReceiver;
@@ -2042,7 +2025,6 @@
     } else {
         EXPECT_EQ(ER_PERMISSION_DENIED, status);
         EXPECT_FALSE(chirpSignalReceiver.signalReceivedFlag) << "According to the policy rules we should NOT be able to send a signal";
->>>>>>> 2b3390eb
     }
 
     /* clean up */
