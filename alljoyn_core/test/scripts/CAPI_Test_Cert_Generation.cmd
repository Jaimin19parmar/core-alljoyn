@echo off

REM    Copyright (c) Open Connectivity Foundation (OCF), AllJoyn Open Source
REM    Project (AJOSP) Contributors and others.
<<<<<<< HEAD
REM    
REM    SPDX-License-Identifier: Apache-2.0
REM    
=======
REM
REM    SPDX-License-Identifier: Apache-2.0
REM
>>>>>>> d7cc55a1
REM    All rights reserved. This program and the accompanying materials are
REM    made available under the terms of the Apache License, Version 2.0
REM    which accompanies this distribution, and is available at
REM    http://www.apache.org/licenses/LICENSE-2.0
<<<<<<< HEAD
REM    
REM    Copyright (c) Open Connectivity Foundation and Contributors to AllSeen
REM    Alliance. All rights reserved.
REM    
=======
REM
REM    Copyright (c) Open Connectivity Foundation and Contributors to AllSeen
REM    Alliance. All rights reserved.
REM
>>>>>>> d7cc55a1
REM    Permission to use, copy, modify, and/or distribute this software for
REM    any purpose with or without fee is hereby granted, provided that the
REM    above copyright notice and this permission notice appear in all
REM    copies.
<<<<<<< HEAD
REM    
=======
REM
>>>>>>> d7cc55a1
REM    THE SOFTWARE IS PROVIDED "AS IS" AND THE AUTHOR DISCLAIMS ALL
REM    WARRANTIES WITH REGARD TO THIS SOFTWARE INCLUDING ALL IMPLIED
REM    WARRANTIES OF MERCHANTABILITY AND FITNESS. IN NO EVENT SHALL THE
REM    AUTHOR BE LIABLE FOR ANY SPECIAL, DIRECT, INDIRECT, OR CONSEQUENTIAL
REM    DAMAGES OR ANY DAMAGES WHATSOEVER RESULTING FROM LOSS OF USE, DATA OR
REM    PROFITS, WHETHER IN AN ACTION OF CONTRACT, NEGLIGENCE OR OTHER
REM    TORTIOUS ACTION, ARISING OUT OF OR IN CONNECTION WITH THE USE OR
REM    PERFORMANCE OF THIS SOFTWARE.
REM This script generates a CA and client certificate and associated private keys, and then
REM exports them as PKCS#12 PFX files. Unfortunately there aren't any convenient built-in
REM utilities for working with PKCS#12 containers on Windows, and so we have to use OpenSSL
REM to extract the certificates and private key from the PFX files in the pfx2pem script.
REM OpenSSL is only used to process the PKCS#12 container; all certificate and key generation
REM is done by CAPI.

REM Please note that this method of generating certificates on Windows does not allow for setting
REM the CA flag in the basicConstraints extension to FALSE, so client and server certificates
REM are generated with no basic constraints extension. In X509v3, this also indicates an end entity
REM certificate.

REM If you have an incomplete run of this script, you may end up with old certificates still
REM in your store. Either use the "certmgr.msc" to manually delete them from the Personal store,
REM or run the "certutil -delstore" commands near the end of this script to clean up.

if exist cacert.pfx del cacert.pfx
if exist clicert.pfx del clicert.pfx
if exist srvcert.pfx del srvcert.pfx

echo.
echo.
echo Creating CA certificate and key pair.
echo.
certreq -new CertReq-CA.inf CertReq-CA.req
del CertReq-CA.req

echo.
echo Creating server certificate and key pair.
echo.
certreq -new CertReq-Server.inf CertReq-Server.req
del CertReq-Server.req

echo.
echo.

echo Creating client certificate and key pair.
echo.
echo You will first be prompted to select a certificate from a list of one. Select
echo AllJoynTestSelfSignedName.
echo It may take some time for this list to appear. Please wait.
echo.
certreq -new -cert AllJoynTestSelfSignedName CertReq-Client.inf CertReq-Client.req
del CertReq-Client.req

echo.
echo.
echo Now exporting the CA and client certificates and keys to PKCS#12 (PFX)
echo containers.
echo.
echo Exporting CA certificate and key pair. Please wait.
certutil -exportpfx -user -p "12345678" my AllJoynTestSelfSignedName cacert.pfx
echo.
echo Exporting client certificate and key pair. Please wait.
certutil -exportpfx -user -p "12345678" my AllJoynTestClientName clicert.pfx
echo.
echo Exporting server certificate and key pair. Please wait.
certutil -exportpfx -user -p "12345678" my AllJoynTestServerName srvcert.pfx

echo.

echo.
echo Cleaning up client certificate. Please wait.
certutil -delstore -user my AllJoynTestClientName
echo Cleaning up server certificate. Please wait.
certutil -delstore -user my AllJoynTestServerName
echo Cleaning up CA certificate. Please wait.
certutil -delstore -user my AllJoynTestSelfSignedName

echo.
echo.
echo Done! PFX files generated and certificate store cleaned up.
echo.
echo At this point, on a system with OpenSSL available, run the "pfx2pem.cmd" script
echo (for Windows) or the "pfx2pem.sh" script (for *NIX) in this directory with the
echo pfx files present. This will extract the CA certificate from cacert.pfx and
echo extract the certificate and private key from clicert.pfx.<|MERGE_RESOLUTION|>--- conflicted
+++ resolved
@@ -2,39 +2,22 @@
 
 REM    Copyright (c) Open Connectivity Foundation (OCF), AllJoyn Open Source
 REM    Project (AJOSP) Contributors and others.
-<<<<<<< HEAD
-REM    
-REM    SPDX-License-Identifier: Apache-2.0
-REM    
-=======
 REM
 REM    SPDX-License-Identifier: Apache-2.0
 REM
->>>>>>> d7cc55a1
 REM    All rights reserved. This program and the accompanying materials are
 REM    made available under the terms of the Apache License, Version 2.0
 REM    which accompanies this distribution, and is available at
 REM    http://www.apache.org/licenses/LICENSE-2.0
-<<<<<<< HEAD
-REM    
-REM    Copyright (c) Open Connectivity Foundation and Contributors to AllSeen
-REM    Alliance. All rights reserved.
-REM    
-=======
 REM
 REM    Copyright (c) Open Connectivity Foundation and Contributors to AllSeen
 REM    Alliance. All rights reserved.
 REM
->>>>>>> d7cc55a1
 REM    Permission to use, copy, modify, and/or distribute this software for
 REM    any purpose with or without fee is hereby granted, provided that the
 REM    above copyright notice and this permission notice appear in all
 REM    copies.
-<<<<<<< HEAD
-REM    
-=======
 REM
->>>>>>> d7cc55a1
 REM    THE SOFTWARE IS PROVIDED "AS IS" AND THE AUTHOR DISCLAIMS ALL
 REM    WARRANTIES WITH REGARD TO THIS SOFTWARE INCLUDING ALL IMPLIED
 REM    WARRANTIES OF MERCHANTABILITY AND FITNESS. IN NO EVENT SHALL THE
