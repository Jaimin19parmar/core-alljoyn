--- conflicted
+++ resolved
@@ -6,39 +6,22 @@
 /******************************************************************************
  *    Copyright (c) Open Connectivity Foundation (OCF), AllJoyn Open Source
  *    Project (AJOSP) Contributors and others.
-<<<<<<< HEAD
- *    
- *    SPDX-License-Identifier: Apache-2.0
- *    
-=======
  *
  *    SPDX-License-Identifier: Apache-2.0
  *
->>>>>>> d7cc55a1
  *    All rights reserved. This program and the accompanying materials are
  *    made available under the terms of the Apache License, Version 2.0
  *    which accompanies this distribution, and is available at
  *    http://www.apache.org/licenses/LICENSE-2.0
-<<<<<<< HEAD
- *    
- *    Copyright (c) Open Connectivity Foundation and Contributors to AllSeen
- *    Alliance. All rights reserved.
- *    
-=======
  *
  *    Copyright (c) Open Connectivity Foundation and Contributors to AllSeen
  *    Alliance. All rights reserved.
  *
->>>>>>> d7cc55a1
  *    Permission to use, copy, modify, and/or distribute this software for
  *    any purpose with or without fee is hereby granted, provided that the
  *    above copyright notice and this permission notice appear in all
  *    copies.
-<<<<<<< HEAD
- *    
-=======
  *
->>>>>>> d7cc55a1
  *    THE SOFTWARE IS PROVIDED "AS IS" AND THE AUTHOR DISCLAIMS ALL
  *    WARRANTIES WITH REGARD TO THIS SOFTWARE INCLUDING ALL IMPLIED
  *    WARRANTIES OF MERCHANTABILITY AND FITNESS. IN NO EVENT SHALL THE
@@ -47,11 +30,7 @@
  *    PROFITS, WHETHER IN AN ACTION OF CONTRACT, NEGLIGENCE OR OTHER
  *    TORTIOUS ACTION, ARISING OUT OF OR IN CONNECTION WITH THE USE OR
  *    PERFORMANCE OF THIS SOFTWARE.
-<<<<<<< HEAD
-******************************************************************************/
-=======
  ******************************************************************************/
->>>>>>> d7cc55a1
 #include <qcc/platform.h>
 
 #include <signal.h>
@@ -797,7 +776,6 @@
     unsigned long reportInterval = 1000;
     const char* keyStore = NULL;
     SessionOpts opts(SessionOpts::TRAFFIC_MESSAGES, false, SessionOpts::PROXIMITY_ANY, TRANSPORT_NONE);
-    unsigned long concurrencyLevel = 4;
     unsigned long run_time = 0;
 
     printf("AllJoyn Library version: %s\n", ajn::GetVersion());
@@ -877,15 +855,6 @@
             secPolicy = AJ_IFC_SECURITY_REQUIRED;
         } else if (0 == strcmp("-so", argv[i])) {
             objSecure = true;
-        } else if (0 == strcmp("-con", argv[i])) {
-            ++i;
-            if (i == argc) {
-                printf("option %s requires a parameter\n", argv[i - 1]);
-                usage();
-                exit(1);
-            } else {
-                concurrencyLevel = strtoul(argv[i], NULL, 10);
-            }
         } else if (0 == strcmp("-dcon", argv[i])) {
             g_disableConcurrency = true;
         } else if (0 == strcmp("-dpws", argv[i])) {
@@ -969,7 +938,7 @@
     qcc::String clientArgs = env->Find("BUS_ADDRESS");
 
     /* Create message bus */
-    g_msgBus = new BusAttachment("bbservice", true, concurrencyLevel);
+    g_msgBus = new BusAttachment("bbservice", true);
 
     /* Add org.alljoyn.alljoyn_test interface */
     InterfaceDescription* testIntf = NULL;
