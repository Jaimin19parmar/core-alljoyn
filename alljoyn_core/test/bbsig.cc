/**
 * @file
 * Message Bus Client
 */

/******************************************************************************
 * Copyright (c) 2009-2014, AllSeen Alliance. All rights reserved.
 *
 *    Permission to use, copy, modify, and/or distribute this software for any
 *    purpose with or without fee is hereby granted, provided that the above
 *    copyright notice and this permission notice appear in all copies.
 *
 *    THE SOFTWARE IS PROVIDED "AS IS" AND THE AUTHOR DISCLAIMS ALL WARRANTIES
 *    WITH REGARD TO THIS SOFTWARE INCLUDING ALL IMPLIED WARRANTIES OF
 *    MERCHANTABILITY AND FITNESS. IN NO EVENT SHALL THE AUTHOR BE LIABLE FOR
 *    ANY SPECIAL, DIRECT, INDIRECT, OR CONSEQUENTIAL DAMAGES OR ANY DAMAGES
 *    WHATSOEVER RESULTING FROM LOSS OF USE, DATA OR PROFITS, WHETHER IN AN
 *    ACTION OF CONTRACT, NEGLIGENCE OR OTHER TORTIOUS ACTION, ARISING OUT OF
 *    OR IN CONNECTION WITH THE USE OR PERFORMANCE OF THIS SOFTWARE.
 ******************************************************************************/
#include <qcc/platform.h>

#include <signal.h>
#include <stdio.h>
#include <assert.h>

#include <vector>

#include <qcc/Debug.h>
#include <qcc/String.h>
#include <qcc/Environ.h>
#include <qcc/Util.h>
#include <qcc/Thread.h>

#include <alljoyn/BusAttachment.h>
#include <alljoyn/BusObject.h>
#include <alljoyn/DBusStd.h>
#include <alljoyn/AllJoynStd.h>
#include <alljoyn/version.h>

#include <alljoyn/Status.h>

#ifdef _WIN32
#include <process.h>
#else
#include <unistd.h>
#endif

#define QCC_MODULE "ALLJOYN"

using namespace std;
using namespace qcc;
using namespace ajn;

/** Constants */
namespace org {
namespace alljoyn {
namespace alljoyn_test {
const char* InterfaceName = "org.alljoyn.alljoyn_test";
const char* DefaultWellKnownName = "org.alljoyn.alljoyn_test";
const char* DefaultAdvertiseName = "org.alljoyn.alljoyn_sig";
const char* ObjectPath = "/org/alljoyn/alljoyn_test";
const SessionPort SessionPort = 24;   /**< Well-known session port value for bbsig */
}
}
}

/** Static top level message bus object */
static BusAttachment* g_msgBus = NULL;
static String g_wellKnownName = ::org::alljoyn::alljoyn_test::DefaultWellKnownName;
static String g_advertiseName = ::org::alljoyn::alljoyn_test::DefaultAdvertiseName;
static Event g_discoverEvent;
static bool g_selfjoin;

static TransportMask g_preferredTransport = 0;

static bool compress = false;
static bool encryption = false;
static bool broacast = false;
static unsigned long timeToLive = 0;

/** AllJoynListener receives discovery events from AllJoyn */
class MyBusListener : public BusListener, public SessionListener {
  public:
    void FoundAdvertisedName(const char* name, TransportMask transport, const char* namePrefix)
    {
        QCC_SyncPrintf("FoundAdvertisedName(name=%s, transport=0x%x, prefix=%s)\n", name, transport, namePrefix);

        if ((transport & g_preferredTransport) == 0) {
            QCC_SyncPrintf("FoundAdvertisedName(): not interested in transport=0x%x\n", transport);
            return;
        }

        /* We must enable concurrent callbacks since some of the calls below are blocking */
        g_msgBus->EnableConcurrentCallbacks();

        if (0 == strcmp(name, g_wellKnownName.c_str())) {
            /* We found a remote bus that is advertising the well-known name so connect to it */
            SessionOpts opts(SessionOpts::TRAFFIC_MESSAGES, true, SessionOpts::PROXIMITY_ANY, transport);
            QStatus status = g_msgBus->JoinSession(name, ::org::alljoyn::alljoyn_test::SessionPort, this, sessionId, opts);
            if (ER_OK == status) {
                if (encryption) {
                    ProxyBusObject remotePeerObj(*g_msgBus, name, "/", 0);
                    status = remotePeerObj.SecureConnection();
                    if (status != ER_OK) {
                        QCC_LogError(status, ("Failed to authenticate remote peer (status=%s)", QCC_StatusText(status)));
                    }
                }
                /* Release main thread */
                g_discoverEvent.SetEvent();
            } else {
                QCC_LogError(status, ("JoinSession failed (status=%s)", QCC_StatusText(status)));
            }
        }
    }

    void LostAdvertisedName(const char* name, TransportMask transport, const char* namePrefix)
    {
        QCC_SyncPrintf("LostAdvertisedName(name=%s, transport=0x%x, prefix=%s)\n", name, transport, namePrefix);
        if (0 == strcmp(name, g_wellKnownName.c_str())) {
            g_discoverEvent.ResetEvent();
        }
    }

    void NameOwnerChanged(const char* name, const char* previousOwner, const char* newOwner)
    {
        QCC_SyncPrintf("NameOwnerChanged(%s, %s, %s)\n",
                       name,
                       previousOwner ? previousOwner : "null",
                       newOwner ? newOwner : "null");
    }

    void SessionLost(SessionId sessionId, SessionLostReason reason) {
        QCC_SyncPrintf("SessionLost(%u) was called. Reason = %u.\n", sessionId, reason);
    }

    SessionId GetSessionId() const { return sessionId; }

  private:
    SessionId sessionId;
};

/** Static bus listener */
static MyBusListener g_busListener;


static volatile sig_atomic_t g_interrupt = false;

static void SigIntHandler(int sig)
{
    g_interrupt = true;
}

class LocalTestObject : public BusObject {

  public:

    LocalTestObject(BusAttachment& bus, const char* path, unsigned long signalDelay, unsigned long disconnectDelay,
                    unsigned long reportInterval, unsigned long maxSignals) :
        BusObject(path),
        signalDelay(signalDelay),
        disconnectDelay(disconnectDelay),
        reportInterval(reportInterval),
        maxSignals(maxSignals),
        my_signal_member(NULL)
    {
        QStatus status;

        /* Add org.alljoyn.alljoyn_test interface */
        InterfaceDescription* testIntf = NULL;
        status = bus.CreateInterface(::org::alljoyn::alljoyn_test::InterfaceName, testIntf);
        if ((ER_OK == status) && testIntf) {
            testIntf->AddSignal("my_signal", "a{ys}", NULL, 0);
            testIntf->AddMethod("my_ping", "s", "s", "outStr,inStr", 0);
            testIntf->Activate();
            AddInterface(*testIntf);
        } else {
            QCC_LogError(status, ("Failed to create interface %s", ::org::alljoyn::alljoyn_test::InterfaceName));
            return;
        }

        /* Get my_signal member */
        if (ER_OK == status) {
            my_signal_member = testIntf->GetMember("my_signal");
            assert(my_signal_member);

            status =  bus.RegisterSignalHandler(this,
                                                static_cast<MessageReceiver::SignalHandler>(&LocalTestObject::SignalHandler),
                                                my_signal_member,
                                                NULL);

            if (status != ER_OK) {
                QCC_SyncPrintf("Failed to register signal handler for 'org.alljoyn.alljoyn_test.my_signal': %s\n", QCC_StatusText(status));
            }
        }

        /* Register the method handlers with the object */
        const MethodEntry methodEntries[] = {
            { testIntf->GetMember("my_ping"), static_cast<MessageReceiver::MethodHandler>(&LocalTestObject::Ping) },
        };
        status = AddMethodHandlers(methodEntries, ArraySize(methodEntries));
        if (ER_OK != status) {
            QCC_LogError(status, ("Failed to register method handlers for LocalTestObject"));
        }
    }

    QStatus SendSignal() {
        uint8_t flags = ALLJOYN_FLAG_GLOBAL_BROADCAST;
        assert(my_signal_member);
        MsgArg arg("a{ys}", 0, NULL);
        if (compress) {
            flags |= ALLJOYN_FLAG_COMPRESSED;
        }
        if (encryption) {
            flags |= ALLJOYN_FLAG_ENCRYPTED;
        }
        if (broacast) {
            return Signal(NULL, 0, *my_signal_member, &arg, 1, timeToLive, flags);
        } else {
            return Signal(NULL, g_busListener.GetSessionId(), *my_signal_member, &arg, 1, timeToLive, flags);
        }
    }

    void SignalHandler(const InterfaceDescription::Member* member,
                       const char* sourcePath,
                       Message& msg)
    {
        if ((++rxCounts[sourcePath] % reportInterval) == 0) {
            QCC_SyncPrintf("RxSignal: %s - %u\n", sourcePath, rxCounts[sourcePath]);
            if (msg->IsEncrypted()) {
                QCC_SyncPrintf("Authenticated using %s\n", msg->GetAuthMechanism().c_str());
            }
        }
    }

    void RegisterSignalHandler()
    {
        assert(bus);
        QStatus status = bus->AddMatch("type='signal',interface='org.alljoyn.alljoyn_test',member='my_signal'");
        if (status != ER_OK) {
            QCC_LogError(status, ("Failed to register Match rule for 'org.alljoyn.alljoyn_test.my_signal'"));
        }
    }


    void ObjectRegistered(void)
    {
        assert(bus);
        BusObject::ObjectRegistered();

        /* Request a well-known name */
        /* Note that you cannot make a blocking method call here */
        const ProxyBusObject& dbusObj = bus->GetDBusProxyObj();
        MsgArg args[2];
        args[0].Set("s", g_advertiseName.c_str());
        args[1].Set("u", DBUS_NAME_FLAG_REPLACE_EXISTING | DBUS_NAME_FLAG_DO_NOT_QUEUE);
        QStatus status = dbusObj.MethodCallAsync(ajn::org::freedesktop::DBus::InterfaceName,
                                                 "RequestName",
                                                 this,
                                                 static_cast<MessageReceiver::ReplyHandler>(&LocalTestObject::NameAcquiredCB),
                                                 args,
                                                 ArraySize(args));
        if (ER_OK != status) {
            QCC_LogError(status, ("Failed to request name %s", g_advertiseName.c_str()));
        }
    }

    void NameAcquiredCB(Message& msg, void* context)
    {
        assert(bus);
        /* Check name acquired result */
        size_t numArgs;
        const MsgArg* args;
        msg->GetArgs(numArgs, args);

        if (args[0].v_uint32 == DBUS_REQUEST_NAME_REPLY_PRIMARY_OWNER) {
            /* Begin Advertising the well known name to remote busses */
            const ProxyBusObject& alljoynObj = bus->GetAllJoynProxyObj();
            MsgArg args[2];
            size_t numArgs = ArraySize(args);
            MsgArg::Set(args, numArgs, "sq", g_advertiseName.c_str(), g_preferredTransport);
            QStatus status = alljoynObj.MethodCallAsync(ajn::org::alljoyn::Bus::InterfaceName,
                                                        "AdvertiseName",
                                                        this,
                                                        static_cast<MessageReceiver::ReplyHandler>(&LocalTestObject::AdvertiseRequestCB),
                                                        args,
                                                        numArgs);
            if (ER_OK != status) {
                QCC_LogError(status, ("Sending org.alljoyn.Bus.Advertise failed"));
            }
        } else {
            QCC_LogError(ER_FAIL, ("Failed to obtain name \"%s\". RequestName returned %d",
                                   g_advertiseName.c_str(), args[0].v_uint32));
        }
    }

    void AdvertiseRequestCB(Message& msg, void* context)
    {
        /* Make sure request was processed */
        size_t numArgs;
        const MsgArg* args;
        msg->GetArgs(numArgs, args);

        if ((MESSAGE_METHOD_RET != msg->GetType()) || (ALLJOYN_ADVERTISENAME_REPLY_SUCCESS != args[0].v_uint32)) {
            QCC_LogError(ER_FAIL, ("Failed to advertise name \"%s\". org.alljoyn.Bus.Advertise returned %d",
                                   g_advertiseName.c_str(),
                                   args[0].v_uint32));
        }
    }

    void Ping(const InterfaceDescription::Member* member, Message& msg)
    {
        /* Reply with same string that was sent to us */
        MsgArg arg(*(msg->GetArg(0)));
        printf("Pinged with: %s\n", msg->GetArg(0)->ToString().c_str());
        QStatus status = MethodReply(msg, &arg, 1);
        if (ER_OK != status) {
            QCC_LogError(status, ("Ping: Error sending reply"));
        }
    }

    map<qcc::String, size_t> rxCounts;

    unsigned long signalDelay;
    unsigned long disconnectDelay;
    unsigned long reportInterval;
    unsigned long maxSignals;
    const InterfaceDescription::Member* my_signal_member;
};


static const char x509cert[] = {
    "-----BEGIN CERTIFICATE-----\n"
    "MIIBszCCARwCCQDuCh+BWVBk2DANBgkqhkiG9w0BAQUFADAeMQ0wCwYDVQQKDARN\n"
    "QnVzMQ0wCwYDVQQDDARHcmVnMB4XDTEwMDUxNzE1MTg1N1oXDTExMDUxNzE1MTg1\n"
    "N1owHjENMAsGA1UECgwETUJ1czENMAsGA1UEAwwER3JlZzCBnzANBgkqhkiG9w0B\n"
    "AQEFAAOBjQAwgYkCgYEArSd4r62mdaIRG9xZPDAXfImt8e7GTIyXeM8z49Ie1mrQ\n"
    "h7roHbn931Znzn20QQwFD6pPC7WxStXJVH0iAoYgzzPsXV8kZdbkLGUMPl2GoZY3\n"
    "xDSD+DA3m6krcXcN7dpHv9OlN0D9Trc288GYuFEENpikZvQhMKPDUAEkucQ95Z8C\n"
    "AwEAATANBgkqhkiG9w0BAQUFAAOBgQBkYY6zzf92LRfMtjkKs2am9qvjbqXyDJLS\n"
    "viKmYe1tGmNBUzucDC5w6qpPCTSe23H2qup27///fhUUuJ/ssUnJ+Y77jM/u1O9q\n"
    "PIn+u89hRmqY5GKHnUSZZkbLB/yrcFEchHli3vLo4FOhVVHwpnwLtWSpfBF9fWcA\n"
    "7THIAV79Lg==\n"
    "-----END CERTIFICATE-----"
};

static const char privKey[] = {
    "-----BEGIN RSA PRIVATE KEY-----\n"
    "Proc-Type: 4,ENCRYPTED\n"
    "DEK-Info: AES-128-CBC,0AE4BAB94CEAA7829273DD861B067DBA\n"
    "\n"
    "LSJOp+hEzNDDpIrh2UJ+3CauxWRKvmAoGB3r2hZfGJDrCeawJFqH0iSYEX0n0QEX\n"
    "jfQlV4LHSCoGMiw6uItTof5kHKlbp5aXv4XgQb74nw+2LkftLaTchNs0bW0TiGfQ\n"
    "XIuDNsmnZ5+CiAVYIKzsPeXPT4ZZSAwHsjM7LFmosStnyg4Ep8vko+Qh9TpCdFX8\n"
    "w3tH7qRhfHtpo9yOmp4hV9Mlvx8bf99lXSsFJeD99C5GQV2lAMvpfmM8Vqiq9CQN\n"
    "9OY6VNevKbAgLG4Z43l0SnbXhS+mSzOYLxl8G728C6HYpnn+qICLe9xOIfn2zLjm\n"
    "YaPlQR4MSjHEouObXj1F4MQUS5irZCKgp4oM3G5Ovzt82pqzIW0ZHKvi1sqz/KjB\n"
    "wYAjnEGaJnD9B8lRsgM2iLXkqDmndYuQkQB8fhr+zzcFmqKZ1gLRnGQVXNcSPgjU\n"
    "Y0fmpokQPHH/52u+IgdiKiNYuSYkCfHX1Y3nftHGvWR3OWmw0k7c6+DfDU2fDthv\n"
    "3MUSm4f2quuiWpf+XJuMB11px1TDkTfY85m1aEb5j4clPGELeV+196OECcMm4qOw\n"
    "AYxO0J/1siXcA5o6yAqPwPFYcs/14O16FeXu+yG0RPeeZizrdlv49j6yQR3JLa2E\n"
    "pWiGR6hmnkixzOj43IPJOYXySuFSi7lTMYud4ZH2+KYeK23C2sfQSsKcLZAFATbq\n"
    "DY0TZHA5lbUiOSUF5kgd12maHAMidq9nIrUpJDzafgK9JrnvZr+dVYM6CiPhiuqJ\n"
    "bXvt08wtKt68Ymfcx+l64mwzNLS+OFznEeIjLoaHU4c=\n"
    "-----END RSA PRIVATE KEY-----"
};

class MyAuthListener : public AuthListener {
  public:

    MyAuthListener(const qcc::String& userName, unsigned long maxAuth) : AuthListener(), userName(userName), maxAuth(maxAuth) { }

  private:

    bool RequestCredentials(const char* authMechanism, const char* authPeer, uint16_t authCount, const char* userId, uint16_t credMask, Credentials& creds) {

        if (authCount > maxAuth) {
            return false;
        }

        if (strcmp(authMechanism, "ALLJOYN_PIN_KEYX") == 0) {
            if (credMask & AuthListener::CRED_PASSWORD) {
                creds.SetPassword("ABCDEFGH");
            }
            return true;
        }

        if (strcmp(authMechanism, "ALLJOYN_SRP_KEYX") == 0) {
            if (credMask & AuthListener::CRED_PASSWORD) {
                creds.SetPassword("123456");
                printf("AuthListener returning fixed pin \"%s\" for %s\n", creds.GetPassword().c_str(), authMechanism);
            }
            return true;
        }

        if (strcmp(authMechanism, "ALLJOYN_RSA_KEYX") == 0) {
            if (credMask & AuthListener::CRED_CERT_CHAIN) {
                creds.SetCertChain(x509cert);
            }
            if (credMask & AuthListener::CRED_PRIVATE_KEY) {
                creds.SetPrivateKey(privKey);
            }
            if (credMask & AuthListener::CRED_PASSWORD) {
                creds.SetPassword("123456");
            }
            return true;
        }

        if (strcmp(authMechanism, "ALLJOYN_SRP_LOGON") == 0) {
            if (credMask & AuthListener::CRED_USER_NAME) {
                creds.SetUserName(userName);
            }
            if (credMask & AuthListener::CRED_PASSWORD) {
                creds.SetPassword("123456");
            }
            return true;
        }

        return false;
    }

    bool VerifyCredentials(const char* authMechanism, const char* authPeer, const Credentials& creds) {
        if (strcmp(authMechanism, "ALLJOYN_RSA_KEYX") == 0) {
            if (creds.IsSet(AuthListener::CRED_CERT_CHAIN)) {
                printf("Verify\n%s\n", creds.GetCertChain().c_str());
                return true;
            }
        }
        return false;
    }

    void AuthenticationComplete(const char* authMechanism, const char* authPeer, bool success) {
        printf("Authentication %s %s\n", authMechanism, success ? "succesful" : "failed");
    }

    void SecurityViolation(QStatus status, const Message& msg) {
        printf("Security violation %s\n", QCC_StatusText(status));
    }

    qcc::String userName;
    unsigned long maxAuth;
};

class MySessionPortListener : public SessionPortListener {

  public:
    MySessionPortListener() { }
    ~MySessionPortListener() { }
  private:

    bool AcceptSessionJoiner(SessionPort sessionPort, const char* joiner, const SessionOpts& opts) { return true; }
    void SessionJoined(SessionPort sessionPort, SessionId id, const char* joiner) {  }
};

static MySessionPortListener g_portListener;

static void usage(void)
{
    printf("Usage: bbsig [-n <name> ] [-a <name> ] [-h] [-l] [-s] [-r #] [-i #] [-c #] [-t #] [-x] [--tcp] [--udp] [--wfd] [-e[k] <mech>]\n\n");
    printf("Options:\n");
    printf("   -h                          = Print this help message\n");
    printf("   -?                          = Print this help message\n");
    printf("   -a <name>                   = Well-known name to advertise\n");
    printf("   -n <name>                   = Well-known name to find\n");
    printf("   -s                          = Enable stress mode (connect/disconnect w/ server between runs non-stop)\n");
    printf("   -l                          = Register signal handler for loopback\n");
    printf("   -r #                        = Signal rate (delay in ms between signals sent; default = 0)\n");
    printf("   -y #                        = Delay (in ms) between sending last signal and disconnecting (stress mode only)\n");
    printf("   -i #                        = Signal report interval (number of signals tx/rx per update; default = 1000)\n");
    printf("   -c #                        = Max number of signals to send, default = 1000000)\n");
    printf("   -t #                        = TTL for the signals\n");
    printf("   --tcp                       = Advertise and discover using the TCP transport\n");
    printf("   --udp                       = Advertise and discover using the UDP transport\n");
    printf("   --wfd                       = Advertise and discover using the Wi-Fi Direct transport\n");
    printf("   -x                          = Compress headers\n");
    printf("   -e[k] [RSA|SRP|LOGON|PINX]   = Encrypt the test interface using specified auth mechanism, -ek means clear keys\n");
    printf("   -d                          = discover remote bus with test service\n");
    printf("   -b                          = Signal is broadcast rather than multicast\n");
<<<<<<< HEAD
    printf("   --ls                        = Call LeaveSession before tearing down the Bus Attachment\n");
=======
    printf("   --self-join                 = Test self-join \n");
>>>>>>> a3e16b9e
}

/** Main entry point */
int main(int argc, char** argv)
{
    QStatus status = ER_OK;

    bool clearKeys = false;
    qcc::String userId;
    qcc::String authMechs;
    unsigned long authCount = 1000;

    bool doStress = false;
    bool useSignalHandler = false;
    bool discoverRemote = false;
    bool transportSpecific = false;
    bool ls = false;

    unsigned long signalDelay = 0;
    unsigned long disconnectDelay = 0;
    unsigned long reportInterval = 1000;
    unsigned long maxSignals = 1000000;

    printf("AllJoyn Library version: %s\n", ajn::GetVersion());
    printf("AllJoyn Library build info: %s\n", ajn::GetBuildInfo());

    /* Install SIGINT handler */
    signal(SIGINT, SigIntHandler);

    /* Parse command line args */
    for (int i = 1; i < argc; ++i) {
        if (0 == strcmp("-h", argv[i]) || 0 == strcmp("-?", argv[i])) {
            usage();
            exit(0);
        } else if (0 == strcmp("-s", argv[i])) {
            doStress = true;
        } else if (0 == strcmp("--tcp", argv[i])) {
            g_preferredTransport = TRANSPORT_UDP;
            transportSpecific = true;
        } else if (0 == strcmp("--udp", argv[i])) {
            g_preferredTransport = TRANSPORT_UDP;
            transportSpecific = true;
        } else if (0 == strcmp("--wfd", argv[i])) {
            g_preferredTransport = TRANSPORT_WFD;
            transportSpecific = true;
        } else if (0 == strcmp("-n", argv[i])) {
            ++i;
            if (i == argc) {
                printf("option %s requires a parameter\n", argv[i - 1]);
                usage();
                exit(1);
            } else {
                g_wellKnownName = argv[i];
            }

        } else if (0 == strcmp("-a", argv[i])) {
            ++i;
            if (i == argc) {
                printf("option %s requires a parameter\n", argv[i - 1]);
                usage();
                exit(1);
            } else {
                g_advertiseName = argv[i];
            }

        } else if (0 == strcmp("-l", argv[i])) {
            useSignalHandler = true;
        } else if (0 == strcmp("-d", argv[i])) {
            discoverRemote = true;
        } else if (0 == strcmp("--ls", argv[i])) {
            ls = true;
        } else if (0 == strcmp("-r", argv[i])) {
            ++i;
            if (i == argc) {
                printf("option %s requires a parameter\n", argv[i - 1]);
                usage();
                exit(1);
            } else {
                signalDelay = strtoul(argv[i], NULL, 10);
            }
        } else if (0 == strcmp("-y", argv[i])) {
            ++i;
            if (i == argc) {
                printf("option %s requires a parameter\n", argv[i - 1]);
                usage();
                exit(1);
            } else {
                disconnectDelay = strtoul(argv[i], NULL, 10);
            }
        } else if (0 == strcmp("-i", argv[i])) {
            ++i;
            if (i == argc) {
                printf("option %s requires a parameter\n", argv[i - 1]);
                usage();
                exit(1);
            } else {
                reportInterval = strtoul(argv[i], NULL, 10);
            }
        } else if (0 == strcmp("-c", argv[i])) {
            ++i;
            if (i == argc) {
                printf("option %s requires a parameter\n", argv[i - 1]);
                usage();
                exit(1);
            } else {
                maxSignals = strtoul(argv[i], NULL, 10);
            }
        } else if (0 == strcmp("-t", argv[i])) {
            ++i;
            if (i == argc) {
                printf("option %s requires a parameter\n", argv[i - 1]);
                usage();
                exit(1);
            } else {
                timeToLive = strtoul(argv[i], NULL, 10);
            }
        } else if (0 == strcmp("-x", argv[i])) {
            compress = true;
        } else if (0 == strcmp("-b", argv[i])) {
            broacast = true;
        } else if ((0 == strcmp("-e", argv[i])) || (0 == strcmp("-ek", argv[i]))) {
            if (!authMechs.empty()) {
                authMechs += " ";
            }
            bool ok = false;
            encryption = true;
            clearKeys |= (argv[i][2] == 'k');
            ++i;
            if (i != argc) {
                if (strcmp(argv[i], "RSA") == 0) {
                    authMechs += "ALLJOYN_RSA_KEYX";
                    ok = true;
                } else if (strcmp(argv[i], "SRP") == 0) {
                    authMechs += "ALLJOYN_SRP_KEYX";
                    ok = true;
                } else if (strcmp(argv[i], "PINX") == 0) {
                    authMechs += "ALLJOYN_PIN_KEYX";
                    ok = true;
                } else if (strcmp(argv[i], "LOGON") == 0) {
                    if (++i == argc) {
                        printf("option %s LOGON requires a user id\n", argv[i - 2]);
                        usage();
                        exit(1);
                    }
                    authMechs += "ALLJOYN_SRP_LOGON";
                    userId = argv[i];
                    ok = true;
                }
            }
            if (!ok) {
                printf("option %s requires an auth mechanism \n", argv[i - 1]);
                usage();
                exit(1);
            }
        } else if (0 == strcmp("--self-join", argv[i])) {
            g_selfjoin = true;
            g_wellKnownName = g_advertiseName;
        } else {
            status = ER_FAIL;
            printf("Unknown option %s\n", argv[i]);
            usage();
            exit(1);
        }
    }

    if (transportSpecific == false) {
        printf("default to TRANSPORT_ANY\n");
        g_preferredTransport = TRANSPORT_ANY;
    }

    do {
        /* Create message bus */
        g_msgBus = new BusAttachment("bbsig", true);

        /* Get env vars */
        Environ* env = Environ::GetAppEnviron();
        qcc::String connectArgs = env->Find("BUS_ADDRESS");

        /* Start the msg bus */
        status = g_msgBus->Start();
        if (ER_OK != status) {
            QCC_LogError(status, ("Bus::Start failed"));
            break;
        }

        if (encryption) {
            g_msgBus->EnablePeerSecurity(authMechs.c_str(), new MyAuthListener(userId, authCount));
            if (clearKeys) {
                g_msgBus->ClearKeyStore();
            }
        }

        /* Register a bus listener in order to get discovery indications */
        if (discoverRemote || g_selfjoin) {
            g_msgBus->RegisterBusListener(g_busListener);
        }

        /* Register object and start the bus */
        LocalTestObject* testObj = new LocalTestObject(*g_msgBus, ::org::alljoyn::alljoyn_test::ObjectPath, signalDelay, disconnectDelay, reportInterval, maxSignals);
        g_msgBus->RegisterBusObject(*testObj);

        /* Connect to the bus */
        if (connectArgs.empty()) {
            status = g_msgBus->Connect();
        } else {
            status = g_msgBus->Connect(connectArgs.c_str());
        }
        if (ER_OK != status) {
            QCC_LogError(status, ("Connect to \"%s\" failed", connectArgs.c_str()));
            break;
        }

        if (g_selfjoin) {
            SessionOpts opts(SessionOpts::TRAFFIC_MESSAGES, true, SessionOpts::PROXIMITY_ANY, TRANSPORT_ALL);
            SessionPort sessionPort = ::org::alljoyn::alljoyn_test::SessionPort;
            QStatus status = g_msgBus->BindSessionPort(sessionPort, opts, g_portListener);
            if (ER_OK != status) {
                QCC_LogError(status, ("Could not bind to session"));
                break;
            }

        }

        if (discoverRemote || g_selfjoin) {
            /*
             * Make sure the event is cleared so we don't pick up a stale event from the previous
             * iteration when running the stress test.
             */
            g_discoverEvent.ResetEvent();

            /* Begin discovery on the well-known name of the service to be called */
            Message reply(*g_msgBus);
            const ProxyBusObject& alljoynObj = g_msgBus->GetAllJoynProxyObj();

            MsgArg serviceName("s", g_wellKnownName.c_str());
            status = alljoynObj.MethodCall(::ajn::org::alljoyn::Bus::InterfaceName,
                                           "FindAdvertisedName",
                                           &serviceName,
                                           1,
                                           reply,
                                           5000);
            if (ER_OK != status) {
                QCC_LogError(status, ("%s.FindAdvertisedName failed", ::ajn::org::alljoyn::Bus::InterfaceName));
            }
        }

        /*
         * If discovering, wait for the "FoundName" signal that tells us that we are connected to a
         * remote bus that is advertising bbservice's well-known name.
         */
        if ((discoverRemote  || g_selfjoin) && (ER_OK == status)) {
            for (bool discovered = false; !discovered;) {
                /*
                 * We want to wait for the discover event, but we also want to
                 * be able to interrupt discovery with a control-C.  The AllJoyn
                 * idiom for waiting for more than one thing this is to create a
                 * vector of things to wait on.  To provide quick response we
                 * poll the g_interrupt bit every 100 ms using a 100 ms timer
                 * event.
                 */
                qcc::Event timerEvent(100, 100);
                vector<qcc::Event*> checkEvents, signaledEvents;
                checkEvents.push_back(&g_discoverEvent);
                checkEvents.push_back(&timerEvent);
                status = qcc::Event::Wait(checkEvents, signaledEvents);
                if (status != ER_OK && status != ER_TIMEOUT) {
                    break;
                }

                /*
                 * If it was the discover event that popped, we're done.
                 */
                for (vector<qcc::Event*>::iterator i = signaledEvents.begin(); i != signaledEvents.end(); ++i) {
                    if (*i == &g_discoverEvent) {
                        discovered = true;
                        break;
                    }
                }
                /*
                 * If we see the g_interrupt bit, we're also done.  Set an error
                 * condition so we don't do anything else.
                 */
                if (g_interrupt) {
                    status = ER_FAIL;
                    break;
                }
            }
        }

        /* Register the signal handler and start sending signals */
        if (ER_OK == status) {
            if (useSignalHandler) {
                testObj->RegisterSignalHandler();
            }
            for (uint32_t i = 0; i < testObj->maxSignals; i++) {
                if (((i + 1) % testObj->reportInterval) == 0) {
                    QCC_SyncPrintf("SendSignal: %u\n", i + 1);
                }
                QStatus status = testObj->SendSignal();
                if (status != ER_OK) {
                    QCC_LogError(status, ("Failed to send signal"));
                    break;
                }
                if (testObj->signalDelay > 0) {
                    qcc::Sleep(testObj->signalDelay);
                }
                if (g_interrupt) {
                    break;
                }
            }
            /* If we are not sending signals we wait for signals to be sent to us */
            if (useSignalHandler && (testObj->maxSignals == 0)) {
                qcc::Sleep(0xFFFFFFFF);
            }

        }

        if (testObj->disconnectDelay > 0) {
            qcc::Sleep(testObj->disconnectDelay);
        }

        if (ls) {
            g_msgBus->LeaveSession(g_busListener.GetSessionId());
        }

        /* Clean up msg bus for next stress loop iteration*/
        delete g_msgBus;
        g_msgBus = NULL;

        /* Clean up the test object for the next stress loop iteration */
        delete testObj;
        testObj = NULL;

    } while ((ER_OK == status) && doStress && !g_interrupt);


    if (g_msgBus) {
        delete g_msgBus;
        g_msgBus = NULL;
    }

    QCC_SyncPrintf("bbsig exiting with %d (%s)\n", status, QCC_StatusText(status));

    return (int) status;
}<|MERGE_RESOLUTION|>--- conflicted
+++ resolved
@@ -476,11 +476,8 @@
     printf("   -e[k] [RSA|SRP|LOGON|PINX]   = Encrypt the test interface using specified auth mechanism, -ek means clear keys\n");
     printf("   -d                          = discover remote bus with test service\n");
     printf("   -b                          = Signal is broadcast rather than multicast\n");
-<<<<<<< HEAD
     printf("   --ls                        = Call LeaveSession before tearing down the Bus Attachment\n");
-=======
     printf("   --self-join                 = Test self-join \n");
->>>>>>> a3e16b9e
 }
 
 /** Main entry point */
