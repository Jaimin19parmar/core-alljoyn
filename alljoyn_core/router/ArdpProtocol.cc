--- conflicted
+++ resolved
@@ -2838,36 +2838,28 @@
 
 QStatus ARDP_Run(ArdpHandle* handle, qcc::SocketFd sock, bool socketReady, uint32_t* ms)
 {
-<<<<<<< HEAD
-    //QCC_DbgTrace(("ARDP_Run(handle=%p, sock=%d., socketReady=%d., ms=%p)", handle, sock, socketReady, ms));
-    uint8_t buf[65536];                   /* UDP packet can be up to 64K long */
-=======
-    QCC_DbgTrace(("ARDP_Run(handle=%p, sock=%d., socketReady=%d., ms=%p)", handle, sock, socketReady, ms));
     const size_t bufferSize = 65536;      /* UDP packet can be up to 64K long */
     uint8_t* buf = new uint8_t[bufferSize];
->>>>>>> 83e3cea9
     qcc::IPAddress address;               /* The IP address of the foreign side */
     uint16_t port;                        /* Will be the UDP port of the foreign side */
     size_t nbytes;                        /* The number of bytes actually received */
     QStatus status = ER_FAIL;
-    /* When to call back (timer expiration) */
+
+    // QCC_DbgTrace(("ARDP_Run(handle=%p, sock=%d., socketReady=%d., ms=%p)", handle, sock, socketReady, ms));
+
+    /*
+     *  Tell the higher levels when to call back next (timer expiration)
+     */
     *ms = handle->msnext = CheckTimers(handle);
     if (socketReady) {
         status = qcc::RecvFrom(sock, address, port, buf, bufferSize, nbytes);
         if (status == ER_WOULDBLOCK) {
-<<<<<<< HEAD
-            //QCC_DbgTrace(("ARDP_Run(): qcc::RecvFrom() ER_WOULDBLOCK"));
-            return ER_OK;
-        } else if (status != ER_OK) {
-            //QCC_DbgTrace(("ARDP_Run(): qcc::RecvFrom() failed: %s", QCC_StatusText(status)));
-=======
-            QCC_DbgTrace(("ARDP_Run(): qcc::RecvFrom() ER_WOULDBLOCK"));
+            // QCC_DbgTrace(("ARDP_Run(): qcc::RecvFrom() ER_WOULDBLOCK"));
             delete[] buf;
             return ER_OK;
         } else if (status != ER_OK) {
-            QCC_DbgTrace(("ARDP_Run(): qcc::RecvFrom() failed: %s", QCC_StatusText(status)));
+            // QCC_DbgTrace(("ARDP_Run(): qcc::RecvFrom() failed: \"%s\"", QCC_StatusText(status)));
             delete[] buf;
->>>>>>> 83e3cea9
             return status;
         }
 
@@ -2923,9 +2915,9 @@
 
     delete[] buf;
     *ms = handle->msnext;
-    //QCC_DbgPrintf(("ARDP_Run %u", *ms));
+    // QCC_DbgPrintf(("ARDP_Run(): Call back in %u ms", *ms));
 
     return status;
 }
 
-}                 // namespace ajn+} // namespace ajn