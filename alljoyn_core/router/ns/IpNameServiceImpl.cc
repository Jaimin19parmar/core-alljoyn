/**
 * @file
 * The lightweight name service implementation
 */

/******************************************************************************
 * Copyright AllSeen Alliance. All rights reserved.
 *
 *    Permission to use, copy, modify, and/or distribute this software for any
 *    purpose with or without fee is hereby granted, provided that the above
 *    copyright notice and this permission notice appear in all copies.
 *
 *    THE SOFTWARE IS PROVIDED "AS IS" AND THE AUTHOR DISCLAIMS ALL WARRANTIES
 *    WITH REGARD TO THIS SOFTWARE INCLUDING ALL IMPLIED WARRANTIES OF
 *    MERCHANTABILITY AND FITNESS. IN NO EVENT SHALL THE AUTHOR BE LIABLE FOR
 *    ANY SPECIAL, DIRECT, INDIRECT, OR CONSEQUENTIAL DAMAGES OR ANY DAMAGES
 *    WHATSOEVER RESULTING FROM LOSS OF USE, DATA OR PROFITS, WHETHER IN AN
 *    ACTION OF CONTRACT, NEGLIGENCE OR OTHER TORTIOUS ACTION, ARISING OUT OF
 *    OR IN CONNECTION WITH THE USE OR PERFORMANCE OF THIS SOFTWARE.
 ******************************************************************************/

#include <stdio.h>
#include <stdlib.h>
#include <assert.h>
#include <ctype.h>
#include <algorithm>
#include <iterator>

#if defined(QCC_OS_GROUP_WINDOWS)
#define close closesocket
#include <winsock2.h>
#include <ws2tcpip.h>
#include <iphlpapi.h>
#include <climits>
#endif

#include <qcc/Debug.h>
#include <qcc/Event.h>
#include <qcc/atomic.h>
#include <qcc/Socket.h>
#include <qcc/SocketTypes.h>
#include <qcc/IfConfig.h>
#include <qcc/time.h>
#include <qcc/StringUtil.h>
#include <qcc/GUID.h>
#include <qcc/Event.h>
#include <qcc/LockLevel.h>

#include "BusUtil.h"
#include "IpNameServiceImpl.h"

#define QCC_MODULE "IPNS"

using namespace std;
using namespace qcc;

namespace ajn {
volatile int32_t INCREMENTAL_PACKET_ID;
#define RESET_SCHEDULE_ALERTCODE  1
#define PACKET_TIME_ACCURACY_MS 20

#define DYNAMIC_RANK_RANGE 18000u
#define TCP_NORMALIZED_CONNECTIONS 500u
#define UDP_NORMALIZED_CONNECTIONS 5000u
#define TCL_NORMALIZED_CONNECTIONS 100u

// ============================================================================
// Long sidebar on why this looks so complicated:
//
// In order to understand all of the trouble we are going to go through below,
// it is helpful to thoroughly understand what is done on our platforms in the
// presence of multicast.  This is long reading, but worthwhile reading if you
// are trying to understand what is going on.  I don't know of anywhere you
// can find all of this written in one place.
//
// The first thing to grok is that all platforms are implemented differently.
// Windows and Linux use the Internet Group Management Protocol (IGMP) for IPv4
// and Multicast Listener Discovery (MLD) for IPv6 to enable and disable
// multicast, and use other multicast-related socket calls to do the fine-
// grained control.  Android doesn't bother to compile its kernel with
// CONFIG_IP_MULTICAST set.  This doesn't mean that there is no multicast code
// in the Android kernel, it means there is no IGMP or MLD code in the kernel.
// Since IGMP and MLD aren't implemented, Android can't use them to enable and
// disable multicast at the driver level, so it uses wpa_supplicant
// driver-private commands instead.  This means that you will probably get
// three different answers if you ask how some piece of the multicast puzzle
// works.
//
// On the send side, multicast is controlled by the IP_MULTICAST_IF (or for
// IPv6 IPV6_MULTICAST_IF) socket.  In IPv4 you provide an IP address (or, on
// some platforms, an IP address or an interface index) and in IPv6 you always
// provide an interface index.  These differences are abstracted in
// the qcc code and there you are asked to provide an interface name, which the
// abstraction function uses to figure out the appropriate address or index.
// Unfortunately, you can't abstract away the operating system differences in
// how they interpret the calls; so you really need to understand what is
// happening at a low level in order to get the high level multicast operations
// to do what you really want.
//
// If you do nothing (leave the sockets as you find them), or set the interface
// address to 0.0.0.0 for IPv4 or the interface index to 0 for IPv4 or IPv6 the
// multicast output interface is selected by the system routing code.
//
// In Linux (and Android), multicast packets are sent out the interface that is
// used for the default route (the default interface).  You can see this if you
// type "ip ro sh".  In Windows, however, the system chooses the interface by
// looking for the lowest value for the routing metric (breaking ties as
// discussed in RFC 4311) for the destination IP multicast address in its
// routing table.  You can see this in the output of "route print".
//
// We want all of our multicast code to work in the presence of IP addresses
// changing when phones move from one Wifi access point to another, or when our
// desktop access point changes when someone with a mobile access point walks
// by; so it is also important to know what will happen when these addresses
// change (or come up or go down).
//
// On Linux, if you set the IP_MULTICAST_IF to 0.0.0.0 (or index 0 in IPv6) and
// bring down the default interface or change the IP address on the default
// interface, you will begin to fail the multicast sends with "network
// unreachable" errors since the default route goes away when you change the IP
// address (e.g, just do somthing like "sudo ifconfig eth1 10.4.108.237 netmask
// 255.255.255.0 up to change the address).  Until you provide a new default
// route (e.g., "route add default gw 10.4.108.1") the multicast packets will be
// dropped, but as soon as a new default route is set, they will begin flowing
// again.
//
// In Windows, if you set the IP_MULTICAST_IF address to 0.0.0.0 and release the
// IP addresses (e.g., "ipconfig /release") the sends may still appear to work
// at the level of the program but nothing goes out the original interface.  The
// sends fail silently.  This is because Windows will dynamically change the
// default multicast route according to its internal multicast routing table.
// It selects another interface based on a routing metric, and it could, for
// example, just switch to a VMware virtual interface silently.  The name
// service would never know it just "broke" and is no longer sending packets out
// the interface it thinks it is.
//
// When we set up multicast advertisements in our system, we most likely do not
// want to route our advertisements only to the default adapter.  For example,
// on a desktop system, the default interface is probably one of the wired
// Ethernets.  We may or many not want to advertise on that interface, but we
// may also want to advertise on other wired interfaces and other wireless
// interfaces as well.
//
// We do not want the system to start changing multicast destinations out from
// under us, EVER.  Because of this, the only time using INADDR_ANY would be
// appropriate in the IP_MULTICAST_IF socket option is in the simplest, static
// network situations.  For the general case, we really need to keep multiple
// sockets that are each talking to an INTERFACE of interest (not an IP address
// of interest, since they can change at any time because of normal access point
// dis-associations, for example).
//
// Since we determined that we needed to use IP_MULTICAST_IF/IPV6_MULTICAST_IF
// to control which interfaces are used for discovery, we needed to understand
// exactly what changing an IP address out from under a corresponding interface
// would do.
//
// The first thing we observed is that on some platforms, IP_MULTICAST_IF only
// takes an IP address in the case of IPv4, but we wanted to specify an
// interface index as in IPv6 or for mere mortal human beings, a name (e.g.,
// "wlan0").  It may be the case that the interface does not have an IPv4
// address assigned (is not up or connected to an access point) at the time we
// want to start our name service, so a call to set the IP_MULTICAST_IF (via
// the appropriate abstract qcc call) would not be possible on such platforms
// until an address is available, perhaps an arbitrary unknowable time later.
// If sendto() operations are attempted and the IPv4 address is not valid, one
// will see "network unreachable" errors.  As we will discuss shortly, joining
// a multicast group also requires an IP address in the case of IPv4 (need to
// send IGMP Join messages), so it is not possible to express interest in
// receiving multicast packets until an IPv4 address is available.
//
// So we needed to provide an API that allows a user to specify a network
// interface over which she is interested in advertising.  This explains the
// method OpenInterface(qcc::String interface) defined below.  The client is
// expected to figure out which interfaces it wants to do discovery over (e.g.,
// "wlan0", "eth0") and explicitly tell the name service which interfaces it is
// interested in.  We clearly need a lazy evaluation mechanism in the name
// service to look at the interfaces which the client expresses interest in, and
// when IP addresses are available, or change, we begin using those interfaces.
// If the interfaces go down, or change out from under the name service, we need
// to deal with that fact and make things right.
//
// We can either hook system "IP address changed" or "interface state changed"
// events to drive the re-evaluation process as described above, or we can poll
// for those changes.  Since the event systems in our various target platforms
// are wildly different, creating an abstract event system is non-trivial (for
// example, a DBus-based network manager exists on Linux, but even though
// Android is basically Linux and has DBus, Android doesn't use DBus).  You'd
// need to use Netlink sockets on most Posix systems, but Darwin doesn't have
// Netlink.  Windows has its own "IP address changed" and "interface state
// changed" APIs.
//
// Because of all of these complications, we just choose a less efficient means
// and poll for changes using a maintenance thread that fires off every
// second and looks for changes in the networking environment and adjusts
// accordingly.  This has the downside of always having a timer running and
// consuming resources even when there's nothing to do.
//
// We could check for IP address changes on the interfaces and re-evaluate and
// open new sockets bound to the correct interfaces whenever an address change
// happens.  It is possible, however, that we could miss the fact that we have
// switched access points if DHCP gives us the same IP address.  If the
// interface comes back up on a different access point, which gives out the
// same IP address, but a different network, the best route for the multicast
// address might even be out a different interface, but fortunately that would
// not affect us unless we used INADDR_ANY.  Still, to reduce the chance of
// unknown errors, we chose a less efficient mechanism and decided to close all
// of our multicast sockets down and restart them in a known state periodically
// even when not needed.
//
// The receive side has similar kinds of issues.
//
// In order to receive multicast datagrams sent to a particular port, it is
// necessary on some platforms to bind that local port leaving the local
// address unspecified (i.e., INADDR_ANY or in6addr_any).  What you might think
// of as binding is then actually handled by IGMP for IPv4 or MLD for IPv6.
// Recall that Android does not implement IGMP or MLD, so we have yet another
// complication.
//
// Using IGMP or MLD, we join the socket to the multicast group instead of
// binding the socket to a specific interface (or address) and port.  Binding
// the socket to INADDR_ANY or in6addr_any may look strange, but it is
// necessary on some platforms.  Since joining a multicast group requires
// sending packets over the IGMP or MLD protocol, we need a valid IP address in
// order to do the join.  As mentioned above, an interface must be IFF_UP with
// an assigned IP address in order to join a multicast group.
//
// The socket option for joining a multicast group works differently
// for IPv4 and IPv6.  IP_ADD_MEMBERSHIP (for IPv4) has a provided IP address
// that can be either INADDR_ANY or a specific address.  Some platforms, such
// as Windows, also support the ability to pass an interface index.  If
// INADDR_ANY is provided, an interface is chosen by the platform as noted
// earlier, and the IGMP join is sent out that interface.  IPV6_ADD_MEMBERSHIP
// (for IPv6) has a provided interface index that can be either 0 or a specific
// interface.  If 0 is provided, an interface is chosen by the platform as
// noted earlier, and the MLD Join is sent out that interface.  If a specific
// interface index is provided, the MLD join is sent out that interface.  Note
// that since an IGMP or MLD packet is sent, the interface must be IFF_UP with
// an assigned IP address even though the interface is specified by an index.
//
// A side effect of the IGMP or MLD join deep down in the kernel is to enable
// reception of multicast MAC addresses in the device driver.  Since there is
// no IGMP or MLD in Android, we must rely on a multicast (Java) lock being
// taken by some external code on phones that do not leave multicast always
// enabled (HTC Desire, for example).  When the Java multicast lock is taken, a
// private driver command is sent to the wpa_supplicant which, in turn, calls
// into the appropriate network device driver(s) to enable reception of
// multicast MAC packets.  This is completely out of our control here.
//
// Similar to the situation on the send side, we most likely do not want to rely
// on the system routing tables to configure which network interfaces our name
// service receives over; so we really need to provide a specific interface.
//
// If a specific interface index is provided, then that interface must be
// a currently-UP interface.  Similarly, if a specific IP address is provided,
// then that address must be an address assigned to a currently-UP interface.
// This is the same catch-22 as we have on the send side.  We need to lazily
// evaluate the interface in order to find if an IP address has appeared on
// that interface and then join the multicast group to enable multicast on the
// underlying network device.
//
// It turns out that in Linux and Windows, the IPv4 address passed to the join
// multicast group socket option call is actually not significant after the
// initial call.  It is used to look up an interface and its associated net
// device and to then set the PACKET_MULTICAST filter on the net device to
// receive packets destined for the specified multicast address.  If the IPv4
// address associated with the interface changes, multicast messages will
// continue to be received.
//
// Because this code was originally written for older platforms that are no
// longer supported, the receive side of the multicast name service also looks
// for changes to IP address configuration and resets itself whenever it finds
// a change, even though this should no longer be needed.
//
// So the code you find below may look overly complicated, but (hopefully most
// of it, anyway) needs to be that way, or at least did at the time it was
// written when older platforms were supported.
//
// As an aside, the daemon that owns us can be happy as a clam by simply binding
// to INADDR_ANY since the semantics of this action, as interpreted by both
// Windows and Linux, are to listen for connections on all current and future
// interfaces and their IP addresses.  The complexity is fairly well contained
// here.
// ============================================================================

//
// There are configurable attributes of the name service which are determined
// by the configuration database.  A module name is required and is defined
// here.  An example of how to use this is in setting the interfaces the name
// service will use for discovery.
//
//   <busconfig>
//       <flag name="ns_disable_directed_broadcast">false</flag>
//       <flag name="ns_disable_ipv4">false</flag>
//       <flag name="ns_disable_ipv6">false</flag>
//   </busconfig>
//
//
// The value of the interfaces property used to configure the name service
// to run discovery over all interfaces in the system.
//
const char* IpNameServiceImpl::INTERFACES_WILDCARD = "*";

//
// Define WORKAROUND_2_3_BUG to send name service messages over the old site
// administered addresses to work around a forward compatibility bug introduced
// in version 2.3 daemons.  They neglect to join the new IANA assigned multicast
// groups and so cannot receive advertisements on those groups.  In order to
// workaround this problem, we send version zero name service messages over the
// old groups.  The old versions can send new IANA multicast group messages so
// we can receive advertisements from them.  They just can't hear our new
// messages
//
#define WORKAROUND_2_3_BUG 0
#if WORKAROUND_2_3_BUG

//
// This is just a random IPv4 multicast group chosen out of the defined site
// administered block of addresses.  This was a temporary choice while an IANA
// reservation was in process, and remains for backward compatibility.
//
const char* IpNameServiceImpl::IPV4_MULTICAST_GROUP = "239.255.37.41";

//
// This is an IPv6 version of the temporary IPv4 multicast address described
// above.  IPv6 multicast groups are composed of a prefix containing 0xff and
// then flags (4 bits) followed by the IPv6 Scope (4 bits) and finally the IPv4
// group, as in "ff03::239.255.37.41".  The Scope corresponding to the IPv4
// Local Scope group is defined to be "3" by RFC 2365.  Unfortunately, the
// qcc::IPAddress code can't deal with "ff03::239.255.37.41" so we have to
// translate it.
//
const char* IpNameServiceImpl::IPV6_MULTICAST_GROUP = "ff03::efff:2529";

#endif


#if 1
//
// This is the IANA assigned IPv4 multicast group for AllJoyn.  This is
// a Local Network Control Block address.
//
// See IPv4 Multicast Address space Registry IANA
//
const char* IpNameServiceImpl::IPV4_ALLJOYN_MULTICAST_GROUP = "224.0.0.113";

const char* IpNameServiceImpl::IPV4_MDNS_MULTICAST_GROUP = "224.0.0.251";
#endif

//
// This is the IANA assigned UDP port for the AllJoyn Name Service.  See
// see Service Name and Transport Protocol Port Number Registry IANA
//
const uint16_t IpNameServiceImpl::MULTICAST_PORT = 9956;
const uint16_t IpNameServiceImpl::BROADCAST_PORT = IpNameServiceImpl::MULTICAST_PORT;

const uint16_t IpNameServiceImpl::MULTICAST_MDNS_PORT = 5353;
const uint16_t IpNameServiceImpl::BROADCAST_MDNS_PORT = IpNameServiceImpl::MULTICAST_MDNS_PORT;

//
// This is the IANA assigned IPv6 multicast group for AllJoyn.  The assigned
// address is a variable scope address (ff0x) but we always use the link local
// scope (ff02).  See IPv4 Multicast Address space Registry IANA
//
const char* IpNameServiceImpl::IPV6_ALLJOYN_MULTICAST_GROUP = "ff02::13a";

const char* IpNameServiceImpl::IPV6_MDNS_MULTICAST_GROUP = "ff02::fb";

const uint32_t IpNameServiceImpl::RETRY_INTERVALS[] = { 1, 2, 6, 18 };

/**
 * Default router search prefix.
 */
const char* const IpNameServiceImpl::ALLJOYN_DEFAULT_ROUTER_ADVERTISEMENT_PREFIX = "org.alljoyn.BusNode.";
const char* const IpNameServiceImpl::ALLJOYN_DEFAULT_ROUTER_POWER_SOURCE = "Battery powered and chargeable";
const char* const IpNameServiceImpl::ALLJOYN_DEFAULT_ROUTER_MOBILITY = "Intermediate mobility";
const char* const IpNameServiceImpl::ALLJOYN_DEFAULT_ROUTER_AVAILABILITY = "3-6 hr";
const char* const IpNameServiceImpl::ALLJOYN_DEFAULT_ROUTER_NODE_TYPE = "Wireless";


IpNameServiceImpl::IpNameServiceImpl()
    : Thread("IpNameServiceImpl"), m_state(IMPL_SHUTDOWN), m_isProcSuspending(false),
    m_terminal(false), m_mutex(LOCK_LEVEL_IPNAMESERVICEIMPL_MUTEX), m_protect_callback(false), m_protect_net_callback(false),
    m_timer(0), m_tDuration(DEFAULT_DURATION), m_tRetransmit(RETRANSMIT_TIME), m_tQuestion(QUESTION_TIME),
    m_modulus(QUESTION_MODULUS), m_retries(ArraySize(RETRY_INTERVALS)),
    m_loopback(false), m_broadcast(false), m_enableIPv4(false), m_enableIPv6(false), m_enableV1(false),
    m_wakeEvent(), m_forceLazyUpdate(false), m_refreshAdvertisements(false),
    m_enabled(false), m_doEnable(false), m_doDisable(false),
    m_ipv6QuietSockFd(qcc::INVALID_SOCKET_FD),
    m_ipv4UnicastSockFd(qcc::INVALID_SOCKET_FD), m_unicastEvent(NULL),
    m_protectListeners(false), m_packetScheduler(*this),
    m_networkChangeScheduleCount(ArraySize(RETRY_INTERVALS)), m_staticScore(0), m_dynamicScore(0), m_priority(0),
    m_powerSource(0), m_mobility(0), m_availability(0), m_nodeConnection(0)
{
    QCC_DbgHLPrintf(("IpNameServiceImpl::IpNameServiceImpl()"));
    TRANSPORT_INDEX_TCP = IndexFromBit(TRANSPORT_TCP);
    TRANSPORT_INDEX_UDP = IndexFromBit(TRANSPORT_UDP);

    memset(&m_any[0], 0, sizeof(m_any));
    memset(&m_callback[0], 0, sizeof(m_callback));
    memset(&m_networkEventCallback[0], 0, sizeof(m_networkEventCallback));

    memset(&m_enabledReliableIPv4[0], 0, sizeof(m_enabledReliableIPv4));
    memset(&m_enabledUnreliableIPv4[0], 0, sizeof(m_enabledUnreliableIPv4));
    memset(&m_enabledReliableIPv6[0], 0, sizeof(m_enabledReliableIPv6));
    memset(&m_enabledUnreliableIPv6[0], 0, sizeof(m_enabledUnreliableIPv6));

    memset(&m_reliableIPv6Port[0], 0, sizeof(m_reliableIPv6Port));
    memset(&m_unreliableIPv6Port[0], 0, sizeof(m_unreliableIPv6Port));

    memset(&m_processTransport[0], 0, sizeof(m_processTransport));
    memset(&m_doNetworkCallback[0], 0, sizeof(m_doNetworkCallback));
    for (uint32_t i = 0; i < N_TRANSPORTS; i++) {
        m_dynamicParams[i].availableTransportConnections = 0;
        m_dynamicParams[i].availableTransportRemoteClients = 0;
        m_dynamicParams[i].maximumTransportConnections = 0;
        m_dynamicParams[i].maximumTransportRemoteClients = 0;
    }
}

QStatus IpNameServiceImpl::Init(const qcc::String& guid, bool loopback)
{
    QStatus status = ER_OK;

    QCC_DbgHLPrintf(("IpNameServiceImpl::Init()"));

    //
    // Can only call Init() if the object is not running or in the process
    // of initializing
    //
    if (m_state != IMPL_SHUTDOWN) {
        return ER_FAIL;
    }

    //
    // There should be no queued packets between IMPL_SHUTDOWN to
    // IMPL_INITIALIZING.
    //
    QCC_ASSERT(m_outbound.size() == 0);
    QCC_ASSERT(m_burstQueue.size() == 0);

    m_state = IMPL_INITIALIZING;

    ConfigDB* config = ConfigDB::GetConfigDB();

    //
    // We enable v0 and v1 traffic unless explicitly configured not to do so.
    //
    m_enableV1 = config->GetFlag("ns_enable_v1", true);

    //
    // We enable outbound traffic on a per-interface basis.  Whether or not we
    // will consider using a network interface address to send name service
    // packets depends on the configuration.
    //
    m_enableIPv4 = !config->GetFlag("ns_disable_ipv4");
    m_enableIPv6 = !config->GetFlag("ns_disable_ipv6");

    LoadStaticRouterParams(config);
    status = ComputeStaticScore(m_powerSource, m_mobility, m_availability, m_nodeConnection, &m_staticScore);
    if (ER_OK == status) {

        if (m_enableV1) {
            m_broadcast = !config->GetFlag("ns_disable_directed_broadcast");
        } else {
            //
            // V2 doesn't require broadcast.
            //
            m_broadcast = false;
        }

        m_guid = guid;
        m_loopback = loopback;
        m_terminal = false;

        m_networkChangeScheduleCount = ArraySize(RETRY_INTERVALS);
    }

    return status;
}

//
// When we moved the name service out of the TCP transport and promoted it to a
// singleton, we opened a bit of a can of worms because of the C++ static
// destruction order fiasco and our interaction with the bundled daemon.
//
// Since the bundled daemon may be destroyed after the IP name service singleton
// it is possible that multiple threads (transports) may be still accessing the
// name service as it is being destroyed.  This horrific situation will be
// resolved when we accomplish strict destructor ordering, but for now, we have
// the possibility.
//
// This object was never intended to provide multithread safe destruction and so
// we are exposed in the case where the object destroys itself around a thread
// that is executing in one of its methods.  The chances are small that this
// happens, but the chance is non-zero; and the result might be a crash after
// the process main() function exits!
//
IpNameServiceImpl::~IpNameServiceImpl()
{
    QCC_DbgHLPrintf(("IpNameServiceImpl::~IpNameServiceImpl()"));

    //
    // Stop the worker thread to get things calmed down.
    //
    if (IsRunning()) {
        Stop();
        Join();
    }

    //
    // We may have some open sockets.  Windows boxes may have Winsock shut down
    // by the time we get to this destructor so we are out of luck trying to
    // make the necessary calls.
    //
#if !defined(QCC_OS_GROUP_WINDOWS)
    ClearLiveInterfaces();
#endif

    for (uint32_t i = 0; i < N_TRANSPORTS; ++i) {
        //
        // Delete any callbacks that any users of this class may have set.  We
        // assume we are not multithreaded at this point.
        //
        delete m_callback[i];
        m_callback[i] = NULL;

        delete m_networkEventCallback[i];
        m_networkEventCallback[i] = NULL;

        //
        // We can just blow away the requested interfaces without a care since
        // nobody else clears them and we are obviously done with them.
        //
        m_requestedInterfaces[i].clear();
    }

    //
    // If we opened a socket to send quiet responses (unicast, not over the
    // multicast channel) we need to close it.
    //
    if (m_ipv6QuietSockFd != qcc::INVALID_SOCKET_FD) {
        qcc::Close(m_ipv6QuietSockFd);
        m_ipv6QuietSockFd = qcc::INVALID_SOCKET_FD;
    }

    //
    // m_unicastEvent must be deleted before closing m_ipv4UnicastSockFd,
    // because m_unicastEvent's destructor code path is using
    // m_ipv4UnicastSockFd.
    //
    if (m_unicastEvent) {
        delete m_unicastEvent;
        m_unicastEvent = NULL;
    }

    if (m_ipv4UnicastSockFd != qcc::INVALID_SOCKET_FD) {
        qcc::Close(m_ipv4UnicastSockFd);
        m_ipv4UnicastSockFd = qcc::INVALID_SOCKET_FD;
    }
    //
    // All shut down and ready for bed.
    //
    m_state = IMPL_SHUTDOWN;
}

QStatus IpNameServiceImpl::CreateVirtualInterface(const qcc::IfConfigEntry& entry)
{
    QCC_DbgPrintf(("IpNameServiceImpl::CreateVirtualInterface(%s)", entry.m_name.c_str()));

    std::vector<qcc::IfConfigEntry>::const_iterator it = m_virtualInterfaces.begin();
    for (; it != m_virtualInterfaces.end(); it++) {
        if (it->m_name == entry.m_name) {
            QCC_DbgPrintf(("Interface(%s) already exists", entry.m_name.c_str()));
            return ER_FAIL;
        }
    }
    m_virtualInterfaces.push_back(entry);
    m_forceLazyUpdate = true;
    m_wakeEvent.SetEvent();
    return ER_OK;
}

QStatus IpNameServiceImpl::DeleteVirtualInterface(const qcc::String& ifceName)
{
    QCC_DbgPrintf(("IpNameServiceImpl::DeleteVirtualInterface(%s)", ifceName.c_str()));

    std::vector<qcc::IfConfigEntry>::iterator it = m_virtualInterfaces.begin();
    for (; it != m_virtualInterfaces.end(); it++) {
        if (it->m_name == ifceName) {
            m_virtualInterfaces.erase(it);
            m_forceLazyUpdate = true;
            m_wakeEvent.SetEvent();
            return ER_OK;
        }
    }
    QCC_DbgPrintf(("Interface(%s) does not exist", ifceName.c_str()));
    return ER_FAIL;
}

QStatus IpNameServiceImpl::OpenInterface(TransportMask transportMask, const qcc::String& name)
{
    QCC_DbgHLPrintf(("IpNameServiceImpl::OpenInterface(%s)", name.c_str()));

    //
    // Exactly one bit must be set in a transport mask in order to identify the
    // one transport (in the AllJoyn sense) that is making the request.
    //
    if (CountOnes(transportMask) != 1) {
        QCC_LogError(ER_BAD_TRANSPORT_MASK, ("IpNameServiceImpl::OpenInterface(): Bad transport mask"));
        return ER_BAD_TRANSPORT_MASK;
    }

    //
    // Can only call OpenInterface() if the object is running.
    //
    if (m_state != IMPL_RUNNING) {
        QCC_DbgPrintf(("IpNameServiceImpl::OpenInterface(): Not running"));
        return ER_FAIL;
    }

    //
    // If the user specifies the wildcard interface name, this trumps everything
    // else.
    //
    if (name == INTERFACES_WILDCARD) {
        qcc::IPAddress wildcard("0.0.0.0");
        return OpenInterface(transportMask, wildcard);
    }

    qcc::IPAddress addr;
    QStatus status = addr.SetAddress(name, false);
    if (status == ER_OK) {
        return OpenInterface(transportMask, addr);
    }
    uint32_t transportIndex = IndexFromBit(transportMask);
    QCC_ASSERT(transportIndex < 16 && "IpNameServiceImpl::OpenInterface(): Bad transport index");

    if (transportIndex >= 16) {
        return ER_BAD_TRANSPORT_MASK;
    }
    //
    // There are at least two threads that can wander through the vector below
    // so we need to protect access to the list with a convenient mutex.
    //
    m_mutex.Lock(MUTEX_CONTEXT);

    for (uint32_t i = 0; i < m_requestedInterfaces[transportIndex].size(); ++i) {
        if (m_requestedInterfaces[transportIndex][i].m_interfaceName == name) {
            QCC_DbgPrintf(("IpNameServiceImpl::OpenInterface(): Already opened."));
            // We need to be idempotent. It is possible that one of the
            // transports has been shut down, but some other transports
            // are still up. We want to allow the transport that was shut
            // down the possibility of being revived and refreshing its
            // network state.
            m_processTransport[transportIndex] = true;
            m_forceLazyUpdate = true;
            m_wakeEvent.SetEvent();
            m_mutex.Unlock(MUTEX_CONTEXT);
            return ER_OK;
        }
    }

    InterfaceSpecifier specifier;
    specifier.m_interfaceName = name;
    specifier.m_interfaceAddr = qcc::IPAddress("0.0.0.0");
    specifier.m_transportMask = transportMask;

    m_processTransport[transportIndex] = true;
    m_requestedInterfaces[transportIndex].push_back(specifier);
    m_forceLazyUpdate = true;
    m_wakeEvent.SetEvent();
    m_mutex.Unlock(MUTEX_CONTEXT);
    return ER_OK;
}

QStatus IpNameServiceImpl::OpenInterface(TransportMask transportMask, const qcc::IPAddress& addr)
{
    QCC_DbgHLPrintf(("IpNameServiceImpl::OpenInterface(%s)", addr.ToString().c_str()));

    //
    // Exactly one bit must be set in a transport mask in order to identify the
    // one transport (in the AllJoyn sense) that is making the request.
    //
    if (CountOnes(transportMask) != 1) {
        QCC_LogError(ER_BAD_TRANSPORT_MASK, ("IpNameServiceImpl::OpenInterface(): Bad transport mask"));
        return ER_BAD_TRANSPORT_MASK;
    }

    uint32_t transportIndex = IndexFromBit(transportMask);
    QCC_ASSERT(transportIndex < 16 && "IpNameServiceImpl::OpenInterface(): Bad transport index");

    if (transportIndex >= 16) {
        return ER_BAD_TRANSPORT_MASK;
    }

    //
    // Can only call OpenInterface() if the object is running.
    //
    if (m_state != IMPL_RUNNING) {
        QCC_DbgPrintf(("IpNameServiceImpl::OpenInterface(): Not running"));
        return ER_FAIL;
    }

    //
    // There are at least two threads that can wander through the vector below
    // so we need to protect access to the list with a convenient mutex.
    //
    m_mutex.Lock(MUTEX_CONTEXT);

    //
    // We treat the INADDR_ANY address (and the equivalent IPv6 address as a
    // wildcard.  To have the same semantics as using INADDR_ANY in the TCP
    // transport listen spec, and avoid resulting user confusion, we need to
    // interpret this as "use any interfaces that are currently up, or may come
    // up in the future to send and receive name service messages over."  This
    // trumps anything else the user might throw at us.  We set a global flag to
    // indicate this mode of operation and clear it if we see a CloseInterface()
    // on INADDR_ANY.  These calls are not reference counted.
    //
    m_any[transportIndex] = false;
    if (addr == qcc::IPAddress("0.0.0.0") ||
        addr == qcc::IPAddress("0::0") ||
        addr == qcc::IPAddress("::")) {
        QCC_DbgPrintf(("IpNameServiceImpl::OpenInterface(): Wildcard address"));
        m_any[transportIndex] = true;
        m_processTransport[transportIndex] = true;
        m_forceLazyUpdate = true;
        m_wakeEvent.SetEvent();
        m_mutex.Unlock(MUTEX_CONTEXT);
        return ER_OK;
    }

    for (uint32_t i = 0; i < m_requestedInterfaces[transportIndex].size(); ++i) {
        if (m_requestedInterfaces[transportIndex][i].m_interfaceAddr == addr) {
            QCC_DbgPrintf(("IpNameServiceImpl::OpenInterface(): Already opened."));
            // We need to be idempotent. It is possible that one of the
            // transports has been shut down, but some other transports
            // are still up. We want to allow the transport that was shut
            // down the possibility of being revived and refreshing its
            // network state.
            m_processTransport[transportIndex] = true;
            m_forceLazyUpdate = true;
            m_wakeEvent.SetEvent();
            m_mutex.Unlock(MUTEX_CONTEXT);
            return ER_OK;
        }
    }

    InterfaceSpecifier specifier;
    specifier.m_interfaceName = "";
    specifier.m_interfaceAddr = addr;
    specifier.m_transportMask = transportMask;

    m_processTransport[transportIndex] = true;
    m_requestedInterfaces[transportIndex].push_back(specifier);
    m_forceLazyUpdate = true;
    m_wakeEvent.SetEvent();
    m_mutex.Unlock(MUTEX_CONTEXT);
    return ER_OK;
}

QStatus IpNameServiceImpl::CloseInterface(TransportMask transportMask, const qcc::String& name)
{
    QCC_DbgHLPrintf(("IpNameServiceImpl::CloseInterface(%s)", name.c_str()));

    //
    // Exactly one bit must be in set a transport mask in order to identify the
    // one transport (in the AllJoyn sense) that is making the request.
    //
    if (CountOnes(transportMask) != 1) {
        QCC_LogError(ER_BAD_TRANSPORT_MASK, ("IpNameServiceImpl::CloseInterface(): Bad transport mask"));
        return ER_BAD_TRANSPORT_MASK;
    }

    //
    // Can only call CloseInterface() if the object is running.
    //
    if (m_state != IMPL_RUNNING) {
        QCC_DbgPrintf(("IpNameServiceImpl::CloseInterface(): Not running"));
        return ER_FAIL;
    }

    uint32_t transportIndex = IndexFromBit(transportMask);
    QCC_ASSERT(transportIndex < 16 && "IpNameServiceImpl::CloseInterface(): Bad transport index");

    if (transportIndex >= 16) {
        return ER_BAD_TRANSPORT_MASK;
    }

    //
    // There are at least two threads that can wander through the vector below
    // so we need to protect access to the list with a convenient mutex.
    //
    m_mutex.Lock(MUTEX_CONTEXT);

    //
    // use Meyers' idiom to keep iterators sane.  Note that we don't close the
    // socket in this call, we just remove the request and the lazy updator will
    // just not use it when it re-evaluates what to do.
    //
    for (vector<InterfaceSpecifier>::iterator i = m_requestedInterfaces[transportIndex].begin(); i != m_requestedInterfaces[transportIndex].end();) {
        if ((*i).m_interfaceName == name) {
            i = m_requestedInterfaces[transportIndex].erase(i);
        } else {
            ++i;
        }
    }

    m_forceLazyUpdate = true;
    m_wakeEvent.SetEvent();
    m_mutex.Unlock(MUTEX_CONTEXT);
    return ER_OK;
}

QStatus IpNameServiceImpl::CloseInterface(TransportMask transportMask, const qcc::IPAddress& addr)
{
    QCC_DbgHLPrintf(("IpNameServiceImpl::CloseInterface(%s)", addr.ToString().c_str()));

    //
    // Exactly one bit must be set in a transport mask in order to identify the
    // one transport (in the AllJoyn sense) that is making the request.
    //
    if (CountOnes(transportMask) != 1) {
        QCC_LogError(ER_BAD_TRANSPORT_MASK, ("IpNameServiceImpl::CloseInterface(): Bad transport mask"));
        return ER_BAD_TRANSPORT_MASK;
    }

    //
    // Can only call CloseInterface() if the object is running.
    //
    if (m_state != IMPL_RUNNING) {
        QCC_DbgPrintf(("IpNameServiceImpl::CloseInterface(): Not running"));
        return ER_FAIL;
    }

    uint32_t transportIndex = IndexFromBit(transportMask);
    QCC_ASSERT(transportIndex < 16 && "IpNameServiceImpl::CloseInterface(): Bad transport index");

    if (transportIndex >= 16) {
        return ER_BAD_TRANSPORT_MASK;
    }

    //
    // There are at least two threads that can wander through the vector below
    // so we need to protect access to the list with a convenient mutex.
    //
    m_mutex.Lock(MUTEX_CONTEXT);

    //
    // We treat the INADDR_ANY address (and the equivalent IPv6 address as a
    // wildcard.  We set a global flag in OpenInterface() to indicate this mode
    // of operation and clear it here.  These calls are not reference counted
    // so one call to CloseInterface(INADDR_ANY) will stop this mode
    // irrespective of how many opens are done.
    //
    if (addr == qcc::IPAddress("0.0.0.0") ||
        addr == qcc::IPAddress("0::0") ||
        addr == qcc::IPAddress("::")) {
        QCC_DbgPrintf(("IpNameServiceImpl::CloseInterface(): Wildcard address"));
        m_any[transportIndex] = false;
        m_mutex.Unlock(MUTEX_CONTEXT);
        return ER_OK;
    }

    //
    // use Meyers' idiom to keep iterators sane.  Note that we don't close the
    // socket in this call, we just remove the request and the lazy updator will
    // just not use it when it re-evaluates what to do.
    //
    for (vector<InterfaceSpecifier>::iterator i = m_requestedInterfaces[transportIndex].begin(); i != m_requestedInterfaces[transportIndex].end();) {
        if ((*i).m_interfaceAddr == addr) {
            i = m_requestedInterfaces[transportIndex].erase(i);
        } else {
            ++i;
        }
    }

    m_forceLazyUpdate = true;
    m_wakeEvent.SetEvent();
    m_mutex.Unlock(MUTEX_CONTEXT);
    return ER_OK;
}

void IpNameServiceImpl::ClearLiveInterfaces(void)
{
    QCC_DbgPrintf(("IpNameServiceImpl::ClearLiveInterfaces()"));

    //
    // ClearLiveInterfaces is not called with the mutex taken so we need to
    // grab it.
    //
    m_mutex.Lock(MUTEX_CONTEXT);

    for (uint32_t i = 0; i < m_liveInterfaces.size(); ++i) {
        if (m_liveInterfaces[i].m_multicastMDNSsockFd != qcc::INVALID_SOCKET_FD || m_liveInterfaces[i].m_multicastsockFd != qcc::INVALID_SOCKET_FD) {

            QCC_DbgPrintf(("IpNameServiceImpl::ClearLiveInterfaces(): clear interface %d", i));

            //
            // If the multicast bit is set, we have done an IGMP join.  In this
            // case, we must arrange an IGMP drop via the appropriate socket option
            // (via the qcc absraction layer). Android doesn't bother to compile its
            // kernel with CONFIG_IP_MULTICAST set.  This doesn't mean that there is
            // no multicast code in the Android kernel, it means there is no IGMP
            // code in the kernel.  What this means to us is that even through we
            // are doing an IP_DROP_MEMBERSHIP request, which is ultimately an IGMP
            // operation, the request will filter through the IP code before being
            // ignored and will do useful things in the kernel even though
            // CONFIG_IP_MULTICAST was not set for the Android build -- i.e., we
            // have to do it anyway.
            //
            if (m_liveInterfaces[i].m_flags & qcc::IfConfigEntry::MULTICAST ||
                m_liveInterfaces[i].m_flags & qcc::IfConfigEntry::LOOPBACK) {
                if (m_liveInterfaces[i].m_address.IsIPv4()) {
#if 1
                    if (m_liveInterfaces[i].m_multicastMDNSsockFd != qcc::INVALID_SOCKET_FD) {
                        qcc::LeaveMulticastGroup(m_liveInterfaces[i].m_multicastMDNSsockFd, qcc::QCC_AF_INET, IPV4_MDNS_MULTICAST_GROUP,
                                                 m_liveInterfaces[i].m_interfaceName);
                    }
                    if (m_liveInterfaces[i].m_multicastsockFd != qcc::INVALID_SOCKET_FD) {
                        qcc::LeaveMulticastGroup(m_liveInterfaces[i].m_multicastsockFd, qcc::QCC_AF_INET, IPV4_ALLJOYN_MULTICAST_GROUP,
                                                 m_liveInterfaces[i].m_interfaceName);
                    }
#endif
                } else if (m_liveInterfaces[i].m_address.IsIPv6()) {
                    if (m_liveInterfaces[i].m_multicastMDNSsockFd != qcc::INVALID_SOCKET_FD) {
                        qcc::LeaveMulticastGroup(m_liveInterfaces[i].m_multicastMDNSsockFd, qcc::QCC_AF_INET6, IPV6_MDNS_MULTICAST_GROUP,
                                                 m_liveInterfaces[i].m_interfaceName);
                    }
                    if (m_liveInterfaces[i].m_multicastsockFd != qcc::INVALID_SOCKET_FD) {
                        qcc::LeaveMulticastGroup(m_liveInterfaces[i].m_multicastsockFd, qcc::QCC_AF_INET6, IPV6_ALLJOYN_MULTICAST_GROUP,
                                                 m_liveInterfaces[i].m_interfaceName);
                    }

                }
            }

            //
            // Always delete the event before closing the socket because the event
            // is monitoring the socket state and therefore has a reference to the
            // socket.  One the socket is closed the FD can be reused and our event
            // can end up monitoring the wrong socket and interfere with the correct
            // operation of other unrelated event/socket pairs.
            //
            if (m_liveInterfaces[i].m_multicastMDNSsockFd != qcc::INVALID_SOCKET_FD) {
                delete m_liveInterfaces[i].m_multicastMDNSevent;
                m_liveInterfaces[i].m_multicastMDNSevent = NULL;
                qcc::Close(m_liveInterfaces[i].m_multicastMDNSsockFd);
                m_liveInterfaces[i].m_multicastMDNSsockFd = qcc::INVALID_SOCKET_FD;
            }

            if (m_liveInterfaces[i].m_multicastsockFd != qcc::INVALID_SOCKET_FD) {
                delete m_liveInterfaces[i].m_multicastevent;
                m_liveInterfaces[i].m_multicastevent = NULL;
                qcc::Close(m_liveInterfaces[i].m_multicastsockFd);
                m_liveInterfaces[i].m_multicastsockFd = qcc::INVALID_SOCKET_FD;
            }
        }
    }

    QCC_DbgPrintf(("IpNameServiceImpl::ClearLiveInterfaces(): Clear interfaces"));
    m_liveInterfaces.clear();

    m_mutex.Unlock(MUTEX_CONTEXT);

    QCC_DbgPrintf(("IpNameServiceImpl::ClearLiveInterfaces(): Done"));
}

QStatus IpNameServiceImpl::CreateUnicastSocket()
{
    if (m_ipv4UnicastSockFd == qcc::INVALID_SOCKET_FD) {
        QStatus status = qcc::Socket(qcc::QCC_AF_INET, qcc::QCC_SOCK_DGRAM, m_ipv4UnicastSockFd);
        if (status != ER_OK) {
            QCC_LogError(status, ("CreateUnicastSocket: qcc::Socket(%d) failed: %d - %s", qcc::QCC_AF_INET,
                                  qcc::GetLastError(), qcc::GetLastErrorString().c_str()));
            m_ipv4UnicastSockFd = qcc::INVALID_SOCKET_FD;
            return status;
        }
        status = qcc::SetRecvPktAncillaryData(m_ipv4UnicastSockFd, qcc::QCC_AF_INET, true);
        if (status != ER_OK) {
            QCC_LogError(status, ("CreateUnicastSocket: enable recv ancillary data"
                                  " failed for sockFd %d", m_ipv4UnicastSockFd));
            qcc::Close(m_ipv4UnicastSockFd);
            m_ipv4UnicastSockFd = qcc::INVALID_SOCKET_FD;
            return status;
        }
        //
        // We must be able to reuse the address/port combination so other
        // AllJoyn daemon instances on the same host can listen in if desired.
        // This will set the SO_REUSEPORT socket option if available or fall
        // back onto SO_REUSEADDR if not.
        //
        status = qcc::SetReusePort(m_ipv4UnicastSockFd, true);
        if (status != ER_OK && status != ER_NOT_IMPLEMENTED) {
            QCC_LogError(status, ("CreateUnicastSocket(): SetReusePort() failed"));
            qcc::Close(m_ipv4UnicastSockFd);
            m_ipv4UnicastSockFd = qcc::INVALID_SOCKET_FD;
            return status;
        }
        //
        // We bind to an ephemeral port.
        //
        status = qcc::Bind(m_ipv4UnicastSockFd, qcc::IPAddress("0.0.0.0"), 0);
        if (status != ER_OK) {
            QCC_LogError(status, ("CreateUnicastSocket(): bind failed"));
            qcc::Close(m_ipv4UnicastSockFd);
            m_ipv4UnicastSockFd = qcc::INVALID_SOCKET_FD;
            return status;
        }
    }
    return ER_OK;
}

QStatus CreateMulticastSocket(IfConfigEntry entry, const char* ipv4_multicast_group, const char* ipv6_multicast_group, uint16_t port, bool broadcast, SocketFd& sockFd)
{
    QStatus status = qcc::Socket(entry.m_family, qcc::QCC_SOCK_DGRAM, sockFd);
    if (status != ER_OK) {
        QCC_LogError(status, ("CreateMulticastSocket: qcc::Socket(%d) failed: %d - %s", entry.m_family,
                              qcc::GetLastError(), qcc::GetLastErrorString().c_str()));
        return status;
    }

    status = qcc::SetRecvPktAncillaryData(sockFd, entry.m_family, true);
    if (status != ER_OK) {
        QCC_LogError(status, ("CreateMulticastSocket: enable recv ancillary data"
                              " failed for sockFd %d", sockFd));
        qcc::Close(sockFd);
        return status;
    }

    if (entry.m_family == qcc::QCC_AF_INET6) {
        status = qcc::SetRecvIPv6Only(sockFd, true);
        if (status != ER_OK) {
            QCC_LogError(status, ("CreateMulticastSocket: enable recv IPv6 only"
                                  " failed for sockFd %d", sockFd));
            qcc::Close(sockFd);
            return status;
        }
    }

    if (broadcast && entry.m_flags & qcc::IfConfigEntry::BROADCAST) {
        //
        // If we're going to send broadcasts, we have to ask for
        // permission for the multicast NS socket FD.
        //

        status = qcc::SetBroadcast(sockFd, true);
        if (status != ER_OK && status != ER_NOT_IMPLEMENTED) {
            QCC_LogError(status, ("CreateMulticastSocket: enable broadcast failed"));
            qcc::Close(sockFd);
            return status;
        }
    }

    //
    // We must be able to reuse the address/port combination so other
    // AllJoyn daemon instances on the same host can listen in if desired.
    // This will set the SO_REUSEPORT socket option if available or fall
    // back onto SO_REUSEADDR if not.
    //

    status = qcc::SetReusePort(sockFd, true);
    if (status != ER_OK && status != ER_NOT_IMPLEMENTED) {
        QCC_LogError(status, ("CreateMulticastSocket(): SetReusePort() failed"));
        qcc::Close(sockFd);
        return status;
    }
    //
    // If the MULTICAST or LOOPBACK flag is set, we are going to try and
    // multicast out over the interface in question.  If one of the flags is
    // not set, then we want to fall back to IPv4 subnet directed broadcast,
    // so we optionally do all of the multicast games and take the interface
    // live even if it doesn't support multicast.
    //

    if (entry.m_flags & qcc::IfConfigEntry::MULTICAST ||
        entry.m_flags & qcc::IfConfigEntry::LOOPBACK) {
        //
        // Restrict the scope of the sent muticast packets to the local subnet.
        //
        status = qcc::SetMulticastHops(sockFd, entry.m_family, 1);
        if (status != ER_OK && status != ER_NOT_IMPLEMENTED) {
            QCC_LogError(status, ("CreateMulticastSocket(): SetMulticastHops() failed"));
            qcc::Close(sockFd);
            return status;
        }

        //
        // In order to control which interfaces get our multicast datagrams, it
        // is necessary to do so via a socket option.  See the Long Sidebar above.
        // Yes, you have to do it differently depending on whether or not you're
        // using IPv4 or IPv6.
        //
        status = qcc::SetMulticastInterface(sockFd, entry.m_family, entry.m_name);
        if (status != ER_OK && status != ER_NOT_IMPLEMENTED) {
            QCC_LogError(status, ("CreateMulticastSocket(): SetMulticastInterface() failed"));
            qcc::Close(sockFd);
            return status;
        }
    }
    if (entry.m_family == qcc::QCC_AF_INET) {

        status = qcc::Bind(sockFd, qcc::IPAddress("0.0.0.0"), port);
        if (status != ER_OK) {
            QCC_LogError(status, ("CreateMulticastSocket(): bind(0.0.0.0) failed"));
            qcc::Close(sockFd);
            return status;

        }
    } else if (entry.m_family == qcc::QCC_AF_INET6) {

        status = qcc::Bind(sockFd, qcc::IPAddress("::"), port);
        if (status != ER_OK) {
            QCC_LogError(status, ("CreateMulticastSocket(): bind(::) failed"));
            qcc::Close(sockFd);
            return status;

        }
    }
    //
    // The IGMP join had to be done after the bind back when we supported
    // Windows XP.  Currently supported platforms are fine with it either way.
    //
    if (entry.m_flags & qcc::IfConfigEntry::MULTICAST ||
        entry.m_flags & qcc::IfConfigEntry::LOOPBACK) {
        //
        // Arrange an IGMP join via the appropriate socket option (via the
        // qcc abstraction layer). Android doesn't bother to compile its
        // kernel with CONFIG_IP_MULTICAST set.  This doesn't mean that
        // there is no multicast code in the Android kernel, it means there
        // is no IGMP code in the kernel.  What this means to us is that
        // even through we are doing an IP_ADD_MEMBERSHIP request, which is
        // ultimately an IGMP operation, the request will filter through the
        // IP code before being ignored and will do useful things in the
        // kernel even though CONFIG_IP_MULTICAST was not set for the
        // Android build -- i.e., we have to do it anyway.
        //
        if (entry.m_family == qcc::QCC_AF_INET) {
            status = qcc::JoinMulticastGroup(sockFd, qcc::QCC_AF_INET, ipv4_multicast_group, entry.m_name);
        } else if (entry.m_family == qcc::QCC_AF_INET6) {
            status = qcc::JoinMulticastGroup(sockFd, qcc::QCC_AF_INET6, ipv6_multicast_group, entry.m_name);
        }
        if (status != ER_OK) {
            QCC_LogError(status, ("CreateMulticastSocket(): JoinMulticastGroup failed"));

            qcc::Close(sockFd);
            return status;
        }
    }
    return ER_OK;
}
//
// N.B. This function must be called with m_mutex locked since we wander through
// the list of requested interfaces that can also be modified by the user in the
// context of her thread(s).
//
void IpNameServiceImpl::LazyUpdateInterfaces(const qcc::NetworkEventSet& networkEvents)
{
    QCC_DbgPrintf(("IpNameServiceImpl::LazyUpdateInterfaces()"));
    m_mutex.AssertOwnedByCurrentThread();

    //
    // However desirable it may be, the decision to simply use an existing
    // open socket exposes us to system-dependent behavior.  For example,
    // since sending an IGMP or MLD join requires an IP address to send it
    // from, an IGMP or MLD join must be done on an interface that
    // is currently IFF_UP and IFF_MULTICAST with an assigned IP address.
    // On Linux and Windows, that join remains in effect (net devices will
    // continue to receive multicast packets destined for our group) even if
    // the net device goes down and comes back up with a different IP address.
    // In Android, IGMP and MLD aren't even compiled into the kernel, and so an
    // out-of-band mechanism is used (wpa_supplicant private driver commands
    // called by the Java multicast lock).
    //
    // It can be argued that since we are using Android phones (sort-of Linux)
    // when mobility is a concern, we could get away with ignoring the
    // possibility of missing interface state changes.  Since we are really
    // talking an average of a couple of IGMP/MLD packets every 30 seconds we
    // take the conservative approach and tear down all of our sockets and
    // restart them every time through.
    //
    ClearLiveInterfaces();

    //
    // If m_enable is false, we need to make sure that no packets are sent
    // and no sockets are listening for connections.  This is for Android
    // Compatibility Test Suite (CTS) conformance.  The only way we can talk
    // to the outside world is via one of the live interfaces, so if we don't
    // make any new ones, this will accomplish the requirement.
    //
    bool processAnyTransport = false;
    for (uint32_t i = 0; i < N_TRANSPORTS; ++i) {
        if (m_processTransport[i] || m_doNetworkCallback[i]) {
            processAnyTransport = true;
            break;
        }
    }

    if (m_enabled == false && processAnyTransport == false) {
        QCC_DbgPrintf(("IpNameServiceImpl::LazyUpdateInterfaces(): Communication with the outside world is forbidden"));
        if (m_unicastEvent) {
            delete m_unicastEvent;
            m_unicastEvent = NULL;
        }
        if (m_ipv4UnicastSockFd != qcc::INVALID_SOCKET_FD) {
            qcc::Close(m_ipv4UnicastSockFd);
            m_ipv4UnicastSockFd = qcc::INVALID_SOCKET_FD;
        }
        return;
    }

    if (m_isProcSuspending) {
        QCC_DbgPrintf(("IpNameServiceImpl::LazyUpdateInterfaces(): The process is suspending. Stop communicating with the outside world"));
        if (m_unicastEvent) {
            delete m_unicastEvent;
            m_unicastEvent = NULL;
        }
        if (m_ipv4UnicastSockFd != qcc::INVALID_SOCKET_FD) {
            qcc::Close(m_ipv4UnicastSockFd);
            m_ipv4UnicastSockFd = qcc::INVALID_SOCKET_FD;
        }
        return;
    }
    //
    // Call IfConfig to get the list of interfaces currently configured in the
    // system.  This also pulls out interface flags, addresses and MTU.  If we
    // can't get the system interfaces, we give up for now and hope the error
    // is transient.
    //
    QCC_DbgPrintf(("IpNameServiceImpl::LazyUpdateInterfaces(): IfConfig()"));
    std::vector<qcc::IfConfigEntry> entries;
    QStatus status = qcc::IfConfig(entries);
    if (status != ER_OK) {
        QCC_LogError(status, ("LazyUpdateInterfaces: IfConfig() failed"));
        if (m_unicastEvent) {
            delete m_unicastEvent;
            m_unicastEvent = NULL;
        }
        if (m_ipv4UnicastSockFd != qcc::INVALID_SOCKET_FD) {
            qcc::Close(m_ipv4UnicastSockFd);
            m_ipv4UnicastSockFd = qcc::INVALID_SOCKET_FD;
        }
        return;
    }

    // add the virtual network interfaces if any
    if (m_virtualInterfaces.size() > 0) {
        entries.insert(entries.end(), m_virtualInterfaces.begin(), m_virtualInterfaces.end());
    }

    //
    // There are two fundamental ways we can look for interfaces to use.  We
    // can either walk the list of IfConfig entries (real interfaces on the
    // system) looking for any that match our list of user-requested
    // interfaces; or we can walk the list of user-requested interfaces looking
    // for any that match the list of real IfConfig entries.  Since we have an
    // m_any mode that means match all real IfConfig entries, we need to walk
    // the real IfConfig entries.
    //
    for (uint32_t i = 0; (m_state == IMPL_RUNNING || m_terminal) && (i < entries.size()); ++i) {
        //
        // We expect that every device in the system must have a name.
        // It might be some crazy random GUID in Windows, but it will have
        // a name.
        //
        QCC_ASSERT(entries[i].m_name.size());
        QCC_DbgPrintf(("IpNameServiceImpl::LazyUpdateInterfaces(): Checking out interface %s", entries[i].m_name.c_str()));

        //
        // We are never interested in interfaces that are not UP.
        //
        if ((entries[i].m_flags & qcc::IfConfigEntry::UP) == 0) {
            QCC_DbgPrintf(("IpNameServiceImpl::LazyUpdateInterfaces(): not UP"));
            continue;
        }

#if defined(QCC_OS_LINUX)
        if ((entries[i].m_flags & qcc::IfConfigEntry::RUNNING) == 0) {
            QCC_DbgPrintf(("IpNameServiceImpl::LazyUpdateInterfaces(): not RUNNING"));
            continue;
        }
#endif
        //
        // LOOPBACK interfaces are a special case: sending messages to
        // the local host is handled by the MULTICAST_LOOP socket
        // option which is enabled by default.  However we must stil
        // use the loopback interface in the case there are no other
        // interfaces UP.  Furthermore, multicast LOOPBACK over IPv6
        // doesn't appear to work consistently, so we are only
        // interested in IPv4 multicast interfaces.
        //
        if ((entries[i].m_flags & qcc::IfConfigEntry::LOOPBACK) != 0 &&
            (entries[i].m_family != qcc::QCC_AF_INET)) {
            QCC_DbgPrintf(("IpNameServiceImpl::LazyUpdateInterfaces(): ignoring non-IPv4 loopback"));
            continue;
        }

        //
        // When initializing the name service, the user can decide whether or
        // not she wants to advertise and listen over IPv4 or IPv6.  We need
        // to check for that configuration here.  Since the rest of the code
        // just works with the live interfaces irrespective of address family,
        // this is the only place we need to do this check.
        //
        if ((m_enableIPv4 == false && entries[i].m_family == qcc::QCC_AF_INET) ||
            (m_enableIPv6 == false && entries[i].m_family == qcc::QCC_AF_INET6)) {
            QCC_DbgPrintf(("IpNameServiceImpl::LazyUpdateInterfaces(): family %d not enabled", entries[i].m_family));
            continue;
        }

        //
        // The current real interface entry is a candidate for use.  We need to
        // decide if we are actually going to use it either based on the
        // wildcard mode or the list of requestedInterfaces provided by each of
        // the transports.
        //
        bool useEntry = false;
        for (uint32_t j = 0; j < N_TRANSPORTS; ++j) {
            QCC_DbgPrintf(("IpNameServiceImpl::LazyUpdateInterfaces(): Check out interface cantidates for transport %d", j));

            if (m_any[j]) {
                QCC_DbgPrintf(("IpNameServiceImpl::LazyUpdateInterfaces(): Wildcard set mode for transport %d", j));

                //
                // All interfaces means all except for "special use" interfaces
                // like Wi-Fi Direct interfaces on Android.  We don't know what
                // interfaces are actually in use by the Wi-Fi Direct subsystem
                // but it does seem that any P2P-based interface will begin with
                // the string "p2p" as in "p2p0" or "p2p-p2p0-0".
                //
                // Note that this assumes that the Wi-Fi Direct transport will
                // never try to open an interface with a wild-card.
                //
#if defined(QCC_OS_ANDROID)
                if (entries[i].m_name.find("p2p") == qcc::String::npos) {
                    QCC_DbgPrintf(("IpNameServiceImpl::LazyUpdateInterfaces(): Use entry \"%s\" since not a P2P interface",
                                   entries[i].m_name.c_str()));
                    useEntry = true;
                }
#else
                //
                // There is no such thing as a "special use" interface on any of
                // our other platforms, so we always use them.
                //
                QCC_DbgPrintf(("IpNameServiceImpl::LazyUpdateInterfaces(): Use entry \"%s\" since P2P not supported",
                               entries[i].m_name.c_str()));
                useEntry = true;
#endif
            } else {
                m_mutex.Lock(MUTEX_CONTEXT);

                QCC_DbgPrintf(("IpNameServiceImpl::LazyUpdateInterfaces(): m_any not set, look for explicitly requested interfaces for transport %d (%d currently requested)", j, m_requestedInterfaces[j].size()));
                for (uint32_t k = 0; k < m_requestedInterfaces[j].size(); ++k) {

                    QCC_DbgPrintf(("IpNameServiceImpl::LazyUpdateInterfaces(): Check out requested interfaces \"%s\"",
                                   m_requestedInterfaces[j][k].m_interfaceName.c_str()));
                    //
                    // If the current real interface name matches the name in the
                    // requestedInterface list, we will try to use it.
                    //
                    if (m_requestedInterfaces[j][k].m_interfaceName.size() != 0 &&
                        ((m_requestedInterfaces[j][k].m_interfaceName == entries[i].m_name) ||
                         (m_requestedInterfaces[j][k].m_interfaceName == entries[i].m_altname))) {
                        QCC_DbgPrintf(("IpNameServiceImpl::LazyUpdateInterfaces(): Use because found requestedInterface name "
                                       " \"%s\" for transport %d", m_requestedInterfaces[j][k].m_interfaceName.c_str(), j));
                        useEntry = true;
                        break;
                    }

                    //
                    // If the current real interface IP Address matches the name in
                    // the requestedInterface list, we will try to use it.
                    //
                    if (m_requestedInterfaces[j][k].m_interfaceName.size() == 0 &&
                        m_requestedInterfaces[j][k].m_interfaceAddr == qcc::IPAddress(entries[i].m_addr)) {
                        QCC_DbgPrintf(("IpNameServiceImpl::LazyUpdateInterfaces(): Use because found requestedInterface address "
                                       "\"%s\" for transport %d.", entries[i].m_addr.c_str(), i));
                        useEntry = true;
                        break;
                    }
                }

                m_mutex.Unlock(MUTEX_CONTEXT);
            }
        }

        //
        // If we aren't configured to use this entry, or have no idea how to use
        // this entry (not AF_INET or AF_INET6), try the next one.
        //
        if (useEntry == false || (entries[i].m_family != qcc::QCC_AF_INET && entries[i].m_family != qcc::QCC_AF_INET6)) {
            QCC_DbgPrintf(("IpNameServiceImpl::LazyUpdateInterfaces(): Won't use this IfConfig entry"));
            continue;
        }

        //
        // If we fall through to here, we have decided that the host configured
        // entries[i] interface describes an interface we want to use to send
        // and receive our name service messages over.  We keep a list of "live"
        // interfaces that reflect the interfaces we've previously made the
        // decision to use, so we'll set up a socket and move it there.  We have
        // to be careful about what kind of socket we are going to use for each
        // entry (IPv4 or IPv6) and whether or not multicast is actually supported
        // on the interface.
        //
        // This next condition may be a bit confusing, so we break it out a bit
        // for clarity.  We can posibly use an interface if it supports either
        // loopback, multicast, or broadcast.  What we want to do is to detect
        // the condition when we cannot use it, so we invert the logic.  That
        // means !multicast && !broadcast && !loopback.  Not being able to
        // support broadcast is also true if we don't want to (i.e., m_broadcast
        // is false).  This expression then looks like !loopback && !multicast &&
        // (!broadcast || !m_broadcast).  broadcast really implies AF_INET since
        // there is no broadcast in IPv6 but we double-check this condition and
        // come up with:
        //
        //   !loopback && !multicast && (!broadcast || !m_broadcast || !AF_INET).
        //
        // To avoid a horribly complicated if statement, we make it look like
        // the above explanation.  The resulting debug print is intimidating,
        // but it says exactly the right thing for those in the know.
        //
        bool loopback = (entries[i].m_flags & qcc::IfConfigEntry::LOOPBACK) != 0;
        bool multicast = (entries[i].m_flags & qcc::IfConfigEntry::MULTICAST) != 0;
        bool broadcast = (entries[i].m_flags & qcc::IfConfigEntry::BROADCAST) != 0;
        bool af_inet = entries[i].m_family == qcc::QCC_AF_INET;

        if (!loopback && !multicast && (!broadcast || !m_broadcast || !af_inet)) {
            QCC_DbgPrintf(("LazyUpdateInterfaces: !loopback && !multicast && (!broadcast || !m_broadcast || !af_inet).  Ignoring"));
            continue;
        }

        //
        // We've decided the interface in question is interesting and we want to
        // use it to send and receive name service messages.  Now we need to
        // start the long process of convincing the network to do what we want.
        // This is going to mostly be done by setting a series of socket
        // options.  The small number of the ones we need are absracted in the
        // qcc package.
        // We set up 3 sockets - one to listen for Multicast NS packets, one for MDNS packets
        // and 1 for unicast MDNS packets.
        //
        qcc::SocketFd multicastMDNSsockFd = qcc::INVALID_SOCKET_FD;
        qcc::SocketFd multicastsockFd = qcc::INVALID_SOCKET_FD;

        if (entries[i].m_family != qcc::QCC_AF_INET && entries[i].m_family != qcc::QCC_AF_INET6) {
            QCC_ASSERT(!"IpNameServiceImpl::LazyUpdateInterfaces(): Unexpected value in m_family (not AF_INET or AF_INET6");
            continue;
        }

        status = CreateMulticastSocket(entries[i], IPV4_MDNS_MULTICAST_GROUP, IPV6_MDNS_MULTICAST_GROUP, MULTICAST_MDNS_PORT,
                                       m_broadcast, multicastMDNSsockFd);
        if (status != ER_OK) {
            QCC_DbgPrintf(("Failed to create multicast socket for MDNS packets."));
            continue;
        }

        status = CreateMulticastSocket(entries[i], IPV4_ALLJOYN_MULTICAST_GROUP, IPV6_ALLJOYN_MULTICAST_GROUP, MULTICAST_PORT,
                                       m_broadcast, multicastsockFd);
        if (status != ER_OK) {
            QCC_DbgPrintf(("Failed to create multicast socket for NS packets."));
            qcc::Close(multicastMDNSsockFd);
            continue;
        }

        //
        // Now take the interface "live."
        //
        LiveInterface live;
        live.m_interfaceName = entries[i].m_name;
        live.m_interfaceAddr = entries[i].m_addr;
        live.m_prefixlen = entries[i].m_prefixlen;
        live.m_address = qcc::IPAddress(entries[i].m_addr);
        live.m_flags = entries[i].m_flags;
        live.m_mtu = entries[i].m_mtu;
        live.m_index = entries[i].m_index;

        live.m_multicastsockFd = multicastsockFd;
        live.m_multicastMDNSsockFd = multicastMDNSsockFd;

        live.m_multicastPort = MULTICAST_PORT;
        live.m_multicastMDNSPort = MULTICAST_MDNS_PORT;
        live.m_unicastPort = 0;

        live.m_messageSent = false;

        if (multicastsockFd != qcc::INVALID_SOCKET_FD) {
            live.m_multicastevent = new qcc::Event(multicastsockFd, qcc::Event::IO_READ);
        } else {
            live.m_multicastevent = NULL;
        }
        if (multicastMDNSsockFd != qcc::INVALID_SOCKET_FD) {
            live.m_multicastMDNSevent = new qcc::Event(multicastMDNSsockFd, qcc::Event::IO_READ);
        } else {
            live.m_multicastMDNSevent = NULL;
        }

        QCC_DbgPrintf(("Pushing back interface %s addr %s", live.m_interfaceName.c_str(), entries[i].m_addr.c_str()));
        //
        // Lazy update is called with the mutex taken, so this is safe here.
        //
        m_liveInterfaces.push_back(live);
    }
    if (m_liveInterfaces.size() > 0) {
        if (m_ipv4UnicastSockFd == qcc::INVALID_SOCKET_FD) {
            CreateUnicastSocket();
            m_unicastEvent = new qcc::Event(m_ipv4UnicastSockFd, qcc::Event::IO_READ);
        }
        IPAddress listenAddr;
        uint16_t listenPort = 0;
        if (m_ipv4UnicastSockFd != qcc::INVALID_SOCKET_FD) {
            qcc::GetLocalAddress(m_ipv4UnicastSockFd, listenAddr, listenPort);
        }
        for (uint32_t i = 0; (m_state == IMPL_RUNNING || m_terminal) && (i < m_liveInterfaces.size()); ++i) {
            m_liveInterfaces[i].m_unicastPort = listenPort;
        }
    } else {
        if (m_unicastEvent) {
            delete m_unicastEvent;
            m_unicastEvent = NULL;
        }
        if (m_ipv4UnicastSockFd != qcc::INVALID_SOCKET_FD) {
            qcc::Close(m_ipv4UnicastSockFd);
            m_ipv4UnicastSockFd = qcc::INVALID_SOCKET_FD;
        }
    }

    // Schedule the processing of the transports'
    // network event callbacks on the network event
    // packet scheduler thread.
    processAnyTransport = false;
    for (uint32_t i = 0; i < N_TRANSPORTS; ++i) {
        if (m_processTransport[i]) {
            m_doNetworkCallback[i] = true;
            m_processTransport[i] = false;
            processAnyTransport = true;
        }
    }
    if (processAnyTransport) {
        m_packetScheduler.Alert();
    }

    if (m_refreshAdvertisements) {
        QCC_DbgHLPrintf(("Now refreshing advertisements on interface event"));
        m_timer = m_tRetransmit + 1;
        m_networkChangeScheduleCount = 0;
        std::map<qcc::String, qcc::IPAddress> ifMap;
        for (std::set<uint32_t>::const_iterator it = networkEvents.begin(); it != networkEvents.end(); it++) {
            m_networkEvents.insert(*it);
        }
        m_packetScheduler.Alert();
        m_refreshAdvertisements = false;
    }
}

QStatus IpNameServiceImpl::Enable(TransportMask transportMask,
                                  const std::map<qcc::String, uint16_t>& reliableIPv4PortMap, uint16_t reliableIPv6Port,
                                  const std::map<qcc::String, uint16_t>& unreliableIPv4PortMap, uint16_t unreliableIPv6Port,
                                  bool enableReliableIPv4, bool enableReliableIPv6,
                                  bool enableUnreliableIPv4, bool enableUnreliableIPv6)
{
    QCC_UNUSED(unreliableIPv6Port);
    QCC_DbgHLPrintf(("IpNameServiceImpl::Enable(0x%x, %d., %d., %d., %d., %d, %d, %d, %d )", transportMask,
                     reliableIPv4PortMap.size(), reliableIPv6Port, unreliableIPv4PortMap.size(), unreliableIPv6Port,
                     enableReliableIPv4, enableReliableIPv6, enableUnreliableIPv4, enableUnreliableIPv6));

    //
    // Exactly one bit must be set in a transport mask in order to identify the
    // one transport (in the AllJoyn sense) that is making the request.
    //
    if (CountOnes(transportMask) != 1) {
        QCC_LogError(ER_BAD_TRANSPORT_MASK, ("IpNameServiceImpl::Enable(): Bad transport mask"));
        return ER_BAD_TRANSPORT_MASK;
    }

    uint32_t i = IndexFromBit(transportMask);
    QCC_ASSERT(i < 16 && "IpNameServiceImpl::Enable(): Bad callback index");

    if (i >= 16) {
        return ER_BAD_TRANSPORT_MASK;
    }

    //
    // This is a bit non-intuitive.  We have to disable the name service (stop
    // listening on the sockets for the multicast groups) to pass the Android
    // Compatibility Test.  We have to make sure that if we are disabling the
    // name service by removing its last advertisement, we leave ourselves up
    // for long enough to get the last cancel advertised name out.
    //
    // We synchronize with the main run thread which will do that work by
    // requesting it to enable or disable, and it figures out the right thing
    // to do with respect to the advertised names.
    //
    // We keep track of what is going on with two variables:
    //
    //     <somethingWasEnabled> tells us if there was an enabled port somewhere
    //         before we started.
    //
    //     <enabling> tells us if this operation is to enable or disable some
    //         port.
    //
    m_mutex.Lock(MUTEX_CONTEXT);
    bool somethingWasEnabled = false;
    for (uint32_t j = 0; j < N_TRANSPORTS; ++j) {
        if (m_enabledReliableIPv4[j] || m_enabledUnreliableIPv4[j] || m_enabledReliableIPv6[j] || m_enabledUnreliableIPv6[j]) {
            somethingWasEnabled = true;
        }
    }

    bool enabling = enableReliableIPv4 || enableUnreliableIPv4 || enableReliableIPv6 || enableUnreliableIPv6;

    //
    // If enabling is true, then we need to cancel any pending disables since
    // the name service needs to be alive and we absolutely don't want to do a
    // pending shutdown sequence if it is queued.
    //
    if (enabling) {
        m_doDisable = false;

        //
        // If we weren't already enabled, then we certainly want to be so
        // since we know we're going to add a port listener in a moment.
        //
        if (somethingWasEnabled == false) {
            m_doEnable = true;
        }
    }

    // Keep a backup copy of the state so we can correctly
    // send out cancel advertisements. By the time cancel
    // advertise packets are scheduled for transmission and
    // the packets are rewritten, the relevant transport may
    // no longer be enabled.
    m_priorReliableIPv4PortMap[i] = m_reliableIPv4PortMap[i];
    m_priorUnreliableIPv4PortMap[i] = m_unreliableIPv4PortMap[i];

    std::map<qcc::String, uint16_t>::const_iterator it = reliableIPv4PortMap.find("*");
    if (it != reliableIPv4PortMap.end()) {
        if (enableReliableIPv4) {
            m_reliableIPv4PortMap[i].clear();
            m_reliableIPv4PortMap[i]["*"] = it->second;
        } else {
            m_reliableIPv4PortMap[i].clear();
        }
    } else {
        for (it = reliableIPv4PortMap.begin(); it != reliableIPv4PortMap.end(); it++) {
            if (enableReliableIPv4) {
                m_reliableIPv4PortMap[i][it->first] = it->second;
            } else {
                m_reliableIPv4PortMap[i].erase(it->first);
            }
        }
    }

    it = unreliableIPv4PortMap.find("*");
    if (it != unreliableIPv4PortMap.end()) {
        if (enableUnreliableIPv4) {
            m_unreliableIPv4PortMap[i].clear();
            m_unreliableIPv4PortMap[i]["*"] = it->second;
        } else {
            m_unreliableIPv4PortMap[i].clear();
        }
    } else {
        for (it = unreliableIPv4PortMap.begin(); it != unreliableIPv4PortMap.end(); it++) {
            if (enableUnreliableIPv4) {
                m_unreliableIPv4PortMap[i][it->first] = it->second;
            } else {
                m_unreliableIPv4PortMap[i].erase(it->first);
            }
        }
    }

    m_reliableIPv6Port[i] = reliableIPv6Port;
    m_unreliableIPv6Port[i] = reliableIPv6Port;

    m_enabledReliableIPv4[i] = !m_reliableIPv4PortMap[i].empty();
    m_enabledUnreliableIPv4[i] = !m_unreliableIPv4PortMap[i].empty();
    m_enabledReliableIPv6[i] = enableReliableIPv6;
    m_enabledUnreliableIPv6[i] = enableUnreliableIPv6;
    //
    // We might be wanting to disable the name service depending on whether we
    // end up disabling the last of the enabled ports.
    //
    bool somethingIsEnabled = false;
    for (uint32_t j = 0; j < N_TRANSPORTS; ++j) {
        if (m_enabledReliableIPv4[j] || m_enabledUnreliableIPv4[j] || m_enabledReliableIPv6[j] || m_enabledUnreliableIPv6[j]) {
            somethingIsEnabled = true;
        }
    }

    //
    // If the end result of doing the operation above ends up that there are no
    // longer any enabled ports, the name service definitely needs to end up
    // disabled.  Therefore we need to cancel any any pending enable requests.
    //
    if (somethingIsEnabled == false) {
        m_doEnable = false;

        //
        // If we weren't already disabled, and we are then we certainly want to be so
        // since we know we just deleted the  going to add a port listener in a moment.
        //
        if (somethingWasEnabled == true) {
            m_doDisable = true;
        }
    }
    m_mutex.Unlock(MUTEX_CONTEXT);

    m_forceLazyUpdate = true;
    m_wakeEvent.SetEvent();

    return ER_OK;
}

uint16_t IpNameServiceImpl::ComputePriority(uint32_t staticScore, uint32_t dynamicScore)
{
    uint32_t combinedScore = staticScore + dynamicScore;
    if (combinedScore > std::numeric_limits<uint16_t>::max()) {
        combinedScore = std::numeric_limits<uint16_t>::max();
    }
    uint32_t priority = std::numeric_limits<uint16_t>::max() - combinedScore;
    // Oldver versions of the name service without the router ranking
    // feature use the priority value 1 and this needs to be excluded.
    if (priority == 1) {
        priority = 2;
    }
    return priority;
}

uint32_t IpNameServiceImpl::LoadParam(const ConfigDB* config, const qcc::String param)
{
    if (param == "router_power_source") {
        String powerSource = ToLowerCase(config->GetProperty("router_power_source", ALLJOYN_DEFAULT_ROUTER_POWER_SOURCE));
        if (powerSource == "always ac powered") {
            return 2700;
        } else if (powerSource == "battery powered and chargeable") {
            return 1800;
        }  else if (powerSource == "battery powered and not chargeable") {
            return 900;
        } else {
            QCC_LogError(ER_WARNING, ("Ignoring invalid config value:%s for router power source, using default value instead", powerSource.c_str()));
            return 1800;
        }
    } else if (param == "router_mobility") {
        String mobility = ToLowerCase(config->GetProperty("router_mobility", ALLJOYN_DEFAULT_ROUTER_MOBILITY));
        if (mobility == "always stationary") {
            return 8100;
        } else if (mobility == "low mobility") {
            return 6075;
        } else if (mobility == "intermediate mobility") {
            return 4050;
        } else if (mobility == "high mobility") {
            return 2025;
        } else {
            QCC_LogError(ER_WARNING, ("Ignoring invalid config value:%s for router mobility, using default value instead", mobility.c_str()));
            return 4050;
        }
    } else if (param == "router_availability") {
        String availability = ToLowerCase(config->GetProperty("router_availability", ALLJOYN_DEFAULT_ROUTER_AVAILABILITY));
        if (availability == "0-3 hr") {
            return 1012;
        } else if (availability == "3-6 hr") {
            return 2025;
        }  else if (availability == "6-9 hr") {
            return 3037;
        }  else if (availability == "9-12 hr") {
            return 4050;
        }  else if (availability == "12-15 hr") {
            return 5062;
        }  else if (availability == "15-18 hr") {
            return 6075;
        }  else if (availability == "18-21 hr") {
            return 7087;
        }  else if (availability == "21-24 hr") {
            return 8100;
        }  else {
            QCC_LogError(ER_WARNING, ("Ignoring invalid config value:%s for router availability, using default value instead", availability.c_str()));
            return 2025;
        }
    } else if (param == "router_node_connection") {
        String nodeConnection = ToLowerCase(config->GetProperty("router_node_connection", ALLJOYN_DEFAULT_ROUTER_NODE_TYPE));
        if (nodeConnection == "access point") {
            return 8100;
        } else if (nodeConnection == "wired") {
            return 8100;
        } else if (nodeConnection == "wireless") {
            return 4050;
        } else {
            QCC_LogError(ER_WARNING, ("Ignoring invalid config value:%s for router node connection, using default value instead", nodeConnection.c_str()));
            return 4050;
        }
    } else {
        QCC_LogError(ER_WARNING, ("Ignoring invalid config parameter"));
        return std::numeric_limits<uint32_t>::max();
    }
}

void IpNameServiceImpl::LoadStaticRouterParams(const ConfigDB* config)
{
    m_powerSource = LoadParam(config, "router_power_source");
    m_mobility = LoadParam(config, "router_mobility");
    m_availability = LoadParam(config, "router_availability");
    m_nodeConnection = LoadParam(config, "router_node_connection");

    QCC_ASSERT(m_powerSource >= ROUTER_POWER_SOURCE_MIN && m_powerSource <= ROUTER_POWER_SOURCE_MAX);
    QCC_ASSERT(m_mobility >= ROUTER_MOBILITY_MIN && m_mobility <= ROUTER_MOBILITY_MAX);
    QCC_ASSERT(m_availability >= ROUTER_AVAILABILITY_MIN && m_availability <= ROUTER_AVAILABILITY_MAX);
    QCC_ASSERT(m_nodeConnection >= ROUTER_NODE_CONNECTION_MIN && m_nodeConnection <= ROUTER_NODE_CONNECTION_MAX);
}

QStatus IpNameServiceImpl::ComputeStaticScore(uint32_t powerSource, uint32_t mobility, uint32_t availability, uint32_t nodeConnection, uint32_t* staticScore)
{
    if (!((powerSource >= ROUTER_POWER_SOURCE_MIN) && (powerSource <= ROUTER_POWER_SOURCE_MAX))) {
        QCC_LogError(ER_BAD_ARG_1, ("powerSource has invalid value %u", powerSource));
        return ER_BAD_ARG_1;
    }
    if (!((mobility >= ROUTER_MOBILITY_MIN) && (mobility <= ROUTER_MOBILITY_MAX))) {
        QCC_LogError(ER_BAD_ARG_2, ("mobility has invalid value %u", mobility));
        return ER_BAD_ARG_2;
    }
    if (!((availability >= ROUTER_AVAILABILITY_MIN) && (availability <= ROUTER_AVAILABILITY_MAX))) {
        QCC_LogError(ER_BAD_ARG_3, ("availability has invalid value %u", availability));
        return ER_BAD_ARG_3;
    }
    if (!((nodeConnection >= ROUTER_NODE_CONNECTION_MIN) && (nodeConnection <= ROUTER_NODE_CONNECTION_MAX))) {
        QCC_LogError(ER_BAD_ARG_4, ("nodeConnection has invalid value %u", nodeConnection));
        return ER_BAD_ARG_4;
    }

    *staticScore = (powerSource + mobility + availability + nodeConnection);

    return ER_OK;
}

QStatus IpNameServiceImpl::ComputeDynamicScore(
    uint32_t availableTcpConnections,
    uint32_t maximumTcpConnections,
    uint32_t availableUdpConnections,
    uint32_t maximumUdpConnections,
    uint32_t availableTcpRemoteClients,
    uint32_t maximumTcpRemoteClients,
    uint32_t availableUdpRemoteClients,
    uint32_t maximumUdpRemoteClients,
    uint32_t* dynamicScore)
{
    /* For the following four pairs, either argument might be invalid, so we always return the
     * error to indicate the first of each pair is bad.
     */
    if (!(availableTcpConnections <= maximumTcpConnections)) {
        QCC_LogError(ER_BAD_ARG_1, ("availableTcpConnections(%u) is not <= maximumTcpConnections(%u)", availableTcpConnections, maximumTcpConnections));
        return ER_BAD_ARG_1;
    }
    if (!(availableUdpConnections <= maximumUdpConnections)) {
        QCC_LogError(ER_BAD_ARG_3, ("availableUdpConnections(%u) is not <= maximumUdpConnections(%u)", availableUdpConnections, maximumUdpConnections));
        return ER_BAD_ARG_3;
    }
    if (!(availableTcpRemoteClients <= maximumTcpRemoteClients)) {
        QCC_LogError(ER_BAD_ARG_5, ("availableTcpRemoteClients(%u) is not <= maximumTcpRemoteClients(%u)", availableTcpRemoteClients, maximumTcpRemoteClients));
        return ER_BAD_ARG_5;
    }
    if (!(availableUdpRemoteClients <= maximumUdpRemoteClients)) {
        QCC_LogError(ER_BAD_ARG_7, ("availableUdpRemoteClients(%u) is not <= maximumUdpRemoteClients(%u)", availableUdpRemoteClients, maximumUdpRemoteClients));
        return ER_BAD_ARG_7;
    }

    uint32_t tcpScore = 0;
    uint32_t udpScore = 0;
    uint32_t tclScore = 0;
    uint8_t transports = 0;

    /*
     * The dynamic score should be zero whenever the tclScore is zero irrespective of advertisements.
     * The tcpScore and the udpScore are only relevant to the computation of the dynamic score if
     * the tclScore is non-zero.
     */
    uint32_t maximumRemoteClients = maximumTcpRemoteClients + maximumUdpRemoteClients;
    uint32_t availableRemoteClients = availableTcpRemoteClients + availableUdpRemoteClients;

    if (maximumRemoteClients) {
        tclScore = ((DYNAMIC_RANK_RANGE * availableRemoteClients) / (TCL_NORMALIZED_CONNECTIONS)) + ((DYNAMIC_RANK_RANGE * availableRemoteClients) / (maximumRemoteClients));
        if (tclScore) {
            transports++;
            if (maximumTcpConnections) {
                tcpScore = ((DYNAMIC_RANK_RANGE * availableTcpConnections) / (TCP_NORMALIZED_CONNECTIONS)) + ((DYNAMIC_RANK_RANGE * availableTcpConnections) / (maximumTcpConnections));
                transports++;
            }
            if (maximumUdpConnections) {
                udpScore = ((DYNAMIC_RANK_RANGE * availableUdpConnections) / (UDP_NORMALIZED_CONNECTIONS)) + ((DYNAMIC_RANK_RANGE * availableUdpConnections) / (maximumUdpConnections));
                transports++;
            }
        }
    }

    if (transports == 2) {
        *dynamicScore = ((tcpScore + udpScore + tclScore) / (4u));
    } else if (transports == 3) {
        *dynamicScore = ((tcpScore + udpScore + tclScore) / (6u));
    } else {
        *dynamicScore = 0;
    }
    return ER_OK;
}

uint16_t IpNameServiceImpl::GetCurrentPriority()
{
    return m_priority;
}

QStatus IpNameServiceImpl::UpdateDynamicScore(TransportMask transportMask, uint32_t availableTransportConnections, uint32_t maximumTransportConnections, uint32_t availableTransportRemoteClients, uint32_t maximumTransportRemoteClients)
{
    QStatus status = ER_OK;
    uint32_t i = IndexFromBit(transportMask);
    QCC_ASSERT(i < 16 && "IpNameServiceImpl::UpdateDynamicScore(): Bad index");
    m_dynamicParams[i].availableTransportConnections = availableTransportConnections;
    m_dynamicParams[i].maximumTransportConnections = maximumTransportConnections;
    m_dynamicParams[i].availableTransportRemoteClients = availableTransportRemoteClients;
    m_dynamicParams[i].maximumTransportRemoteClients = maximumTransportRemoteClients;

    status = ComputeDynamicScore(
        m_dynamicParams[TRANSPORT_INDEX_TCP].availableTransportConnections,
        m_dynamicParams[TRANSPORT_INDEX_TCP].maximumTransportConnections,
        m_dynamicParams[TRANSPORT_INDEX_UDP].availableTransportConnections,
        m_dynamicParams[TRANSPORT_INDEX_UDP].maximumTransportConnections,
        m_dynamicParams[TRANSPORT_INDEX_TCP].availableTransportRemoteClients,
        m_dynamicParams[TRANSPORT_INDEX_TCP].maximumTransportRemoteClients,
        m_dynamicParams[TRANSPORT_INDEX_UDP].availableTransportRemoteClients,
        m_dynamicParams[TRANSPORT_INDEX_UDP].maximumTransportRemoteClients,
        &m_dynamicScore);

    if (status == ER_OK) {
        m_priority = ComputePriority(m_staticScore, m_dynamicScore);
    }

    return status;
}

qcc::String IpNameServiceImpl::ToLowerCase(const qcc::String& str)
{
    qcc::String s = str;

    for (unsigned i = 0; i < s.size(); ++i) {
        s[i] = tolower(s[i]);
    }

    return s;
}

QStatus IpNameServiceImpl::Enabled(TransportMask transportMask,
                                   std::map<qcc::String, uint16_t>& reliableIPv4PortMap, uint16_t& reliableIPv6Port,
                                   std::map<qcc::String, uint16_t>& unreliableIPv4PortMap, uint16_t& unreliableIPv6Port)
{
    QCC_DbgPrintf(("IpNameServiceImpl::Enabled()"));

    //
    // Exactly one bit must be set in a transport mask in order to identify the
    // one transport (in the AllJoyn sense) that is making the request.
    //
    if (CountOnes(transportMask) != 1) {
        QCC_LogError(ER_BAD_TRANSPORT_MASK, ("IpNameServiceImpl::Enable(): Bad transport mask"));
        return ER_BAD_TRANSPORT_MASK;
    }

    uint32_t i = IndexFromBit(transportMask);
    QCC_ASSERT(i < 16 && "IpNameServiceImpl::Enabled(): Bad callback index");

    if (i >= 16) {
        return ER_BAD_TRANSPORT_MASK;
    }

    m_mutex.Lock(MUTEX_CONTEXT);
    reliableIPv4PortMap = m_reliableIPv4PortMap[i];
    unreliableIPv4PortMap = m_unreliableIPv4PortMap[i];
    reliableIPv6Port = m_reliableIPv6Port[i];
    unreliableIPv6Port = m_unreliableIPv6Port[i];
    m_mutex.Unlock(MUTEX_CONTEXT);

    return ER_OK;
}

void IpNameServiceImpl::TriggerTransmission(Packet packet)
{
    BurstResponseHeader brh(packet);

    uint32_t nsVersion, msgVersion;
    packet->GetVersion(nsVersion, msgVersion);
    QCC_ASSERT(m_enableV1 || (msgVersion != 0 && msgVersion != 1));

    //Queue one instance of the packet, the rest will be taken care of by the PacketScheduler thread
    //QueueProtocolMessage limits the maximum number of outstanding packets to MAX_IPNS_MESSAGES.
    //Limiting m_burstQueue size could posssibly lead to stalls of up to 18 seconds (RETRY_INTERVALS).
    QueueProtocolMessage(packet);
    m_mutex.Lock(MUTEX_CONTEXT);
    Timespec<MonotonicTime> now;
    GetTimeNow(&now);

    brh.nextScheduleTime = now + BURST_RESPONSE_INTERVAL;
    m_burstQueue.push_back(brh);

    m_packetScheduler.Alert();
    m_mutex.Unlock(MUTEX_CONTEXT);
}

QStatus IpNameServiceImpl::FindAdvertisement(TransportMask transportMask, const qcc::String& matchingStr, LocatePolicy policy, TransportMask completeTransportMask)
{
    QCC_UNUSED(policy);

    QCC_DbgHLPrintf(("IpNameServiceImpl::FindAdvertisement(0x%x, \"%s\", %d)", transportMask, matchingStr.c_str(), policy));

    //
    // Exactly one bit must be set in a transport mask in order to identify the
    // one transport (in the AllJoyn sense) that is making the request.
    //
    if (CountOnes(transportMask) != 1) {
        QCC_LogError(ER_BAD_TRANSPORT_MASK, ("IpNameServiceImpl::FindAdvertisement(): Bad transport mask"));
        return ER_BAD_TRANSPORT_MASK;
    }

    uint32_t transportIndex = IndexFromBit(transportMask);

    if (transportIndex >= 16) {
        return ER_BAD_TRANSPORT_MASK;
    }

    MatchMap matching;
    ParseMatchRule(matchingStr, matching);

    //
    // Only version 2 supports more than just the name key.
    //
    uint8_t type = TRANSMIT_V2;
    MatchMap::iterator name = matching.find("name");
    if (m_enableV1 && (matching.size() == 1) && (name != matching.end())) {
        type |= TRANSMIT_V0_V1;
    }

    //
    // Send a request to the network over our multicast channel, asking for
    // anyone who supports the specified well-known name.
    //
    // We are now at version one of the protocol.  There is no significant
    // difference between version zero and version one messages, but down-version
    // (version zero) clients don't know that, so they will ignore version one
    // messages.  This means that if we want to have clients running older daemons
    // be able to hear our discovery requests, we need to send both flavors of
    // message.  Since the version is located in the message header, this means
    // two messages.

    //
    // Do it once for version two.
    //
    if (type & TRANSMIT_V2) {
        m_v2_queries[transportIndex].insert(matchingStr);
        uint32_t secondOfPairIndex = IndexFromBit(TRANSPORT_SECOND_OF_PAIR);
        bool isFirstOfPair = (transportMask == TRANSPORT_FIRST_OF_PAIR);
        bool isSecondOfPair = (transportMask == TRANSPORT_SECOND_OF_PAIR);
        bool isFirstOfPairRequested = ((completeTransportMask & TRANSPORT_FIRST_OF_PAIR) == TRANSPORT_FIRST_OF_PAIR);
        bool isSecondOfPairRequested = ((completeTransportMask & TRANSPORT_SECOND_OF_PAIR) == TRANSPORT_SECOND_OF_PAIR);

        // If this is the first of the pair, only send if second is not requested in the complete transport mask
        bool sendForFirstOfPair = (isFirstOfPair && !isSecondOfPairRequested);

        // If this is the second of the pair of transports, send if this transport is enabled or the first transport was requested.
        bool sendForSecondOfPair = (isSecondOfPair && (isFirstOfPairRequested || m_enabledUnreliableIPv4[secondOfPairIndex]));

        if (sendForFirstOfPair || sendForSecondOfPair) {


            MDNSPacket query;

            MDNSSearchRData* searchRData = new MDNSSearchRData();
            for (MatchMap::iterator it = matching.begin(); it != matching.end(); ++it) {
                searchRData->SetValue(it->first, it->second);
            }
            MDNSResourceRecord searchRecord("search." + m_guid + ".local.", MDNSResourceRecord::TXT, MDNSResourceRecord::INTERNET, 120, searchRData);
            query->AddAdditionalRecord(searchRecord);

            Query(completeTransportMask, query);
            delete searchRData;
        }
    }
    //
    // Do it once for version zero.
    //
    if ((type & TRANSMIT_V0_V1) && (transportMask != TRANSPORT_UDP)) {
        m_v0_v1_queries[transportIndex].insert(name->second);

        WhoHas whoHas;

        //
        // We understand all messages from version zero to version one, but we
        // are sending a version zero message.  The whole point of sending a
        // version zero message is that can be understood by down-level code
        // so we can't use the new versioning scheme.  We have to use some
        // sneaky way to tell an in-the know version one client that the
        // packet is from a version one client and that is through the setting
        // of the UDP flag.
        //
        whoHas.SetVersion(0, 0);
        whoHas.SetTransportMask(transportMask);

        //
        // We have to use some sneaky way to tell an in-the know version one
        // client that the packet is from a version one client and that is
        // through the setting of the UDP flag.  TCP transports are the only
        // possibility for version zero packets and it always sets the TCP
        // flag, of course.
        //
        whoHas.SetTcpFlag(true);
        whoHas.SetUdpFlag(true);

        whoHas.SetIPv4Flag(true);
        whoHas.AddName(name->second);

        NSPacket nspacket;
        nspacket->SetVersion(0, 0);
        nspacket->SetTimer(m_tDuration);
        nspacket->AddQuestion(whoHas);

        m_mutex.Lock(MUTEX_CONTEXT);
        // Search for the same name in the burstQueue.
        // If present, remove the entry to preserve the ordering of outgoing packets.
        std::list<BurstResponseHeader>::iterator it = m_burstQueue.begin();
        while (it != m_burstQueue.end()) {
            uint32_t nsVersion;
            uint32_t msgVersion;

            (*it).packet->GetVersion(nsVersion, msgVersion);
            if (nsVersion == 0 && msgVersion == 0) {
                NSPacket temp = NSPacket::cast((*it).packet);
                if (temp->GetQuestion(0).GetName(0) == name->second) {
                    m_burstQueue.erase(it++);
                    continue;
                }
            }
            it++;
        }
        m_mutex.Unlock(MUTEX_CONTEXT);
        TriggerTransmission(Packet::cast(nspacket));
    }
    //
    // Do it again for version one.
    //
    if ((type & TRANSMIT_V0_V1) && (transportMask != TRANSPORT_UDP)) {
        WhoHas whoHas;

        //
        // We understand all messages from version zero to version one, and we
        // are sending a version one message.
        //
        whoHas.SetVersion(1, 1);
        whoHas.SetTransportMask(transportMask);
        whoHas.AddName(name->second);

        NSPacket nspacket;
        nspacket->SetVersion(1, 1);
        nspacket->SetTimer(m_tDuration);
        nspacket->AddQuestion(whoHas);

        m_mutex.Lock(MUTEX_CONTEXT);
        // Search for the same name in the burstQueue.
        // If present, remove the entry to preserve the ordering of outgoing packets.
        std::list<BurstResponseHeader>::iterator it = m_burstQueue.begin();
        while (it != m_burstQueue.end()) {
            uint32_t nsVersion;
            uint32_t msgVersion;

            (*it).packet->GetVersion(nsVersion, msgVersion);
            if (nsVersion == 1 && msgVersion == 1) {
                NSPacket temp = NSPacket::cast((*it).packet);
                if (temp->GetQuestion(0).GetName(0) == name->second) {
                    m_burstQueue.erase(it++);
                    continue;
                }
            }
            it++;
        }
        m_mutex.Unlock(MUTEX_CONTEXT);
        TriggerTransmission(Packet::cast(nspacket));
    }



    return ER_OK;
}

QStatus IpNameServiceImpl::CancelFindAdvertisement(TransportMask transportMask, const qcc::String& matchingStr, LocatePolicy policy, TransportMask completeTransportMask)
{
    QCC_UNUSED(policy);
    QCC_UNUSED(completeTransportMask);

    if (CountOnes(transportMask) != 1) {
        QCC_LogError(ER_BAD_TRANSPORT_MASK, ("IpNameServiceImpl::CancelFindAdvertisement(): Bad transport mask"));
        return ER_BAD_TRANSPORT_MASK;
    }

    uint32_t transportIndex = IndexFromBit(transportMask);
    if (transportIndex >= 16) {
        return ER_BAD_TRANSPORT_MASK;
    }

    MatchMap matching;
    ParseMatchRule(matchingStr, matching);
    //
    // Only version 2 supports more than just the name key.
    //
    bool nameOnly = false;
    MatchMap::iterator name = matching.find("name");
    if ((matching.size() == 1) && (name != matching.end())) {
        nameOnly = true;
    }

    m_mutex.Lock(MUTEX_CONTEXT);
    if (m_enableV1 && nameOnly) {
        m_v0_v1_queries[transportIndex].erase(name->second);
    }

    m_v2_queries[transportIndex].erase(matchingStr);

    m_mutex.Unlock(MUTEX_CONTEXT);
    return ER_OK;
}
const uint32_t MIN_THRESHOLD_CACHE_REFRESH_MS = 1000;

// Purge entries from PeerInfo map that havent recieved a response
// for 3 Cache refresh cycles i.e. 3 * 120 seconds.
const uint32_t PEER_INFO_MAP_PURGE_TIMEOUT = 3 * 120 * 1000;
QStatus IpNameServiceImpl::RefreshCache(TransportMask transportMask, const qcc::String& guid, const qcc::String& matchingStr, LocatePolicy policy, bool ping) {
    QCC_UNUSED(policy);

    QCC_DbgHLPrintf(("IpNameServiceImpl::RefreshCache(0x%x, \"%s\", %d)", transportMask, matchingStr.c_str(), policy));
    QCC_DbgPrintf(("IpNameServiceImpl::RefreshCache %s", matchingStr.c_str()));
    String longGuid;
    MatchMap matching;
    ParseMatchRule(matchingStr, matching);
    //
    // We first retrieve the destination for the guid from the PeerInfoMap and set the destination for the
    // MDNS packet that we will be sending out over unicast to this guid
    //
<<<<<<< HEAD
    m_mutex.Lock(MUTEX_CONTEXT);
    std::unordered_map<qcc::String, std::set<PeerInfo>, Hash, Equal>::iterator it = m_peerInfoMap.end();
=======
    m_mutex.Lock();
    std::unordered_map<std::string, std::set<PeerInfo> >::iterator it = m_peerInfoMap.end();
>>>>>>> 3ae12bc0
    if (!ping) {
        it = m_peerInfoMap.find(guid);
        longGuid = guid;
    } else {
        for (std::unordered_map<std::string, std::set<PeerInfo> >::iterator i = m_peerInfoMap.begin();
             i != m_peerInfoMap.end(); ++i) {
            if (qcc::GUID128(i->first).ToShortString() == guid) {
                it = i;
                longGuid = it->first;
                break;
            }
        }
    }
    // the guid was not found in the m_peerInfoMap the name is unknown.
    if (it != m_peerInfoMap.end()) {
        std::set<PeerInfo>::iterator pit = it->second.begin();
        PrintPeerInfoMap();
        // The check here is because we could be in a session with a name and there could be no valid peer info for it
        // The name will be removed by layer above when we are no longer in a session with that name and it is no longer advertised
        if (!it->second.empty()) {
            Timespec<MonotonicTime> now;
            GetTimeNow(&now);
            QCC_DbgPrintf(("Entry found in Peer Info Map. Setting unicast destination"));

            while (pit != it->second.end()) {
                PeerInfo peerInfo = *pit;
                if (!ping && ((now - (*pit).lastQueryTimeStamp) < MIN_THRESHOLD_CACHE_REFRESH_MS)) {
                    ++pit;
                    continue;
                }
                if (!ping) {
                    // Purge entries from PeerInfo map that havent recieved a response for 3 Cache refresh cycles
                    if ((now - (*pit).lastResponseTimeStamp) >= PEER_INFO_MAP_PURGE_TIMEOUT) {
                        it->second.erase(pit++);
                        continue;
                    }
                    (*pit).lastQueryTimeStamp = now;
                }

                MDNSPacket query;
                query->SetDestination((*pit).unicastInfo);
                MDNSSearchRData* searchRData = new MDNSSearchRData();
                for (MatchMap::iterator it1 = matching.begin(); it1 != matching.end(); ++it1) {
                    searchRData->SetValue(it1->first, it1->second);
                }

                if (ping) {
                    MDNSPingRData* pingRData = new MDNSPingRData();
                    for (MatchMap::iterator it1 = matching.begin(); it1 != matching.end(); ++it1) {
                        pingRData->SetValue("n", it1->second);
                    }
                    MDNSResourceRecord pingRecord("ping." + m_guid + ".local.", MDNSResourceRecord::TXT, MDNSResourceRecord::INTERNET, 120, pingRData);
                    query->AddAdditionalRecord(pingRecord);
                    delete pingRData;
                }

                MDNSResourceRecord searchRecord("search." + m_guid + ".local.", MDNSResourceRecord::TXT, MDNSResourceRecord::INTERNET, 120, searchRData);
                query->AddAdditionalRecord(searchRecord);
                delete searchRData;
                m_mutex.Unlock(MUTEX_CONTEXT);
                Query(transportMask, query);
                m_mutex.Lock(MUTEX_CONTEXT);
                it = m_peerInfoMap.find(longGuid);
                if (it == m_peerInfoMap.end()) {
                    break;
                }
                pit = it->second.upper_bound(peerInfo);
            }
        }
    } else {
        if (ping) {
            m_mutex.Unlock(MUTEX_CONTEXT);
            return ER_ALLJOYN_PING_REPLY_INCOMPATIBLE_REMOTE_ROUTING_NODE;
        }
        QCC_DbgPrintf((" IpNameServiceImpl::RefreshCache(): Entry not found in PeerInfoMap"));
    }
    m_mutex.Unlock(MUTEX_CONTEXT);

    return ER_OK;
}

void IpNameServiceImpl::SetCriticalParameters(
    uint32_t tDuration,
    uint32_t tRetransmit,
    uint32_t tQuestion,
    uint32_t modulus,
    uint32_t retries)
{
    m_tDuration = tDuration;
    m_tRetransmit = tRetransmit;
    m_tQuestion = tQuestion;
    m_modulus = modulus;
    m_retries = (retries < ArraySize(RETRY_INTERVALS)) ? retries : ArraySize(RETRY_INTERVALS);
}

QStatus IpNameServiceImpl::SetCallback(TransportMask transportMask,
                                       Callback<void, const qcc::String&, const qcc::String&, vector<qcc::String>&, uint32_t>* cb)
{
    QCC_DbgPrintf(("IpNameServiceImpl::SetCallback()"));

    //
    // Exactly one bit must be set in a transport mask in order to identify the
    // one transport (in the AllJoyn sense) that is making the request.
    //
    if (CountOnes(transportMask) != 1) {
        QCC_LogError(ER_BAD_TRANSPORT_MASK, ("IpNameServiceImpl::SetCallback(): Bad transport mask"));
        return ER_BAD_TRANSPORT_MASK;
    }

    uint32_t i = IndexFromBit(transportMask);
    QCC_ASSERT(i < 16 && "IpNameServiceImpl::SetCallback(): Bad callback index");
    if (i >= 16) {
        return ER_BAD_TRANSPORT_MASK;
    }

    m_mutex.Lock(MUTEX_CONTEXT);
    // Wait till the callback is in use.
    while (m_protect_callback) {
        m_mutex.Unlock(MUTEX_CONTEXT);
        qcc::Sleep(2);
        m_mutex.Lock(MUTEX_CONTEXT);
    }

    Callback<void, const qcc::String&, const qcc::String&, vector<qcc::String>&, uint32_t>*  goner = m_callback[i];
    m_callback[i] = NULL;
    delete goner;
    m_callback[i] = cb;

    m_mutex.Unlock(MUTEX_CONTEXT);

    return ER_OK;
}

QStatus IpNameServiceImpl::SetNetworkEventCallback(TransportMask transportMask,
                                                   Callback<void, const std::map<qcc::String, qcc::IPAddress>&>* cb)
{
    QCC_DbgPrintf(("IpNameServiceImpl::SetNetworkEventCallback()"));

    //
    // Exactly one bit must be set in a transport mask in order to identify the
    // one transport (in the AllJoyn sense) that is making the request.
    //
    if (CountOnes(transportMask) != 1) {
        QCC_LogError(ER_BAD_TRANSPORT_MASK, ("IpNameServiceImpl::SetNetworkEventCallback(): Bad transport mask"));
        return ER_BAD_TRANSPORT_MASK;
    }

    uint32_t i = IndexFromBit(transportMask);
    QCC_ASSERT(i < 16 && "IpNameServiceImpl::SetNetworkEventCallback(): Bad callback index");
    if (i >= 16) {
        return ER_BAD_TRANSPORT_MASK;
    }

    m_mutex.Lock(MUTEX_CONTEXT);
    // Wait till the callback is in use.
    while (m_protect_net_callback) {
        m_mutex.Unlock(MUTEX_CONTEXT);
        qcc::Sleep(2);
        m_mutex.Lock(MUTEX_CONTEXT);
    }

    Callback<void, const std::map<qcc::String, qcc::IPAddress>&>*  goner = m_networkEventCallback[i];
    m_networkEventCallback[i] = NULL;
    delete goner;
    m_networkEventCallback[i] = cb;

    m_mutex.Unlock(MUTEX_CONTEXT);

    return ER_OK;
}

void IpNameServiceImpl::ClearCallbacks(void)
{
    QCC_DbgPrintf(("IpNameServiceImpl::ClearCallbacks()"));

    m_mutex.Lock(MUTEX_CONTEXT);
    // Wait till the callback is in use.
    while (m_protect_callback) {
        m_mutex.Unlock(MUTEX_CONTEXT);
        qcc::Sleep(2);
        m_mutex.Lock(MUTEX_CONTEXT);
    }

    //
    // Delete any callbacks that any users of this class may have set.
    //
    for (uint32_t i = 0; i < N_TRANSPORTS; ++i) {
        Callback<void, const qcc::String&, const qcc::String&, vector<qcc::String>&, uint32_t>*  goner = m_callback[i];
        m_callback[i] = NULL;
        delete goner;
    }

    m_mutex.Unlock(MUTEX_CONTEXT);
}

void IpNameServiceImpl::ClearNetworkEventCallbacks(void)
{
    QCC_DbgPrintf(("IpNameServiceImpl::ClearNetworkEventCallbacks()"));

    m_mutex.Lock(MUTEX_CONTEXT);
    // Wait till the callback is in use.
    while (m_protect_net_callback) {
        m_mutex.Unlock(MUTEX_CONTEXT);
        qcc::Sleep(2);
        m_mutex.Lock(MUTEX_CONTEXT);
    }

    //
    // Delete any callbacks that any users of this class may have set.
    //
    for (uint32_t i = 0; i < N_TRANSPORTS; ++i) {
        Callback<void, const std::map<qcc::String, qcc::IPAddress>&>*  goner = m_networkEventCallback[i];
        m_networkEventCallback[i] = NULL;
        delete goner;
    }

    m_mutex.Unlock(MUTEX_CONTEXT);
}

size_t IpNameServiceImpl::NumAdvertisements(TransportMask transportMask)
{
    QCC_DbgPrintf(("IpNameServiceImpl::NumAdvertisements()"));

    //
    // Exactly one bit must be set in a transport mask in order to identify the
    // one transport (in the AllJoyn sense) that is making the request.
    //
    if (CountOnes(transportMask) != 1) {
        QCC_LogError(ER_BAD_TRANSPORT_MASK, ("IpNameServiceImpl::NumAdvertisements(): Bad transport mask"));
        return 0;
    }

    uint32_t i = IndexFromBit(transportMask);
    QCC_ASSERT(i < 16 && "IpNameServiceImpl::NumAdvertisements(): Bad callback index");
    if (i >= 16) {
        return ER_BAD_TRANSPORT_MASK;
    }

    return m_advertised[i].size();
}

QStatus IpNameServiceImpl::AdvertiseName(TransportMask transportMask, const qcc::String& wkn, bool quietly, TransportMask completeTransportMask)
{
    QCC_DbgHLPrintf(("IpNameServiceImpl::AdvertiseName(0x%x, \"%s\", %d)", transportMask, wkn.c_str(), quietly));

    vector<qcc::String> wknVector;
    wknVector.push_back(wkn);

    return AdvertiseName(transportMask, wknVector, quietly, completeTransportMask);
}

QStatus IpNameServiceImpl::AdvertiseName(TransportMask transportMask, vector<qcc::String>& wkn, bool quietly, TransportMask completeTransportMask)
{
    QCC_DbgHLPrintf(("IpNameServiceImpl::AdvertiseName(0x%x, 0x%p, %d)", transportMask, &wkn, quietly));

    //
    // Exactly one bit must be set in a transport mask in order to identify the
    // one transport (in the AllJoyn sense) that is making the request.
    //
    if (CountOnes(transportMask) != 1) {
        QCC_LogError(ER_BAD_TRANSPORT_MASK, ("IpNameServiceImpl::AdvertiseName(): Bad transport mask"));
        return ER_BAD_TRANSPORT_MASK;
    }

    uint32_t transportIndex = IndexFromBit(transportMask);
    QCC_ASSERT(transportIndex < 16 && "IpNameServiceImpl::AdvertiseName(): Bad transport index");
    if (transportIndex >= 16) {
        return ER_BAD_TRANSPORT_MASK;
    }

    if (m_state != IMPL_RUNNING) {
        QCC_DbgPrintf(("IpNameServiceImpl::AdvertiseName(): Not IMPL_RUNNING"));
        return ER_FAIL;
    }

    //
    // There are at least two threads wandering through the advertised list.
    // We are running short on toes, so don't shoot any more off by not being
    // thread-unaware.
    //
    m_mutex.Lock(MUTEX_CONTEXT);

    //
    // Make a note to ourselves which services we are advertising so we can
    // respond to protocol questions in the future.  Only allow one entry per
    // name.  We keep separate lists of quietly advertised names and actively
    // advertised names since it makes it easy to decide which names go in
    // periodic keep-alive advertisements.
    //
    if (quietly) {
        for (uint32_t i = 0; i < wkn.size(); ++i) {
            set<qcc::String>::iterator j = find(m_advertised_quietly[transportIndex].begin(), m_advertised_quietly[transportIndex].end(), wkn[i]);
            if (j == m_advertised_quietly[transportIndex].end()) {
                m_advertised_quietly[transportIndex].insert(wkn[i]);
            } else {
                //
                // Nothing has changed, so don't bother.
                //
                QCC_DbgPrintf(("IpNameServiceImpl::AdvertiseName(): Duplicate advertisement"));
                m_mutex.Unlock(MUTEX_CONTEXT);
                return ER_OK;
            }
        }

        //
        // Since we are advertising quietly, we need to quietly return without
        // advertising the name, which would happen if we just fell out of the
        // if-else.
        //
        m_mutex.Unlock(MUTEX_CONTEXT);
        return ER_OK;
    } else {
        for (uint32_t i = 0; i < wkn.size(); ++i) {
            set<qcc::String>::iterator j = find(m_advertised[transportIndex].begin(), m_advertised[transportIndex].end(), wkn[i]);
            if (j == m_advertised[transportIndex].end()) {
                m_advertised[transportIndex].insert(wkn[i]);
            } else {
                //
                // Nothing has changed, so don't bother.
                //
                QCC_DbgPrintf(("IpNameServiceImpl::AdvertiseName(): Duplicate advertisement"));

                m_mutex.Unlock(MUTEX_CONTEXT);
                return ER_OK;
            }
        }


        //
        // If the advertisement retransmission timer is cleared, then set us
        // up to retransmit.  This has to be done with the mutex locked since
        // the main thread is playing with this value as well.
        //
        if (m_timer == 0) {
            m_timer = m_tDuration;
        }
    }

    m_mutex.Unlock(MUTEX_CONTEXT);

    //
    // We are now at version one of the protocol.  There is a significant
    // difference between version zero and version one messages, so down-version
    // (version zero) clients will not know what to do with version one
    // messages.  This means that if we want to have clients running older
    // daemons be able to hear our advertisements, we need to send both flavors
    // of message.  Since the version is located in the message header, this
    // means two messages.

    //
    // Do it once for version two.
    //
    uint32_t secondOfPairIndex = IndexFromBit(TRANSPORT_SECOND_OF_PAIR);

    bool isFirstOfPair = (transportMask == TRANSPORT_FIRST_OF_PAIR);
    bool isSecondOfPair = (transportMask == TRANSPORT_SECOND_OF_PAIR);
    bool isFirstOfPairRequested = ((completeTransportMask & TRANSPORT_FIRST_OF_PAIR) == TRANSPORT_FIRST_OF_PAIR);
    bool isSecondOfPairRequested = ((completeTransportMask & TRANSPORT_SECOND_OF_PAIR) == TRANSPORT_SECOND_OF_PAIR);

    // If this is the first of the pair, only send if second is not requested in the complete transport mask
    bool sendForFirstOfPair = (isFirstOfPair && !isSecondOfPairRequested);

    // If this is the second of the pair of transports, send if this transport is enabled or the first transport was requested.
    bool sendForSecondOfPair = (isSecondOfPair && (isFirstOfPairRequested || m_enabledUnreliableIPv4[secondOfPairIndex]));

    if (sendForFirstOfPair || sendForSecondOfPair) {
        //version two
        MDNSAdvertiseRData* advRData = new MDNSAdvertiseRData();
        advRData->SetTransport(completeTransportMask & (TRANSPORT_TCP | TRANSPORT_UDP));
        for (uint32_t i = 0; i < wkn.size(); ++i) {
            advRData->SetValue("name", wkn[i]);
        }
        MDNSResourceRecord advRecord("advertise." + m_guid + ".local.", MDNSResourceRecord::TXT, MDNSResourceRecord::INTERNET, 120, advRData);

        MDNSPacket mdnsPacket;
        mdnsPacket->AddAdditionalRecord(advRecord);
        mdnsPacket->SetVersion(2, 2);
        Response(completeTransportMask, 120, mdnsPacket);
        delete advRData;
    }
    //
    // Do it once for version zero.
    //
    if (m_enableV1 && (transportMask != TRANSPORT_UDP)) {
        //
        // The underlying protocol is capable of identifying both TCP and UDP
        // services.  Right now, the only possibility is TCP, so this is not
        // exposed to the user unneccesarily.
        //
        IsAt isAt;

        //
        // We understand all messages from version zero to version one, and we
        // are sending a version zero message.  The whole point of sending a
        // version zero message is that can be understood by down-level code
        // so we can't use the new versioning scheme.
        //
        isAt.SetVersion(0, 0);

        //
        // We don't actually send the transport mask in version zero packets
        // but we make a note to ourselves to let us know on behalf ow what
        // transport we will be sending.
        //
        isAt.SetTransportMask(transportMask);

        //
        // We have to use some sneaky way to tell an in-the know version one
        // client that the packet is from a version one client and that is
        // through the setting of the UDP flag.  TCP transports are the only
        // possibility for version zero packets and it always sets the TCP
        // flag, of course.
        //
        isAt.SetTcpFlag(true);
        isAt.SetUdpFlag(true);

        //
        // Always send the provided daemon GUID out with the reponse.
        //
        isAt.SetGuid(m_guid);

        //
        // Send a protocol message describing the entire list of names we have
        // for the provided protocol.
        //
        isAt.SetCompleteFlag(true);

        //
        // The only possibility for version zero is that the port is the
        // reliable IPv4 port.  When the message goes out a selected interface,
        // the protocol handler will write out the addresses according to its
        // rules.
        //
        isAt.SetPort(0);

        //
        // Add the provided names to the is-at message that will be sent out on the
        // network.
        //
        for (uint32_t i = 0; i < wkn.size(); ++i) {
            isAt.AddName(wkn[i]);
        }

        //
        // The header ties the whole protocol message together.  By setting the
        // timer, we are asking for everyone who hears the message to remember
        // the advertisements for that number of seconds.
        //
        NSPacket nspacket;
        nspacket->SetVersion(0, 0);
        nspacket->SetTimer(m_tDuration);
        nspacket->AddAnswer(isAt);

        //
        // We don't want allow the caller to advertise an unlimited number of
        // names and consume all available network resources.  We expect
        // AdvertiseName() to typically be called once per advertised name, but
        // since we allow a vector of names we need to limit that size somehow.
        // The easy way is to assume that all of the names are the maximum size
        // and just limit based on the maximum NS packet size and the maximum
        // name size of 256 bytes.  This, however, leaves just five names which
        // seems too restrictive.  So, we do it the more time-consuming way and
        // put together the message and then see if it's "too big."
        //
        // This isn't terribly elegant, but we don't know the IP address(es) over
        // which the message will be sent.  These are added in the loop that
        // actually does the packet sends, with the interface addresses dynamically
        // added onto the message.  We have no clue here if an IPv4 or IPv6 or both
        // flavors of address will exist on a given interface, nor how many
        // interfaces there are.  All we can do here is to assume the worst case for
        // the size (both exist) and add the 20 bytes (four for IPv4, sixteen for
        // IPv6) that the addresses may consume in the final packet.
        //
        if (nspacket->GetSerializedSize() + 20 <= NS_MESSAGE_MAX) {
            //
            // Queue this message for transmission out on the various live interfaces.
            //
            QueueProtocolMessage(Packet::cast(nspacket));
        } else {
            QCC_LogError(ER_PACKET_TOO_LARGE, ("IpNameServiceImpl::AdvertiseName(): Resulting NS message too large"));
            return ER_PACKET_TOO_LARGE;
        }
    }

    //
    // Do it once for version one.
    //
    if (m_enableV1 && (transportMask != TRANSPORT_UDP)) {
        IsAt isAt;

        //
        // We understand all messages from version zero to version one, and we
        // are sending a version one message;
        //
        isAt.SetVersion(1, 1);
        isAt.SetTransportMask(transportMask);

        //
        // Version one allows us to provide four possible endpoints.  The
        // address will be rewritten on the way out with the address of the
        // appropriate interface. We delay the checks for the listening ports
        // to the point at which the packet is re-written on  per-interface.
        // basis.
        //
        isAt.SetReliableIPv4("", 0);
        isAt.SetUnreliableIPv4("", 0);

        // This is a trick to make V2 NS ignore V1 packets. We set the IPv6 reliable bit,
        // that tells version two capable NS that a version two message will follow, and
        // to ignore the version one messages.
        isAt.SetReliableIPv6("", m_reliableIPv6Port[transportIndex]);

        if (m_unreliableIPv6Port[transportIndex]) {
            isAt.SetUnreliableIPv6("", m_unreliableIPv6Port[transportIndex]);
        }

        //
        // Always send the provided daemon GUID out with the reponse.
        //
        isAt.SetGuid(m_guid);

        //
        // Send a protocol message describing the entire list of names we have
        // for the provided protocol.
        //
        isAt.SetCompleteFlag(true);

        //
        // Add the provided names to the is-at message that will be sent out on the
        // network.
        //
        for (uint32_t i = 0; i < wkn.size(); ++i) {
            isAt.AddName(wkn[i]);
        }

        //
        // The header ties the whole protocol message together.  By setting the
        // timer, we are asking for everyone who hears the message to remember
        // the advertisements for that number of seconds.
        //
        NSPacket nspacket;
        nspacket->SetVersion(1, 1);
        nspacket->SetTimer(m_tDuration);
        nspacket->AddAnswer(isAt);

        //
        // We don't want allow the caller to advertise an unlimited number of
        // names and consume all available network resources.  We expect
        // AdvertiseName() to typically be called once per advertised name, but
        // since we allow a vector of names we need to limit that size somehow.
        // The easy way is to assume that all of the names are the maximum size
        // and just limit based on the maximum NS packet size and the maximum
        // name size of 256 bytes.  This, however, leaves just five names which
        // seems too restrictive.  So, we do it the more time-consuming way and
        // put together the message and then see if it's "too big."
        //
        // This isn't terribly elegant, but we don't know the IP address(es) over
        // which the message will be sent.  These are added in the loop that
        // actually does the packet sends, with the interface addresses dynamically
        // added onto the message.  We have no clue here if an IPv4 or IPv6 or both
        // flavors of address will exist on a given interface, nor how many
        // interfaces there are.  All we can do here is to assume the worst case for
        // the size (both exist) and add the 20 bytes (four for IPv4, sixteen for
        // IPv6) that the addresses may consume in the final packet.
        //
        if (nspacket->GetSerializedSize() + 20 <= NS_MESSAGE_MAX) {
            //
            // Queue this message for transmission out on the various live interfaces.
            //
            QueueProtocolMessage(Packet::cast(nspacket));
        } else {
            QCC_LogError(ER_PACKET_TOO_LARGE, ("IpNameServiceImpl::AdvertiseName(): Resulting NS message too large"));
            return ER_PACKET_TOO_LARGE;
        }
    }


    return ER_OK;
}

QStatus IpNameServiceImpl::CancelAdvertiseName(TransportMask transportMask, const qcc::String& wkn, bool quietly, TransportMask completeTransportMask)
{
    QCC_DbgPrintf(("IpNameServiceImpl::CancelAdvertiseName(0x%x, \"%s\")", transportMask, wkn.c_str()));

    vector<qcc::String> wknVector;
    wknVector.push_back(wkn);

    return CancelAdvertiseName(transportMask, wknVector, quietly, completeTransportMask);
}

QStatus IpNameServiceImpl::CancelAdvertiseName(TransportMask transportMask, vector<qcc::String>& wkn, bool quietly, TransportMask completeTransportMask)
{
    QCC_DbgPrintf(("IpNameServiceImpl::CancelAdvertiseName(0x%x, 0x%p)", transportMask, &wkn));

    //
    // Exactly one bit must be set in a transport mask in order to identify the
    // one transport (in the AllJoyn sense) that is making the request.
    //
    if (CountOnes(transportMask) != 1) {
        QCC_LogError(ER_BAD_TRANSPORT_MASK, ("IpNameServiceImpl::CancelAdvertiseName(): Bad transport mask"));
        return ER_BAD_TRANSPORT_MASK;
    }

    uint32_t transportIndex = IndexFromBit(transportMask);
    QCC_ASSERT(transportIndex < 16 && "IpNameServiceImpl::CancelAdvertiseName(): Bad transport index");

    if (transportIndex >= 16) {
        return ER_BAD_TRANSPORT_MASK;
    }

    if (m_state != IMPL_RUNNING) {
        QCC_DbgPrintf(("IpNameServiceImpl::CancelAdvertiseName(): Not IMPL_RUNNING"));
        return ER_FAIL;
    }

    //
    // There are at least two threads wandering through the advertised list.
    // We are running short on toes, so don't shoot any more off by not being
    // thread-unaware.
    //
    m_mutex.Lock(MUTEX_CONTEXT);

    //
    // We cancel advertisements in either the quietly or actively advertised
    // lists through this method.  Note that it is only actively advertised
    // names that have changes in status reflected out on the network.
    if (quietly) {
        for (uint32_t i = 0; i < wkn.size(); ++i) {
            set<qcc::String>::iterator k = find(m_advertised_quietly[transportIndex].begin(), m_advertised_quietly[transportIndex].end(), wkn[i]);
            if (k != m_advertised_quietly[transportIndex].end()) {
                m_advertised_quietly[transportIndex].erase(k);
            }
        }
        //
        // Since this is a quiet name, nothing needs to be sent out on the
        // network, just return.
        //
        m_mutex.Unlock(MUTEX_CONTEXT);
        return ER_OK;
    } else {
        bool changed = false;
        for (uint32_t i = 0; i < wkn.size(); ++i) {
            set<qcc::String>::iterator j = find(m_advertised[transportIndex].begin(), m_advertised[transportIndex].end(), wkn[i]);
            if (j != m_advertised[transportIndex].end()) {
                m_advertised[transportIndex].erase(j);
                changed = true;
            }
        }
        if (changed == false) {
            m_mutex.Unlock(MUTEX_CONTEXT);
            return ER_OK;
        }
    }


    //
    // If we have no more advertisements, there is no need to repeatedly state
    // this so turn off the retransmit timer.  The main thread is playing with
    // this number too, so this must be done with the mutex locked.  Note that
    // the timer only reflects the presence of active advertisements.
    //
    bool activeAdvertisements = false;
    for (uint32_t i = 0; i < N_TRANSPORTS; ++i) {
        if (m_advertised[i].size()) {
            activeAdvertisements = true;
        }
    }

    if (activeAdvertisements == false) {
        m_timer = 0;
    }

    m_mutex.Unlock(MUTEX_CONTEXT);



    //
    // Do it once for version two.
    //
    uint32_t secondOfPairIndex = IndexFromBit(TRANSPORT_SECOND_OF_PAIR);

    bool isFirstOfPair = (transportMask == TRANSPORT_FIRST_OF_PAIR);
    bool isSecondOfPair = (transportMask == TRANSPORT_SECOND_OF_PAIR);
    bool isFirstOfPairRequested = ((completeTransportMask & TRANSPORT_FIRST_OF_PAIR) == TRANSPORT_FIRST_OF_PAIR);
    bool isSecondOfPairRequested = ((completeTransportMask & TRANSPORT_SECOND_OF_PAIR) == TRANSPORT_SECOND_OF_PAIR);

    // If this is the first of the pair, only send if second is not requested in the complete transport mask
    bool sendForFirstOfPair = (isFirstOfPair && !isSecondOfPairRequested);

    // If this is the second of the pair of transports, send if this transport is enabled or the first transport was requested.
    bool sendForSecondOfPair = (isSecondOfPair && (isFirstOfPairRequested || m_enabledUnreliableIPv4[secondOfPairIndex]));

    if (sendForFirstOfPair || sendForSecondOfPair) {

        MDNSAdvertiseRData* advRData = new MDNSAdvertiseRData();
        advRData->SetTransport(completeTransportMask & (TRANSPORT_TCP | TRANSPORT_UDP));
        for (uint32_t i = 0; i < wkn.size(); ++i) {
            advRData->SetValue("name", wkn[i]);
        }
        MDNSResourceRecord advRecord("advertise." + m_guid + ".local.", MDNSResourceRecord::TXT, MDNSResourceRecord::INTERNET, 0, advRData);

        MDNSPacket mdnsPacket;
        mdnsPacket->AddAdditionalRecord(advRecord);
        mdnsPacket->SetVersion(2, 2);
        Response(completeTransportMask, 0, mdnsPacket);
        delete advRData;
    }

    //
    // We are now at version one of the protocol.  There is a significant
    // difference between version zero and version one messages, so down-version
    // (version zero) clients will not know what to do with version one
    // messages.  This means that if we want to have clients running older
    // daemons be able to hear our advertisements, we need to send both flavors
    // of message.  Since the version is located in the message header, this
    // means two messages.
    //
    // Do it once for version zero.
    //
    if (m_enableV1 && (transportMask != TRANSPORT_UDP)) {
        //
        // Send a protocol answer message describing the list of names we have just
        // been asked to withdraw.
        //
        // This code assumes that the daemon talks over TCP.  True for now.
        //
        IsAt isAt;

        //
        // We understand all messages from version zero to version one, and we
        // are sending a version zero message.  The whole point of sending a
        // version zero message is that can be understood by down-level code
        // so we can't use the new versioning scheme.  We have to use some
        // sneaky way to tell an in-the know version one client that the
        // packet is from a version one client and that is through the setting
        // of the UDP flag.
        //
        isAt.SetVersion(0, 0);

        //
        // We don't actually send the transport mask in version zero packets
        // but we make a note to ourselves to let us know on behalf of what
        // transport we will be sending.
        //
        isAt.SetTransportMask(transportMask);

        //
        // We have to use some sneaky way to tell an in-the know version one
        // client that the packet is from a version one client and that is
        // through the setting of the UDP flag.  TCP transports are the only
        // possibility for version zero packets and it always sets the TCP
        // flag, of course.
        //
        isAt.SetTcpFlag(true);
        isAt.SetUdpFlag(true);

        //
        // Always send the provided daemon GUID out with the response.
        //
        isAt.SetGuid(m_guid);

        //
        // The only possibility in version zero is that the port is the reliable
        // IPv4 port.  When the message goes out a selected interface, the
        // protocol handler will write out the addresses according to its rules.
        //
        isAt.SetPort(0);

        //
        // Copy the names we are withdrawing the advertisement for into the
        // protocol message object.
        //
        for (uint32_t i = 0; i < wkn.size(); ++i) {
            isAt.AddName(wkn[i]);
        }

        //
        // When withdrawing advertisements, a complete flag means that we are
        // withdrawing all of the advertisements.  If the complete flag is
        // not set, we have some advertisements remaining.
        //
        if (m_advertised[transportIndex].size() == 0) {
            isAt.SetCompleteFlag(true);
        }

        //
        // The header ties the whole protocol message together.  We're at version
        // zero of the protocol.
        //
        NSPacket nspacket;
        nspacket->SetVersion(0, 0);

        //
        // We want to signal that everyone can forget about these names
        // so we set the timer value to 0.
        //
        nspacket->SetTimer(0);
        nspacket->AddAnswer(isAt);

        //
        // Queue this message for transmission out on the various live interfaces.
        //
        QueueProtocolMessage(Packet::cast(nspacket));
    }

    //
    // Do it once for version one.
    //
    if (m_enableV1 && (transportMask != TRANSPORT_UDP)) {
        //
        // Send a protocol answer message describing the list of names we have just
        // been asked to withdraw.
        //
        IsAt isAt;

        //
        // We understand all messages from version zero to version one, and we
        // are sending a version one message;
        //
        isAt.SetVersion(1, 1);

        //
        // Tell the other side what transport is no longer advertising these
        // names.
        //
        isAt.SetTransportMask(transportMask);

        //
        // Version one allows us to provide four possible endpoints.  The
        // address will be rewritten on the way out with the address of the
        // appropriate interface.  We delay the checks for the listening ports
        // to the point at which the packet is re-written on  per-interface.
        //
        isAt.SetReliableIPv4("", 0);
        isAt.SetUnreliableIPv4("", 0);
        // This is a trick to make V2 NS ignore V1 packets. We set the IPv6 reliable bit,
        // that tells version two capable NS that a version two message will follow, and
        // to ignore the version one messages.

        isAt.SetReliableIPv6("", m_reliableIPv6Port[transportIndex]);

        if (m_unreliableIPv6Port[transportIndex]) {
            isAt.SetUnreliableIPv6("", m_unreliableIPv6Port[transportIndex]);
        }

        //
        // Always send the provided daemon GUID out with the reponse.
        //
        isAt.SetGuid(m_guid);

        //
        // Copy the names we are withdrawing the advertisement for into the
        // protocol message object.
        //
        for (uint32_t i = 0; i < wkn.size(); ++i) {
            isAt.AddName(wkn[i]);
        }

        //
        // When withdrawing advertisements, a complete flag means that we are
        // withdrawing all of the advertisements.  If the complete flag is
        // not set, we have some advertisements remaining.
        //
        if (m_advertised[transportIndex].size() == 0) {
            isAt.SetCompleteFlag(true);
        }

        //
        // The header ties the whole protocol message together.  We're at version
        // one of the protocol.
        //
        NSPacket nspacket;
        nspacket->SetVersion(1, 1);

        //
        // We want to signal that everyone can forget about these names
        // so we set the timer value to 0.
        //
        nspacket->SetTimer(0);
        nspacket->AddAnswer(isAt);

        //
        // Queue this message for transmission out on the various live interfaces.
        //
        QueueProtocolMessage(Packet::cast(nspacket));
    }


    return ER_OK;
}

QStatus IpNameServiceImpl::Ping(TransportMask transportMask, const qcc::String& guid, const qcc::String& name)
{
    qcc::String pingString = "name='" + name + "'";
    return RefreshCache(transportMask, guid, pingString, ALWAYS_RETRY, true);
}

QStatus IpNameServiceImpl::Query(TransportMask completeTransportMask, MDNSPacket mdnsPacket)
{
    QCC_DbgPrintf(("IpNameServiceImpl::Query(0x%x, ...)", completeTransportMask));

    if (m_state != IMPL_RUNNING) {
        QCC_DbgPrintf(("IpNameServiceImpl::Query(): Not running"));
        return ER_FAIL;
    }

    //
    // Fill in mandatory sections of query
    //
    mdnsPacket->SetVersion(2, 2);

    int32_t id = IncrementAndFetch(&INCREMENTAL_PACKET_ID);
    MDNSHeader mdnsHeader(id, MDNSHeader::MDNS_QUERY);
    mdnsPacket->SetHeader(mdnsHeader);
    if (completeTransportMask & TRANSPORT_TCP) {
        MDNSQuestion mdnsQuestion("_alljoyn._tcp.local.", MDNSResourceRecord::PTR, MDNSResourceRecord::INTERNET);
        mdnsPacket->AddQuestion(mdnsQuestion);
    }
    if (completeTransportMask & TRANSPORT_UDP) {
        MDNSQuestion mdnsQuestion("_alljoyn._udp.local.", MDNSResourceRecord::PTR, MDNSResourceRecord::INTERNET);
        mdnsPacket->AddQuestion(mdnsQuestion);
    }
    MDNSSenderRData* refRData =  new MDNSSenderRData();
    refRData->SetSearchID(id);

    MDNSResourceRecord refRecord("sender-info." + m_guid + ".local.", MDNSResourceRecord::TXT, MDNSResourceRecord::INTERNET, 120, refRData);
    mdnsPacket->AddAdditionalRecord(refRecord);
    delete refRData;

    if (mdnsPacket->DestinationSet()) {
        QueueProtocolMessage(Packet::cast(mdnsPacket));
    } else {

        m_mutex.Lock(MUTEX_CONTEXT);
        // Search for the same name in the burstQueue.
        // If present, remove the entry to preserve the ordering of outgoing packets.
        std::list<BurstResponseHeader>::iterator it = m_burstQueue.begin();
        while (it != m_burstQueue.end()) {
            uint32_t nsVersion;
            uint32_t msgVersion;

            (*it).packet->GetVersion(nsVersion, msgVersion);
            if (msgVersion == 2) {
                MDNSPacket temp = MDNSPacket::cast((*it).packet);
                if (temp->GetHeader().GetQRType() == MDNSHeader::MDNS_QUERY) {

                    if ((completeTransportMask & temp->GetTransportMask()) == completeTransportMask) {
                        MDNSResourceRecord* tmpSearchRecord;
                        temp->GetAdditionalRecord("search.*", MDNSResourceRecord::TXT, MDNSTextRData::TXTVERS, &tmpSearchRecord);
                        MDNSSearchRData* tmpSearchRData = static_cast<MDNSSearchRData*>(tmpSearchRecord->GetRData());

                        MDNSResourceRecord* searchRecord;
                        mdnsPacket->GetAdditionalRecord("search.*", MDNSResourceRecord::TXT, MDNSTextRData::TXTVERS, &searchRecord);
                        MDNSSearchRData* searchRData = static_cast<MDNSSearchRData*>(searchRecord->GetRData());

                        if (tmpSearchRData->GetNumSearchCriteria() == 1) {
                            if (searchRData->GetSearchCriterion(0) == tmpSearchRData->GetSearchCriterion(0)) {
                                m_burstQueue.erase(it++);
                                continue;
                            }
                        }
                    }
                }
            }
            it++;
        }
        m_mutex.Unlock(MUTEX_CONTEXT);
        TriggerTransmission(Packet::cast(mdnsPacket));
    }

    return ER_OK;
}

QStatus IpNameServiceImpl::Response(TransportMask completeTransportMask, uint32_t ttl,  MDNSPacket mdnsPacket)
{
    QCC_DbgHLPrintf(("IpNameServiceImpl::Response(0x%x, ...)", completeTransportMask));

    if (m_state != IMPL_RUNNING) {
        QCC_DbgPrintf(("IpNameServiceImpl::Response(): Not running"));
        return ER_FAIL;
    }

    //
    // Fill in the mandatory sections of the response
    //
    mdnsPacket->SetVersion(2, 2);

    int32_t id = IncrementAndFetch(&INCREMENTAL_PACKET_ID);
    MDNSHeader mdnsHeader(id, MDNSHeader::MDNS_RESPONSE);
    mdnsPacket->SetHeader(mdnsHeader);

    // We defer the checks for the listening ports to the point when the packet is re-written.

    if (completeTransportMask & TRANSPORT_TCP) {
        MDNSPtrRData* ptrRDataTcp = new MDNSPtrRData();
        ptrRDataTcp->SetPtrDName(m_guid + "._alljoyn._tcp.local.");
        MDNSResourceRecord ptrRecordTcp("_alljoyn._tcp.local.", MDNSResourceRecord::PTR, MDNSResourceRecord::INTERNET, 120, ptrRDataTcp);
        delete ptrRDataTcp;

        MDNSSrvRData* srvRDataTcp = new MDNSSrvRData(1 /*priority */, 1 /* weight */,
                                                     0 /* port */, m_guid + ".local." /* target */);
        MDNSResourceRecord srvRecordTcp(m_guid + "._alljoyn._tcp.local.", MDNSResourceRecord::SRV, MDNSResourceRecord::INTERNET, 120, srvRDataTcp);
        delete srvRDataTcp;

        MDNSTextRData* txtRDataTcp = new MDNSTextRData();
        if (m_reliableIPv6Port[TRANSPORT_INDEX_TCP]) {
            txtRDataTcp->SetValue("r6port", U32ToString(m_reliableIPv6Port[TRANSPORT_INDEX_TCP]));
        }

        MDNSResourceRecord txtRecordTcp(m_guid + "._alljoyn._tcp.local.", MDNSResourceRecord::TXT, MDNSResourceRecord::INTERNET, 120, txtRDataTcp);
        delete txtRDataTcp;

        mdnsPacket->AddAnswer(ptrRecordTcp);
        mdnsPacket->AddAnswer(srvRecordTcp);
        mdnsPacket->AddAnswer(txtRecordTcp);
    }

    // We defer the checks for the listening ports to the point when the packet is re-written.
    if (completeTransportMask & TRANSPORT_UDP) {
        MDNSPtrRData* ptrRDataUdp = new MDNSPtrRData();
        ptrRDataUdp->SetPtrDName(m_guid + "._alljoyn._udp.local.");
        MDNSResourceRecord ptrRecordUdp("_alljoyn._udp.local.", MDNSResourceRecord::PTR, MDNSResourceRecord::INTERNET, 120, ptrRDataUdp);
        delete ptrRDataUdp;

        MDNSSrvRData* srvRDataUdp = new MDNSSrvRData(1 /*priority */, 1 /* weight */,
                                                     0 /* port */, m_guid + ".local." /* target */);
        MDNSResourceRecord srvRecordUdp(m_guid + "._alljoyn._udp.local.", MDNSResourceRecord::SRV, MDNSResourceRecord::INTERNET, 120, srvRDataUdp);
        delete srvRDataUdp;

        MDNSTextRData* txtRDataUdp = new MDNSTextRData();
        if (m_unreliableIPv6Port[TRANSPORT_INDEX_UDP]) {
            txtRDataUdp->SetValue("u6port", U32ToString(m_unreliableIPv6Port[TRANSPORT_INDEX_UDP]));
        }

        MDNSResourceRecord txtRecordUdp(m_guid + "._alljoyn._udp.local.", MDNSResourceRecord::TXT, MDNSResourceRecord::INTERNET, 120, txtRDataUdp);
        delete txtRDataUdp;

        mdnsPacket->AddAnswer(ptrRecordUdp);
        mdnsPacket->AddAnswer(srvRecordUdp);
        mdnsPacket->AddAnswer(txtRecordUdp);
    }

    MDNSSenderRData* refRData =  new MDNSSenderRData();
    refRData->SetSearchID(id);
    MDNSResourceRecord refRecord("sender-info." + m_guid + ".local.", MDNSResourceRecord::TXT, MDNSResourceRecord::INTERNET, ttl, refRData);
    mdnsPacket->AddAdditionalRecord(refRecord);
    delete refRData;

    //
    // We don't want allow the caller to advertise an unlimited number of
    // names and consume all available network resources.  We expect
    // AdvertiseName() to typically be called once per advertised name, but
    // since we allow a vector of names we need to limit that size somehow.
    // The easy way is to assume that all of the names are the maximum size
    // and just limit based on the maximum NS packet size and the maximum
    // name size of 256 bytes.  This, however, leaves just five names which
    // seems too restrictive.  So, we do it the more time-consuming way and
    // put together the message and then see if it's "too big."
    //
    // This isn't terribly elegant, but we don't know the IP address(es) over
    // which the message will be sent.  These are added in the loop that
    // actually does the packet sends, with the interface addresses dynamically
    // added onto the message.  We have no clue here if an IPv4 or IPv6 or both
    // flavors of address will exist on a given interface, nor how many
    // interfaces there are.  All we can do here is to assume the worst case for
    // the size (both exist) and add the 20 bytes (four for IPv4, sixteen for
    // IPv6) that the addresses may consume in the final packet.
    //
    if (mdnsPacket->GetSerializedSize() + 20 <= NS_MESSAGE_MAX) {
        //
        // Queue this message for transmission out on the various live interfaces.
        //
        if (mdnsPacket->DestinationSet()) {
            QueueProtocolMessage(Packet::cast(mdnsPacket));
        } else {
            MDNSResourceRecord* advRecord;

            if (mdnsPacket->GetAdditionalRecord("advertise.*", MDNSResourceRecord::TXT, MDNSTextRData::TXTVERS, &advRecord)) {
                MDNSAdvertiseRData* advRData = static_cast<MDNSAdvertiseRData*>(advRecord->GetRData());

                m_mutex.Lock(MUTEX_CONTEXT);
                // Search for the same name in the burstQueue.
                // If present, remove the entry to preserve the ordering of outgoing packets.
                std::list<BurstResponseHeader>::iterator it = m_burstQueue.begin();
                while (it != m_burstQueue.end()) {
                    uint32_t nsVersion;
                    uint32_t msgVersion;

                    (*it).packet->GetVersion(nsVersion, msgVersion);
                    if (msgVersion == 2) {
                        MDNSPacket temp = MDNSPacket::cast((*it).packet);
                        if (temp->GetHeader().GetQRType() == MDNSHeader::MDNS_RESPONSE) {

                            if (completeTransportMask == temp->GetTransportMask()) {
                                MDNSResourceRecord* tmpAdvRecord;
                                if (temp->GetAdditionalRecord("advertise.*", MDNSResourceRecord::TXT, MDNSTextRData::TXTVERS, &tmpAdvRecord)) {
                                    MDNSAdvertiseRData* tmpAdvRData = static_cast<MDNSAdvertiseRData*>(tmpAdvRecord->GetRData());
                                    if ((tmpAdvRData->GetNumTransports() == 1) && (advRData->GetNumNames(completeTransportMask) == tmpAdvRData->GetNumNames(completeTransportMask))) {
                                        bool matching = true;
                                        for (uint32_t k = 0; k < advRData->GetNumNames(completeTransportMask); k++) {
                                            if (advRData->GetNameAt(completeTransportMask, k) != tmpAdvRData->GetNameAt(completeTransportMask, k)) {
                                                matching  = false;
                                            }
                                        }
                                        if (matching) {
                                            m_burstQueue.erase(it++);
                                            continue;
                                        }
                                    }
                                }
                            }
                        }
                    }
                    it++;
                }
                m_mutex.Unlock(MUTEX_CONTEXT);

            }
            TriggerTransmission(Packet::cast(mdnsPacket));
        }
    } else {
        QCC_LogError(ER_PACKET_TOO_LARGE, ("IpNameServiceImpl::AdvertiseName(): Resulting NS message too large"));
        return ER_PACKET_TOO_LARGE;
    }


    return ER_OK;
}

QStatus IpNameServiceImpl::OnProcSuspend()
{
    if (!m_isProcSuspending) {
        m_isProcSuspending = true;
        m_forceLazyUpdate = true;
        m_wakeEvent.SetEvent();
    }
    return ER_OK;
}

QStatus IpNameServiceImpl::OnProcResume()
{
    if (m_isProcSuspending) {
        m_isProcSuspending = false;
        m_forceLazyUpdate = true;
        m_wakeEvent.SetEvent();
    }
    return ER_OK;
}

void IpNameServiceImpl::RegisterListener(IpNameServiceListener& listener)
{
    m_mutex.Lock(MUTEX_CONTEXT);
    m_listeners.push_back(&listener);
    m_mutex.Unlock(MUTEX_CONTEXT);
}

void IpNameServiceImpl::UnregisterListener(IpNameServiceListener& listener)
{
    m_mutex.Lock(MUTEX_CONTEXT);
    // Wait till the listeners are not in use.
    while (m_protectListeners) {
        m_mutex.Unlock(MUTEX_CONTEXT);
        qcc::Sleep(2);
        m_mutex.Lock(MUTEX_CONTEXT);
    }
    m_listeners.remove(&listener);
    m_mutex.Unlock(MUTEX_CONTEXT);
}

void IpNameServiceImpl::QueueProtocolMessage(Packet packet)
{
    // Maximum number of IpNameService protocol messages that can be queued.
    static const size_t MAX_IPNS_MESSAGES = 50;
    QCC_DbgPrintf(("IpNameServiceImpl::QueueProtocolMessage()"));

    uint32_t nsVersion, msgVersion;
    packet->GetVersion(nsVersion, msgVersion);
    QCC_ASSERT(m_enableV1 || (msgVersion != 0 && msgVersion != 1));

    m_mutex.Lock(MUTEX_CONTEXT);
    while (m_outbound.size() >= MAX_IPNS_MESSAGES) {
        m_mutex.Unlock(MUTEX_CONTEXT);
        qcc::Sleep(10);
        m_mutex.Lock(MUTEX_CONTEXT);
    }
    if (m_state == IMPL_RUNNING) {
        m_outbound.push_back(packet);
        m_wakeEvent.SetEvent();
    }
    m_mutex.Unlock(MUTEX_CONTEXT);
}

//
// If you set HAPPY_WANDERER to 1, it will enable a test behavior that
// simulates the daemon happily wandering in and out of range of an
// imaginary access point.
//
// It is essentially a trivial one-dimensional random walk across a fixed
// domain.  When Wander() is called, der froliche wandering daemon moves
// in a random direction for one meter.  When the daemon "walks" out of
// range, Wander() returns false and the test will arrange that name
// service messages are discarded.  When the daemon "walks" back into
// range, messages are delivered again.  We generally call Wander() out
// DoPeriodicMaintenance() which ticks every second, but also out of
// HandleProtocolAnswer() so the random walk is at a non-constant rate
// driven by network activity.  Very nasty.
//
// The environment is 100 meters long, and the range of the access point
// is 50 meters.  The daemon starts right at the edge of the range and is
// expected to hover around that point, but wander random distances in and
// out.
//
//   (*)                       X                         |
//    |                     <- D ->                      |
//    ---------------------------------------------------
//    0                        50                       100
//
// Since this is a very dangerous setting, turning it on is a two-step
// process (set the #define and enable the bool); and we log every action
// as an error.  It will be hard to ignore this and accidentally leave it
// turned on.
//
#define HAPPY_WANDERER 0

#if HAPPY_WANDERER

static const uint32_t WANDER_LIMIT = 100;
static const uint32_t WANDER_RANGE = WANDER_LIMIT / 2;
static const uint32_t WANDER_START = WANDER_RANGE;

bool g_enableWander = false;

void WanderInit(void)
{
    srand(time(NULL));
}

bool Wander(void)
{
    //
    // If you don't explicitly enable this behavior, Wander() always returns
    // "in-range".
    //
    if (g_enableWander == false) {
        return true;
    }

    static uint32_t x = WANDER_START;
    static bool xyzzy = false;

    if (xyzzy == false) {
        WanderInit();
        xyzzy = true;
    }

    switch (x) {
    case 0:
        // Valderi
        ++x;
        break;

    case WANDER_LIMIT:
        // Valdera
        --x;
        break;

    default:
        // Valderahahahahahaha
        x += rand() & 1 ? 1 : -1;
        break;
    }

    QCC_LogError(ER_FAIL, ("Wander(): Wandered to %d which %s in-range", x, x < WANDER_RANGE ? "is" : "is NOT"));

    return x < WANDER_RANGE;
}

#endif

void IpNameServiceImpl::SendProtocolMessage(
    qcc::SocketFd sockFd,
    qcc::IPAddress interfaceAddress,
    uint32_t interfaceAddressPrefixLen,
    uint32_t flags,
    bool sockFdIsIPv4,
    Packet packet,
    uint32_t interfaceIndex,
    const qcc::IPAddress& localAddress)
{
    QCC_DbgPrintf(("**********IpNameServiceImpl::SendProtocolMessage()"));

#if HAPPY_WANDERER
    if (Wander() == false) {
        QCC_LogError(ER_FAIL, ("IpNameServiceImpl::SendProtocolMessage(): Wander(): out of range"));
        return;
    } else {
        QCC_LogError(ER_FAIL, ("IpNameServiceImpl::SendProtocolMessage(): Wander(): in range"));
    }
#endif

    uint32_t nsVersion, msgVersion;
    packet->GetVersion(nsVersion, msgVersion);
    if (msgVersion == 2) {
        MDNSPacket mdnsPacket = MDNSPacket::cast(packet);
        /* If the names in this packet are no longer valid, then return.
         * e.g. AdvertiseName packet with names that have been cancelled.
         * Make sure to check the quietly advertised names too.
         */
        if (!PurgeAndUpdatePacket(mdnsPacket, false)) {
            return;
        }
    }

    size_t size = packet->GetSerializedSize();
    if (size > NS_MESSAGE_MAX) {
        QCC_LogError(ER_FAIL, ("SendProtocolMessage: Message (%d bytes) is longer than NS_MESSAGE_MAX (%d bytes)",
                               size, NS_MESSAGE_MAX));
        return;
    }

    uint8_t* buffer = new uint8_t[size];
    size = packet->Serialize(buffer);

    size_t sent;

    //
    // We have the concept of a quiet advertisement which means that we don't
    // actively send out is-at packets announcing that we have corresponding
    // well-known names.  We don't announce them gratuitously, but we do respond
    // to queries on the names we are quietly advertising.  With quiet
    // advertisements come quiet responses.  This means that we don't yell our
    // answers over IP multicast, but we politely and quietly respond over
    // unicast.
    //
    // So the first thing to do is to decide whether or not we need to respond
    // quietly or over the multicast channel.  If this protocol message corresponds
    // to a quiet advertisement, the destination address in the header will have
    // been set and we can just respond directly to that address and bail.
    //
    // One complication is that the name service wants to discover all possible
    // interfaces and send all advertisements out all interfaces over all
    // flavors (IPv4 and IPv6) and be completely in control of routing.  In the
    // case of quiet responses we only want to send out responses when the
    // flavor of the address and socket match, and we only want to send messages
    // out on the network number on which the advertisement came in.  Rather
    // than fight with the natural inclination of the bulk of the code, we just
    // quickly open a new socket and let the system route the message out in its
    // usual way.
    //
    // This is a bit of a hack, but then again, this is an experimental change
    // as of now.
    //
    if (packet->DestinationSet()) {
        QStatus status = ER_OK;
        qcc::IPEndpoint destination = packet->GetDestination();
        qcc::AddressFamily family = destination.addr.IsIPv4() ? qcc::QCC_AF_INET : qcc::QCC_AF_INET6;

        if (family == qcc::QCC_AF_INET6 && m_ipv6QuietSockFd == qcc::INVALID_SOCKET_FD) {
            status = qcc::Socket(family, qcc::QCC_SOCK_DGRAM, m_ipv6QuietSockFd);
        }

        if (status != ER_OK) {
            QCC_LogError(status, ("IpNameServiceImpl::SendProtocolMessage(): Socket() failed: %d - %s", qcc::GetLastError(), qcc::GetLastErrorString().c_str()));
        }

        if (status == ER_OK) {
            QCC_DbgHLPrintf(("IpNameServiceImpl::SendProtocolMessage(): Sending quietly to \"%s\" over \"%s\"", destination.ToString().c_str(), m_liveInterfaces[interfaceIndex].m_interfaceName.c_str()));

            if (family == qcc::QCC_AF_INET) {
                status = qcc::SendTo(sockFd, destination.addr, destination.port, buffer, size, sent);
            } else {
                status = qcc::SendTo(m_ipv6QuietSockFd, destination.addr, destination.port, m_liveInterfaces[interfaceIndex].m_index,
                                     buffer, size, sent);
            }
        }

        if (status != ER_OK) {
            QCC_LogError(status, ("IpNameServiceImpl::SendProtocolMessage(): Error quietly sending to \"%s\"", destination.ToString().c_str()));
        }

        delete [] buffer;
        return;
    }

    //
    // Since we have fallen through to here,
    // Now it's time to send the packets.  Packets is plural since we will try
    // to get our name service information across to peers in as many ways as is
    // reasonably possible since it turns out that discovery is a weak link in
    // the system.  This means we will try broadcast and IPv6 multicast whenever
    // possible.
    //
    if (sockFdIsIPv4) {
        //
        // If the underlying interface told us that it supported multicast, send
        // the packet out on our IPv4 multicast groups (IANA registered and
        // legacy).
        //
#if 1
        if (flags & qcc::IfConfigEntry::MULTICAST ||
            flags & qcc::IfConfigEntry::LOOPBACK) {

#if WORKAROUND_2_3_BUG

            if ((msgVersion == 0) && m_enableV1) {
                qcc::IPAddress ipv4SiteAdminMulticast(IPV4_MULTICAST_GROUP);
                QCC_DbgHLPrintf(("IpNameServiceImpl::SendProtocolMessage():  Sending actively to \"%s\" over \"%s\"",
                                 ipv4SiteAdminMulticast.ToString().c_str(), m_liveInterfaces[interfaceIndex].m_interfaceName.c_str()));
                QStatus status = qcc::SendTo(sockFd, ipv4SiteAdminMulticast, MULTICAST_PORT, buffer, size, sent);
                if (status != ER_OK) {
                    QCC_LogError(status, ("IpNameServiceImpl::SendProtocolMessage():  Error sending to IPv4 Site Administered multicast group"));
                }
            }
#endif
            if (msgVersion == 2) {
                qcc::IPAddress ipv4LocalMulticast(IPV4_MDNS_MULTICAST_GROUP);
                QCC_DbgHLPrintf(("IpNameServiceImpl::SendProtocolMessage():  Sending actively to \"%s\" over \"%s\"",
                                 ipv4LocalMulticast.ToString().c_str(), m_liveInterfaces[interfaceIndex].m_interfaceName.c_str()));
                /*
                 * Send the message from the port we are expecting to receive
                 * (unicast) replies on.  Explicitly specify the interface we
                 * are sending on, otherwise the OS will pick for us.
                 */
                QStatus status = SetMulticastInterface(m_ipv4UnicastSockFd, qcc::QCC_AF_INET,
                                                       m_liveInterfaces[interfaceIndex].m_interfaceName);
                if (status != ER_OK) {
                    QCC_LogError(status, ("IpNameServiceImpl::SendProtocolMessage():  Error setting multicast interface"));
                }

                status = qcc::SendTo(m_ipv4UnicastSockFd, ipv4LocalMulticast, MULTICAST_MDNS_PORT, buffer, size, sent);
                if (status != ER_OK) {
                    QCC_LogError(status, ("IpNameServiceImpl::SendProtocolMessage():  Error sending to IPv4 Local Network Control Block multicast group"));
                }

            } else if (m_enableV1) {
                qcc::IPAddress ipv4LocalMulticast(IPV4_ALLJOYN_MULTICAST_GROUP);
                if (localAddress == qcc::IPAddress("0.0.0.0") || localAddress == ipv4LocalMulticast) {
                    QCC_DbgHLPrintf(("IpNameServiceImpl::SendProtocolMessage():  Sending actively to \"%s\" over \"%s\"",
                                     ipv4LocalMulticast.ToString().c_str(), m_liveInterfaces[interfaceIndex].m_interfaceName.c_str()));
                    QStatus status = qcc::SendTo(sockFd, ipv4LocalMulticast, MULTICAST_PORT, buffer, size, sent);
                    if (status != ER_OK) {
                        QCC_LogError(status, ("IpNameServiceImpl::SendProtocolMessage():  Error sending to IPv4 Local Network Control Block multicast group"));
                    }
                }
            }
        }
#endif

        //
        // If the interface is broadcast-capable, We want to send out a subnet
        // directed broadcast over IPv4.
        //
        if (flags & qcc::IfConfigEntry::BROADCAST) {
            //
            // If there was a problem getting the IP address prefix
            // length, it will come in as -1.  In this case, we can't form
            // a proper subnet directed broadcast and so we don't try.  An
            // error will have been logged when we did the IfConfig, so
            // don't flood out any more, just silently ignore the problem.
            //
            if (m_broadcast && interfaceAddressPrefixLen != static_cast<uint32_t>(-1)) {
                QCC_ASSERT(m_enableV1 != false);

                //
                // In order to ensure that our broadcast goes to the correct
                // interface and is not just sent out some default way, we
                // have to form a subnet directed broadcast.  To do this we need
                // the IP address and netmask.
                //
                QCC_DbgPrintf(("IpNameServiceImpl::SendProtocolMessage():  InterfaceAddress %s, prefix %d",
                               interfaceAddress.ToString().c_str(), interfaceAddressPrefixLen));

                //
                // Create a netmask with a one in the leading bits for each position
                // implied by the prefix length.
                //
                uint32_t mask = 0;
                for (uint32_t i = 0; i < interfaceAddressPrefixLen; ++i) {
                    mask >>= 1;
                    mask |= 0x80000000;
                }

                //
                // The subnet directed broadcast address is the address part of the
                // interface address (defined by the mask) with the rest of the bits
                // set to one.
                //
                uint32_t addr = (interfaceAddress.GetIPv4AddressCPUOrder() & mask) | ~mask;
                qcc::IPAddress ipv4Broadcast(addr);
                QCC_DbgHLPrintf(("IpNameServiceImpl::SendProtocolMessage():  Sending actively to \"%s\" over \"%s\"",
                                 ipv4Broadcast.ToString().c_str(), m_liveInterfaces[interfaceIndex].m_interfaceName.c_str()));

                if (msgVersion != 2 && (localAddress == qcc::IPAddress("0.0.0.0") || localAddress == ipv4Broadcast)) {
                    QStatus status = qcc::SendTo(sockFd, ipv4Broadcast, BROADCAST_PORT, buffer, size, sent);

                    if (status != ER_OK) {
                        QCC_LogError(ER_FAIL, ("IpNameServiceImpl::SendProtocolMessage():  Error sending to IPv4 (broadcast)"));
                    }
                }
            } else {
                QCC_DbgPrintf(("IpNameServiceImpl::SendProtocolMessage():  Subnet directed broadcasts are disabled"));
            }
        } else {
            QCC_DbgPrintf(("IpNameServiceImpl::SendProtocolMessage():  Interface does not support broadcast"));
        }
    } else {
        if (flags & qcc::IfConfigEntry::MULTICAST ||
            flags & qcc::IfConfigEntry::LOOPBACK) {

#if WORKAROUND_2_3_BUG

            if ((msgVersion == 0) && m_enableV1) {
                qcc::IPAddress ipv6SiteAdmin(IPV6_MULTICAST_GROUP);
                QCC_DbgHLPrintf(("IpNameServiceImpl::SendProtocolMessage():  Sending actively to \"%s\" over \"%s\"",
                                 ipv6SiteAdmin.ToString().c_str(), m_liveInterfaces[interfaceIndex].m_interfaceName.c_str()));
                QStatus status = qcc::SendTo(sockFd, ipv6SiteAdmin, MULTICAST_PORT, buffer, size, sent);
                if (status != ER_OK) {
                    QCC_LogError(status, ("IpNameServiceImpl::SendProtocolMessage():  Error sending to IPv6 Site Administered multicast group "));
                }
            }

#endif
            QStatus status = ER_OK;
            if (msgVersion == 2) {
                qcc::IPAddress ipv6AllJoyn(IPV6_MDNS_MULTICAST_GROUP);
                QCC_DbgHLPrintf(("IpNameServiceImpl::SendProtocolMessage():  Sending actively to \"%s\" over \"%s\"",
                                 ipv6AllJoyn.ToString().c_str(), m_liveInterfaces[interfaceIndex].m_interfaceName.c_str()));
                /*
                 * Ideally we would send the message from the port we are
                 * expecting to receive (unicast) replies on.  But since we do
                 * not receive v6 unicast packets, we will be sending from
                 * whatever port sockFd is bound to.
                 */
                status = qcc::SendTo(sockFd, ipv6AllJoyn, MULTICAST_MDNS_PORT, buffer, size, sent);
            } else if (m_enableV1) {
                qcc::IPAddress ipv6AllJoyn(IPV6_ALLJOYN_MULTICAST_GROUP);
                QCC_DbgHLPrintf(("IpNameServiceImpl::SendProtocolMessage():  Sending actively to \"%s\" over \"%s\"",
                                 ipv6AllJoyn.ToString().c_str(), m_liveInterfaces[interfaceIndex].m_interfaceName.c_str()));
                status = qcc::SendTo(sockFd, ipv6AllJoyn, MULTICAST_PORT, buffer, size, sent);
            }
            if (status != ER_OK) {
                QCC_LogError(status, ("IpNameServiceImpl::SendProtocolMessage():  Error sending to IPv6 Link-Local Scope multicast group "));
            }
        }
    }

    delete [] buffer;
}

bool IpNameServiceImpl::InterfaceRequested(uint32_t transportIndex, uint32_t liveIndex)
{
    QCC_DbgPrintf(("IpNameServiceImpl::InterfaceRequested()"));

    //
    // Look for the wildcard condition (any interface) and take into account
    // that <any> doesn't mean P2P on Android.
    //
#if defined(QCC_OS_ANDROID)
    if (m_any[transportIndex] && m_liveInterfaces[liveIndex].m_interfaceName.find("p2p") == qcc::String::npos) {
        QCC_DbgPrintf(("IpNameServiceImpl::InterfaceRequested(): Interface \"%s\" approved.", m_liveInterfaces[liveIndex].m_interfaceName.c_str()));
        return true;
    }
#else
    if (m_any[transportIndex]) {
        QCC_DbgPrintf(("IpNameServiceImpl::InterfaceRequested(): Interface \"%s\" approved.", m_liveInterfaces[liveIndex].m_interfaceName.c_str()));
        return true;
    }
#endif

    //
    // Now, the question is whether or not the current interface as indicated by
    // the interface name is on the list of requested interfaces for the
    // transport mask found in the message.  If it is not, we must not send this
    // message out the current interface.
    //
    for (uint32_t i = 0; i < m_requestedInterfaces[transportIndex].size(); ++i) {
        //
        // If the current interface name matches the name in the requestedInterface list,
        // we will send this message out the current interface.
        //
        if (m_requestedInterfaces[transportIndex][i].m_interfaceName == m_liveInterfaces[liveIndex].m_interfaceName) {
            QCC_DbgPrintf(("IpNameServiceImpl::InterfaceRequested(): Interface \"%s\" approved.", m_liveInterfaces[liveIndex].m_interfaceName.c_str()));
            return true;
        }
        //
        // If the current interface IP address matches the IP address in the
        // requestedInterface list, we will send this message out the current interface.
        //
        if (m_requestedInterfaces[transportIndex][i].m_interfaceName.size() == 0 &&
            m_requestedInterfaces[transportIndex][i].m_interfaceAddr == qcc::IPAddress(m_liveInterfaces[liveIndex].m_interfaceAddr)) {
            QCC_DbgPrintf(("IpNameServiceImpl::InterfaceRequested(): Interface \"%s\" approved.", m_liveInterfaces[liveIndex].m_interfaceName.c_str()));
            return true;
        }
    }

    return false;
}

void IpNameServiceImpl::RewriteVersionSpecific(
    uint32_t msgVersion,
    Packet packet,
    bool haveIPv4address, qcc::IPAddress ipv4address,
    bool haveIPv6address, qcc::IPAddress ipv6address,
    uint16_t unicastIpv4Port, const qcc::String& interface,
    uint16_t const reliableTransportPort, const uint16_t unreliableTransportPort)
{
    QCC_UNUSED(interface);

    QCC_DbgPrintf(("IpNameServiceImpl::RewriteVersionSpecific()"));

    //
    // We're modifying answers in-place so clear any state we might have
    // previously added.
    //
    NSPacket nsPacket;
    MDNSPacket mdnspacket;
    switch (msgVersion) {
    case 0:
        QCC_DbgPrintf(("IpNameServiceImpl::RewriteVersionSpecific(): Answer gets version zero"));
        nsPacket  = NSPacket::cast(packet);
        //
        // At this point, we know both of our local IPv4 and IPv6 addresses if they exist.  Now, we have to
        // walk the list of answer (is-at) messages and rewrite the provided addresses
        // that will correspond to the interface we are sending the message out
        // of.
        //
        for (uint8_t j = 0; j < nsPacket->GetNumberAnswers(); ++j) {
            QCC_DbgPrintf(("IpNameServiceImpl::RewriteVersionSpecific(): Rewrite answer %d.", j));

            IsAt* isAt;
            nsPacket->GetAnswer(j, &isAt);
            isAt->ClearIPv4();
            isAt->ClearIPv6();
            isAt->ClearReliableIPv4();
            isAt->ClearUnreliableIPv4();
            isAt->ClearReliableIPv6();
            isAt->ClearUnreliableIPv6();

            QCC_DbgPrintf(("IpNameServiceImpl::RewriteVersionSpecific(): Answer gets version zero"));

            isAt->SetVersion(0, 0);
            isAt->SetTcpFlag(true);

            isAt->SetPort(reliableTransportPort);
            //
            // Remember that we must sneak in the fact that we are a post-zero name
            // service by the old "setting the UDP flag" trick.
            //
            isAt->SetUdpFlag(true);

            //
            // For version zero, the name service was an integral part of the TCP
            // transport.  Because of this, we know implicitly that the only kind of
            // address supported was the reliable IPv4 address.  This means we just
            // need to set the IPv4 address.
            //
            if (haveIPv4address) {
                isAt->SetIPv4(ipv4address.ToString());
            }
        }
        break;

    case 1:
        {
            QCC_DbgPrintf(("IpNameServiceImpl::RewriteVersionSpecific(): Answer gets version one"));

            nsPacket  = NSPacket::cast(packet);
            //
            // At this point, we know both of our local IPv4 and IPv6 addresses if they exist.  Now, we have to
            // walk the list of answer (is-at) messages and rewrite the provided addresses
            // that will correspond to the interface we are sending the message out
            // of.
            //
            for (uint8_t j = 0; j < nsPacket->GetNumberAnswers(); ++j) {
                QCC_DbgPrintf(("IpNameServiceImpl::RewriteVersionSpecific(): Rewrite answer %d.", j));

                IsAt* isAt;
                nsPacket->GetAnswer(j, &isAt);
                isAt->ClearIPv4();
                isAt->ClearIPv6();
                isAt->ClearReliableIPv4();
                isAt->ClearUnreliableIPv4();
                isAt->ClearReliableIPv6();
                isAt->ClearUnreliableIPv6();

                QCC_DbgPrintf(("IpNameServiceImpl::RewriteVersionSpecific(): Answer gets version one"));

                isAt->SetVersion(1, 1);

                uint32_t transportIndex = IndexFromBit(isAt->GetTransportMask());
                QCC_ASSERT(transportIndex < 16 && "IpNameServiceImpl::RewriteVersionSpecific(): Bad transport index in messageg");
                if (transportIndex >= 16) {
                    return;
                }

                //
                // Now we can write the various addresses into the
                // packet if they are called for.
                //
                if (haveIPv4address && reliableTransportPort) {
                    isAt->SetReliableIPv4(ipv4address.ToString(), reliableTransportPort);
                }

                if (haveIPv4address && unreliableTransportPort) {
                    isAt->SetUnreliableIPv4(ipv4address.ToString(), unreliableTransportPort);
                }
                // This is a trick to make V2 NS ignore V1 packets. We set the IPv6 reliable bit,
                // that tells version two capable NS that a version two message will follow, and
                // to ignore the version one messages.

                isAt->SetReliableIPv6(ipv6address.ToString(), m_reliableIPv6Port[transportIndex]);

                if (haveIPv6address && m_unreliableIPv6Port[transportIndex]) {
                    isAt->SetUnreliableIPv6(ipv6address.ToString(), m_unreliableIPv6Port[transportIndex]);
                }
            }
            break;
        }

    case 2:
        {
            //Need to rewrite ipv4Address into A record,ipv6address, unicast NS response ports into reference record.
            mdnspacket  = MDNSPacket::cast(packet);
            MDNSHeader mdnsheader = mdnspacket->GetHeader();
            MDNSResourceRecord* refRecord;
            mdnspacket->GetAdditionalRecord("sender-info.*", MDNSResourceRecord::TXT, MDNSTextRData::TXTVERS, &refRecord);
            MDNSSenderRData* refRData = static_cast<MDNSSenderRData*>(refRecord->GetRData());
            if (mdnsheader.GetQRType() == MDNSHeader::MDNS_QUERY) {
                if (haveIPv4address && (unicastIpv4Port != 0)) {
                    refRData->SetIPV4ResponsePort(unicastIpv4Port);
                    refRData->SetIPV4ResponseAddr(ipv4address.ToString());
                } else {
                    refRData->RemoveEntry("ipv4");
                    refRData->RemoveEntry("upcv4");
                }
            } else {

                //Response packet
                for (int i = 0; i < mdnspacket->GetNumAnswers(); i++) {

                    MDNSResourceRecord* answerRecord;
                    mdnspacket->GetAnswerAt(i, &answerRecord);
                    MDNSResourceRecord* resourceRecord;
                    MDNSARData* addrRData;
                    MDNSTextRData* txtRData;
                    MDNSSrvRData* srvRData;

                    switch (answerRecord->GetRRType()) {
                    case MDNSResourceRecord::SRV:

                        if (answerRecord->GetDomainName().find("._tcp.") != String::npos) {

                            srvRData = static_cast<MDNSSrvRData*>(answerRecord->GetRData());

                            if (haveIPv4address) {
                                if (!mdnspacket->GetAdditionalRecord(srvRData->GetTarget(), MDNSResourceRecord::A, &resourceRecord)) {
                                    // Add an IPv4 address record
                                    addrRData = new MDNSARData();
                                    mdnspacket->AddAdditionalRecord(MDNSResourceRecord(m_guid + ".local.", MDNSResourceRecord::A, MDNSResourceRecord::INTERNET, 120, addrRData));
                                    mdnspacket->GetAdditionalRecord(srvRData->GetTarget(), MDNSResourceRecord::A, &resourceRecord);
                                    delete addrRData;
                                }
                                addrRData = static_cast<MDNSARData*>(resourceRecord->GetRData());
                                if (addrRData) {
                                    addrRData->SetAddr(ipv4address.ToString());
                                    refRData->SetIPV4ResponsePort(unicastIpv4Port);
                                    if (reliableTransportPort) {
                                        srvRData->SetPort(reliableTransportPort);
                                    }
                                }
                            } else {
                                mdnspacket->RemoveAdditionalRecord(m_guid + ".local.", MDNSResourceRecord::A);
                                refRData->RemoveEntry("ipv4");
                                refRData->RemoveEntry("upcv4");
                            }

                        } else if (answerRecord->GetDomainName().find("._udp.") != String::npos) {
                            srvRData = static_cast<MDNSSrvRData*>(answerRecord->GetRData());
                            if (haveIPv4address) {
                                if (!mdnspacket->GetAdditionalRecord(srvRData->GetTarget(), MDNSResourceRecord::A, &resourceRecord)) {
                                    // Add an IPv4 address record
                                    addrRData = new MDNSARData();
                                    mdnspacket->AddAdditionalRecord(MDNSResourceRecord(m_guid + ".local.", MDNSResourceRecord::A, MDNSResourceRecord::INTERNET, 120, addrRData));
                                    delete addrRData;
                                    mdnspacket->GetAdditionalRecord(srvRData->GetTarget(), MDNSResourceRecord::A, &resourceRecord);
                                }
                                addrRData = static_cast<MDNSARData*>(resourceRecord->GetRData());
                                if (addrRData) {
                                    addrRData->SetAddr(ipv4address.ToString());
                                    if (unicastIpv4Port != 0) {
                                        refRData->SetIPV4ResponsePort(unicastIpv4Port);
                                    }
                                    if (unreliableTransportPort) {
                                        srvRData->SetPort(unreliableTransportPort);
                                    }
                                }
                            }  else {
                                mdnspacket->RemoveAdditionalRecord(m_guid + ".local.", MDNSResourceRecord::A);
                                refRData->RemoveEntry("ipv4");
                                refRData->RemoveEntry("upcv4");
                            }

                        }


                        break;

                    case MDNSResourceRecord::TXT:
                        txtRData = static_cast<MDNSTextRData*>(answerRecord->GetRData());
                        if (answerRecord->GetDomainName().find("._tcp.") != String::npos) {

                            if (m_reliableIPv6Port[TRANSPORT_INDEX_TCP]) {
                                txtRData->SetValue("r6port",  U32ToString(m_reliableIPv6Port[TRANSPORT_INDEX_TCP]));
                            }

                        } else if (answerRecord->GetDomainName().find("._udp.") != String::npos) {
                            if (m_unreliableIPv6Port[TRANSPORT_INDEX_UDP]) {
                                txtRData->SetValue("u6port",  U32ToString(m_unreliableIPv6Port[TRANSPORT_INDEX_UDP]));
                            }

                        }

                        break;

                    default:
                        break;
                    }
                }
            }
            break;
        }

    default:
        QCC_ASSERT(false && "IpNameServiceImpl::RewriteVersionSpecific(): Bad message version");
        break;
    }

}

bool IpNameServiceImpl::SameNetwork(uint32_t interfaceAddressPrefixLen, qcc::IPAddress addressA, qcc::IPAddress addressB)
{
    QCC_DbgPrintf(("IpNameServiceImpl::SameNetwork(%d, \"%s\", \"%s\")", interfaceAddressPrefixLen,
                   addressA.ToString().c_str(), addressB.ToString().c_str()));

    //
    // If there was a problem getting the IP address prefix length, it will come
    // in as -1.  In this case, we can't determine what part of the addresses
    // are network number so we don't try.
    //
    if (interfaceAddressPrefixLen == static_cast<uint32_t>(-1)) {
        QCC_LogError(ER_FAIL, ("IpNameServiceImpl::SameNetwork(): Bad network prefix"));
        return false;
    }

    if (addressA.IsIPv6()) {
        if (addressB.IsIPv4()) {
            QCC_DbgPrintf(("IpNameServiceImpl::SameNetwork(): Network families are different"));
            return false;
        }

        if (interfaceAddressPrefixLen > 128) {
            QCC_LogError(ER_FAIL, ("IpNameServiceImpl::SameNetwork(): Bad IPv6 network prefix"));
            return false;
        }

        uint8_t addrA[qcc::IPAddress::IPv6_SIZE];
        addressA.RenderIPv6Binary(addrA, qcc::IPAddress::IPv6_SIZE);
        uint8_t addrB[qcc::IPAddress::IPv6_SIZE];
        addressB.RenderIPv6Binary(addrB, qcc::IPAddress::IPv6_SIZE);

        uint32_t nBytes = interfaceAddressPrefixLen / 8;
        for (uint32_t i = 0; i < nBytes; ++i) {
            if (addrA[i] != addrB[i]) {
                QCC_DbgPrintf(("IpNameServiceImpl::SameNetwork(): IPv6 networks are different"));
                return false;
            }
        }

        uint32_t nBits = interfaceAddressPrefixLen % 8;
        uint8_t mask = 0;
        for (uint32_t i = 0; i < nBits; ++i) {
            mask >>= 1;
            mask |= 0x80;
        }

        if (interfaceAddressPrefixLen == 128) {
            return true;
        }

        if ((addrA[nBytes] & mask) == (addrB[nBytes] & mask)) {
            QCC_DbgPrintf(("IpNameServiceImpl::SameNetwork(): IPv6 networks are the same"));
            return true;
        } else {
            QCC_DbgPrintf(("IpNameServiceImpl::SameNetwork(): IPv6 networks are different"));
            return false;
        }
    } else if (addressA.IsIPv4()) {
        if (addressB.IsIPv6()) {
            QCC_DbgPrintf(("IpNameServiceImpl::SameNetwork(): Network families are different"));
            return false;
        }

        if (interfaceAddressPrefixLen > 32) {
            QCC_LogError(ER_FAIL, ("IpNameServiceImpl::SameNetwork(): Bad IPv4 network prefix"));
            return false;
        }

        //
        // Create a netmask with a one in the leading bits for each position
        // implied by the prefix length.
        //
        uint32_t mask = 0;
        for (uint32_t i = 0; i < interfaceAddressPrefixLen; ++i) {
            mask >>= 1;
            mask |= 0x80000000;
        }

        //
        // The subnet directed broadcast address is the address part of the
        // interface address (defined by the mask) with the rest of the bits
        // set to one.
        //
        uint32_t addrA = (addressA.GetIPv4AddressCPUOrder() & mask);
        uint32_t addrB = (addressB.GetIPv4AddressCPUOrder() & mask);

        //
        // If the masked off network bits are the same, the two addresses belong
        // to the same network.
        //
        if (addrA == addrB) {
            QCC_DbgPrintf(("IpNameServiceImpl::SameNetwork(): IPv4 networks are the same"));
            return true;
        } else {
            QCC_DbgPrintf(("IpNameServiceImpl::SameNetwork(): IPv4 networks are different"));
            return false;
        }
    }

    QCC_ASSERT(false && "IpNameServiceImpl::SameNetwork(): Not IPv4 or IPv6?");
    return false;
}

void IpNameServiceImpl::SendOutboundMessageQuietly(Packet packet)
{
    QCC_DbgPrintf(("IpNameServiceImpl::SendOutboundMessageQuietly()"));
    m_mutex.AssertOwnedByCurrentThread();

    //
    // Sending messages quietly is a "new thing" so we don't bother to send
    // down-version messages quietly since nobody will have a need for them.
    //
    uint32_t nsVersion, msgVersion;
    packet->GetVersion(nsVersion, msgVersion);

    if (msgVersion == 0) {
        QCC_DbgPrintf(("IpNameServiceImpl::SendOutboundMessageQuietly(): Down-version message ignored"));
        return;
    }

    //
    // Keep a record of which interfaces have been already used for sending this message.
    //
    for (uint32_t i = 0; i < m_liveInterfaces.size(); ++i) {
        m_liveInterfaces[i].m_messageSent = false;
    }

    //
    // If we are doing a quiet response, we'd better have a destination address
    // to use.
    //
    QCC_ASSERT(packet->DestinationSet() && "IpNameServiceImpl::SendOutboundMessageQuietly(): No destination IP address");
    qcc::IPEndpoint destination = packet->GetDestination();

    //
    // We have a destination address for the message which came ultimately from
    // the recvfrom that received the who-has message that drove the process
    // that got us here.  Someone figured out how to send us this message, and
    // we already figured out that we have an advertisement that matches that
    // message, but are we sure that we are allowed to send a response out the
    // interface specified by the network part of the destination address?
    //
    // Well, we have obviously opened the interface over which the message was
    // received or it would not have been received; so *some* transport has
    // opened that interface.  The question now is, was it the interface that
    // advertised the name that opened the interface over which we received the
    // who-has that caused us to respond?  It could be that transport A opened
    // the interface, but transport B advertised the name.  the right place to
    // do this check is up when the name was first received since we may have a
    // collection of names here and we aren't really sure which one of those
    // corresponds to the original request, so we simply assume that the right
    // thing to do was done and we just send the message on out the interface
    // corresponding to the destination address.
    //
    // Now, when higher level code queues up messages for us to send, it doesn't
    // know to what interfaces we will eventually send the messages, and
    // therefore what IP addresses we will be need to send as the contact
    // addresses in the messages.  We expect our transport listeners to be
    // listening to the appropriate INADDR_ANY address, and that they are
    // relying on us to get the IP addressing information of the various
    // networks we are talking to correct when we send out address and port
    // information.  What this means is that we are going to have to rewrite the
    // correct addresses into our is-at messages on the fly as we prepare to
    // send them out.
    //
    // So we need to walk the list of live interfaces and figure out which one
    // corresponds to the network part of the destination address.
    //
    for (uint32_t i = 0; (m_state == IMPL_RUNNING) && (i < m_liveInterfaces.size()); ++i) {
        QCC_DbgPrintf(("IpNameServiceImpl::SendOutboundMessageQuietly(): Checking out live interface %d. (\"%s\")",
                       i, m_liveInterfaces[i].m_interfaceName.c_str()));

        //
        // Don't bother to do anything if the socket FD isn't initialized, since
        // we most likely couldn't have actually received this message over that
        // socket (unless we're in a transient state) and so we shouldn't send
        // it out that interface.
        //
        if (m_liveInterfaces[i].m_multicastMDNSsockFd == qcc::INVALID_SOCKET_FD) {
            QCC_DbgPrintf(("IpNameServiceImpl::SendOutboundMessageQuietly(): Interface %d. is not live", i));
            continue;
        }

        QCC_DbgPrintf(("IpNameServiceImpl::SendOutboundMessageQuietly(): Interface %d. is live", i));

        //
        // Link-local multicast send is directed based on the interface index and the address family.
        // If the current index and family are the same as those of an already-handled interface,
        // there no need to send again here.
        //
        bool alreadyHandled = false;

        for (uint32_t previousIndex = 0; previousIndex < i; ++previousIndex) {
            if ((m_liveInterfaces[previousIndex].m_index == m_liveInterfaces[i].m_index) &&
                (m_liveInterfaces[previousIndex].m_address.IsIPv6() == m_liveInterfaces[i].m_address.IsIPv6()) &&
                (m_liveInterfaces[previousIndex].m_messageSent)) {
                alreadyHandled = true;
                break;
            }
        }

        if (alreadyHandled) {
            QCC_DbgPrintf(("IpNameServiceImpl::SendOutboundMessageQuietly(): skipping already-handled iface index = %u, IsIPv6 = %u\n",
                           m_liveInterfaces[i].m_index, (uint32_t)m_liveInterfaces[i].m_address.IsIPv6()));
            continue;
        }

        //
        // We need to start doing cuts to figure out where (not) to send this
        // message.  The easiest cut is on address type.  If we have an IPv4
        // destination address we quite obviously aren't going to send it out an
        // interface with an IPv6 address or vice versa.
        //
        if ((destination.addr.IsIPv4() && m_liveInterfaces[i].m_address.IsIPv6()) ||
            (destination.addr.IsIPv6() && m_liveInterfaces[i].m_address.IsIPv4())) {
            QCC_DbgPrintf(("IpNameServiceImpl::SendOutboundMessageQuietly(): Interface %d. is address family mismatched", i));
            continue;
        }

        //
        // Now we know we have a destination address which is the same address family
        // as the current interface address.  Now, we need to see if they are on the
        // same network.
        //
        // The interesting tidbit for us now is the network address prefix
        // length (cf. net mask) that will let us know what part of the
        // destination address corresponds to the network number and will allow
        // us to compare destination address network with interface address
        // network.
        //
        uint32_t interfaceAddressPrefixLen = m_liveInterfaces[i].m_prefixlen;

        if (SameNetwork(interfaceAddressPrefixLen, m_liveInterfaces[i].m_address, destination.addr)) {
            uint32_t flags = m_liveInterfaces[i].m_flags;

            //
            // Okay, we have found the interface that received the who-has message
            // that started this process.
            //
            // When higher level code queues up messages, it doesn't know to
            // what interfaces and therefore over what source IP addresses we
            // will be using to send messages out on.  What this means is that
            // we are going to have to rewrite any IP addresses into is-at
            // messages on the fly as we prepare to send them out.
            //
            // The next thing we need to do is to pull out the IP address of the
            // current interface.  It may be either IPv4 or IPv6 -- all we know
            // now is that it matches the destination.
            //
            uint16_t unicastPortv4 = 0;
            qcc::IPAddress ipv4address;
            bool haveIPv4address = m_liveInterfaces[i].m_address.IsIPv4();
            if (haveIPv4address) {
                QCC_DbgPrintf(("IpNameServiceImpl::SendOutboundMessageQuietly(): Interface %d. is IPv4", i));
                ipv4address = m_liveInterfaces[i].m_address;
                unicastPortv4 = m_liveInterfaces[i].m_unicastPort;
            }
            bool interfaceIsIPv4 = haveIPv4address;

            qcc::IPAddress ipv6address;
            bool haveIPv6address = m_liveInterfaces[i].m_address.IsIPv6();
            if (haveIPv6address) {
                QCC_DbgPrintf(("IpNameServiceImpl::SendOutboundMessageQuietly(): Interface %d. is IPv6", i));
                ipv6address = m_liveInterfaces[i].m_address;
            }

            //
            // Each interface in our list is going to have either an IPv4 or an IPv6
            // address.  When we send the message, we want to send out both flavors
            // (Ipv4 and IPv6) over each interface since we want to maximize the
            // possibility that clients will actually receive this information
            // (i.e. we send IPv4 addressing over an IPv6 packet).  This is because
            // the probability to get a name service packet out is actually greater
            // over IPv6, but TCP transports want to listen on IPv4.  We do the
            // inverse just for consistency and to prepare for when TCP might
            // actually use IPv6.
            //
            // So, if the current address is IPv4, we scan for an IPv6 address on
            // another interface of the same name.  If the current address is IPv6,
            // we for an IPv4 address.
            //
            for (uint32_t j = 0; j < m_liveInterfaces.size(); ++j) {
                if (m_liveInterfaces[j].m_multicastMDNSsockFd == qcc::INVALID_SOCKET_FD ||
                    m_liveInterfaces[j].m_interfaceName != m_liveInterfaces[i].m_interfaceName) {
                    continue;
                }
                if (haveIPv4address == false && m_liveInterfaces[j].m_address.IsIPv4()) {
                    QCC_DbgPrintf(("IpNameServiceImpl::SendOutboundMessageQuietly(): Interface %d. has IPv4 counterpart %d.", i, j));
                    haveIPv4address = true;
                    ipv4address = m_liveInterfaces[j].m_address;
                    unicastPortv4 = m_liveInterfaces[j].m_unicastPort;
                    break;
                }

                if (haveIPv6address == false && m_liveInterfaces[j].m_address.IsIPv6()) {
                    QCC_DbgPrintf(("IpNameServiceImpl::SendOutboundMessageQuietly(): Interface %d. has IPv6 counterpart %d.", i, j));
                    haveIPv6address = true;
                    ipv6address = m_liveInterfaces[j].m_address;
                    break;
                }
            }

            if (!haveIPv4address) {
                QCC_DbgPrintf(("IpNameServiceImpl::SendOutboundMessageQuietly(): Interface %d does not have an IPv4 address.", i));
                continue;
            }

            //
            // Do the version-specific rewriting of the addresses in this NS/MDNS message.
            //
            uint16_t reliableTransportPort = 0;
            uint16_t unreliableTransportPort = 0;
            if (m_reliableIPv4PortMap[TRANSPORT_INDEX_TCP].find("*") != m_reliableIPv4PortMap[TRANSPORT_INDEX_TCP].end()) {
                reliableTransportPort = m_reliableIPv4PortMap[TRANSPORT_INDEX_TCP]["*"];
            } else if (m_reliableIPv4PortMap[TRANSPORT_INDEX_TCP].find("0.0.0.0") != m_reliableIPv4PortMap[TRANSPORT_INDEX_TCP].end()) {
                reliableTransportPort = m_reliableIPv4PortMap[TRANSPORT_INDEX_TCP]["0.0.0.0"];
            } else if (m_reliableIPv4PortMap[TRANSPORT_INDEX_TCP].find(m_liveInterfaces[i].m_interfaceName) != m_reliableIPv4PortMap[TRANSPORT_INDEX_TCP].end()) {
                reliableTransportPort = m_reliableIPv4PortMap[TRANSPORT_INDEX_TCP][m_liveInterfaces[i].m_interfaceName];
            } else if (m_reliableIPv4PortMap[TRANSPORT_INDEX_TCP].find(m_liveInterfaces[i].m_interfaceAddr.ToString()) != m_reliableIPv4PortMap[TRANSPORT_INDEX_TCP].end()) {
                reliableTransportPort = m_reliableIPv4PortMap[TRANSPORT_INDEX_TCP][m_liveInterfaces[i].m_interfaceAddr.ToString()];
            }

            if (m_unreliableIPv4PortMap[TRANSPORT_INDEX_UDP].find("*") != m_unreliableIPv4PortMap[TRANSPORT_INDEX_UDP].end()) {
                unreliableTransportPort = m_unreliableIPv4PortMap[TRANSPORT_INDEX_UDP]["*"];
            } else if (m_unreliableIPv4PortMap[TRANSPORT_INDEX_UDP].find("0.0.0.0") != m_unreliableIPv4PortMap[TRANSPORT_INDEX_UDP].end()) {
                unreliableTransportPort = m_unreliableIPv4PortMap[TRANSPORT_INDEX_UDP]["0.0.0.0"];
            } else if (m_unreliableIPv4PortMap[TRANSPORT_INDEX_UDP].find(m_liveInterfaces[i].m_interfaceName) != m_unreliableIPv4PortMap[TRANSPORT_INDEX_UDP].end()) {
                unreliableTransportPort = m_unreliableIPv4PortMap[TRANSPORT_INDEX_UDP][m_liveInterfaces[i].m_interfaceName];
            } else if (m_unreliableIPv4PortMap[TRANSPORT_INDEX_UDP].find(m_liveInterfaces[i].m_interfaceAddr.ToString()) != m_unreliableIPv4PortMap[TRANSPORT_INDEX_UDP].end()) {
                unreliableTransportPort = m_unreliableIPv4PortMap[TRANSPORT_INDEX_UDP][m_liveInterfaces[i].m_interfaceAddr.ToString()];
            }

            qcc::SocketFd sockFd = qcc::INVALID_SOCKET_FD; /* The socket the outbound message will be sent on. */
            if (msgVersion == 0) {
                sockFd = m_liveInterfaces[i].m_multicastsockFd;
                NSPacket nsPacket  = NSPacket::cast(packet);
                if (nsPacket->GetNumberAnswers() && !reliableTransportPort) {
                    continue;
                }
            } else if (msgVersion == 1) {
                sockFd = m_liveInterfaces[i].m_multicastsockFd;
                NSPacket nsPacket  = NSPacket::cast(packet);
                if (nsPacket->GetNumberAnswers() && !reliableTransportPort && !unreliableTransportPort) {
                    continue;
                }
            } else {
                MDNSPacket mdnsPacket = MDNSPacket::cast(packet);
                if (mdnsPacket->GetHeader().GetQRType() == MDNSHeader::MDNS_RESPONSE) {
                    /*
                     * Unlike v0 and v1 messages, v2 messages may be sent from
                     * either the multicast or unicast port.  To prevent
                     * firewalls from dropping responses, we want to send from
                     * the port we received on.
                     */
                    if (mdnsPacket->GetSource().port == MULTICAST_MDNS_PORT) {
                        sockFd = m_liveInterfaces[i].m_multicastMDNSsockFd;
                    } else {
                        sockFd = m_ipv4UnicastSockFd;
                    }

                    MDNSResourceRecord* ptrRecordTcp = NULL;
                    MDNSResourceRecord* ptrRecordUdp = NULL;
                    bool tcpAnswer = mdnsPacket->GetAnswer("_alljoyn._tcp.local.", MDNSResourceRecord::PTR, &ptrRecordTcp);
                    bool udpAnswer = mdnsPacket->GetAnswer("_alljoyn._udp.local.", MDNSResourceRecord::PTR, &ptrRecordUdp);
                    if (!tcpAnswer && !udpAnswer) {
                        continue;
                    }
                    if (tcpAnswer && !udpAnswer) {
                        if (!reliableTransportPort) {
                            continue;
                        }
                        uint32_t numMatches = mdnsPacket->GetNumMatches("advertise.*", MDNSResourceRecord::TXT, MDNSTextRData::TXTVERS);
                        for (uint32_t match = 0; match < numMatches; match++) {
                            MDNSResourceRecord* advRecord;
                            if (!mdnsPacket->GetAdditionalRecordAt("advertise.*", MDNSResourceRecord::TXT, MDNSTextRData::TXTVERS, match, &advRecord)) {
                                continue;
                            }
                            MDNSAdvertiseRData* advRData = static_cast<MDNSAdvertiseRData*>(advRecord->GetRData());
                            if (!advRData) {
                                continue;
                            }

                            std::list<String> tcpNames;
                            uint32_t numTcp = advRData->GetNumNames(TRANSPORT_TCP);
                            uint32_t numUdp = advRData->GetNumNames(TRANSPORT_UDP);
                            uint32_t numTcpUdp = advRData->GetNumNames(TRANSPORT_TCP | TRANSPORT_UDP);
                            if (!numUdp && !numTcpUdp) {
                                continue;
                            }
                            for (uint32_t j = 0; j < numTcp; j++) {
                                String name = advRData->GetNameAt(TRANSPORT_TCP, j);
                                tcpNames.push_back(name);
                            }
                            for (uint32_t j = 0; j < numTcpUdp; j++) {
                                String name = advRData->GetNameAt(TRANSPORT_TCP | TRANSPORT_UDP, j);
                                tcpNames.push_back(name);
                            }
                            advRData->Reset();
                            advRData->SetTransport(TRANSPORT_TCP);
                            for (std::list<String>::iterator iter = tcpNames.begin(); iter != tcpNames.end(); iter++) {
                                advRData->SetValue("name", *iter);
                            }
                        }
                    }
                    if (udpAnswer && !tcpAnswer) {
                        if (!unreliableTransportPort) {
                            continue;
                        }
                        uint32_t numMatches = mdnsPacket->GetNumMatches("advertise.*", MDNSResourceRecord::TXT, MDNSTextRData::TXTVERS);
                        for (uint32_t match = 0; match < numMatches; match++) {
                            MDNSResourceRecord* advRecord;
                            if (!mdnsPacket->GetAdditionalRecordAt("advertise.*", MDNSResourceRecord::TXT, MDNSTextRData::TXTVERS, match, &advRecord)) {
                                continue;
                            }
                            MDNSAdvertiseRData* advRData = static_cast<MDNSAdvertiseRData*>(advRecord->GetRData());
                            if (!advRData) {
                                continue;
                            }

                            std::list<String> udpNames;
                            uint32_t numTcp = advRData->GetNumNames(TRANSPORT_TCP);
                            uint32_t numUdp = advRData->GetNumNames(TRANSPORT_UDP);
                            uint32_t numTcpUdp = advRData->GetNumNames(TRANSPORT_TCP | TRANSPORT_UDP);
                            if (!numTcp && !numTcpUdp) {
                                continue;
                            }
                            for (uint32_t j = 0; j < numUdp; j++) {
                                String name = advRData->GetNameAt(TRANSPORT_UDP, j);
                                udpNames.push_back(name);
                            }
                            for (uint32_t j = 0; j < numTcpUdp; j++) {
                                String name = advRData->GetNameAt(TRANSPORT_TCP | TRANSPORT_UDP, j);
                                udpNames.push_back(name);
                            }
                            advRData->Reset();
                            advRData->SetTransport(TRANSPORT_UDP);
                            for (std::list<String>::iterator iter = udpNames.begin(); iter != udpNames.end(); iter++) {
                                advRData->SetValue("name", *iter);
                            }
                        }
                    }
                    if (tcpAnswer && udpAnswer) {
                        if (!reliableTransportPort && !unreliableTransportPort) {
                            continue;
                        } else if (!reliableTransportPort) {
                            MDNSPtrRData* ptrRData = static_cast<MDNSPtrRData*>(ptrRecordTcp->GetRData());
                            String name = ptrRData->GetPtrDName();
                            mdnsPacket->RemoveAnswer(name, MDNSResourceRecord::SRV);
                            mdnsPacket->RemoveAnswer(name, MDNSResourceRecord::TXT);
                            mdnsPacket->RemoveAnswer("_alljoyn._tcp.local.", MDNSResourceRecord::PTR);

                            uint32_t numMatches = mdnsPacket->GetNumMatches("advertise.*", MDNSResourceRecord::TXT, MDNSTextRData::TXTVERS);
                            for (uint32_t match = 0; match < numMatches; match++) {
                                MDNSResourceRecord* advRecord;
                                if (!mdnsPacket->GetAdditionalRecordAt("advertise.*", MDNSResourceRecord::TXT, MDNSTextRData::TXTVERS, match, &advRecord)) {
                                    continue;
                                }
                                MDNSAdvertiseRData* advRData = static_cast<MDNSAdvertiseRData*>(advRecord->GetRData());
                                if (!advRData) {
                                    continue;
                                }

                                std::list<String> udpNames;
                                uint32_t numUdp = advRData->GetNumNames(TRANSPORT_UDP);
                                uint32_t numTcpUdp = advRData->GetNumNames(TRANSPORT_TCP | TRANSPORT_UDP);
                                for (uint32_t j = 0; j < numUdp; j++) {
                                    String advRDataName = advRData->GetNameAt(TRANSPORT_UDP, j);
                                    udpNames.push_back(advRDataName);
                                }
                                for (uint32_t j = 0; j < numTcpUdp; j++) {
                                    String advRDataName = advRData->GetNameAt(TRANSPORT_TCP | TRANSPORT_UDP, j);
                                    udpNames.push_back(advRDataName);
                                }
                                advRData->Reset();
                                advRData->SetTransport(TRANSPORT_UDP);
                                for (std::list<String>::iterator iter = udpNames.begin(); iter != udpNames.end(); iter++) {
                                    advRData->SetValue("name", *iter);
                                }
                            }
                        } else if (!unreliableTransportPort) {
                            MDNSPtrRData* ptrRData = static_cast<MDNSPtrRData*>(ptrRecordUdp->GetRData());
                            String name = ptrRData->GetPtrDName();
                            mdnsPacket->RemoveAnswer(name, MDNSResourceRecord::SRV);
                            mdnsPacket->RemoveAnswer(name, MDNSResourceRecord::TXT);
                            mdnsPacket->RemoveAnswer("_alljoyn._udp.local.", MDNSResourceRecord::PTR);
                            MDNSResourceRecord* advRecord;
                            uint32_t numMatches = mdnsPacket->GetNumMatches("advertise.*", MDNSResourceRecord::TXT, MDNSTextRData::TXTVERS);
                            for (uint32_t match = 0; match < numMatches; match++) {
                                if (!mdnsPacket->GetAdditionalRecordAt("advertise.*", MDNSResourceRecord::TXT, MDNSTextRData::TXTVERS, match, &advRecord)) {
                                    continue;
                                }
                                MDNSAdvertiseRData* advRData = static_cast<MDNSAdvertiseRData*>(advRecord->GetRData());
                                if (!advRData) {
                                    continue;
                                }
                                std::list<String> tcpNames;
                                uint32_t numTcp = advRData->GetNumNames(TRANSPORT_TCP);
                                uint32_t numTcpUdp = advRData->GetNumNames(TRANSPORT_TCP | TRANSPORT_UDP);
                                for (uint32_t j = 0; j < numTcp; j++) {
                                    String advRDataName = advRData->GetNameAt(TRANSPORT_TCP, j);
                                    tcpNames.push_back(advRDataName);
                                }
                                for (uint32_t j = 0; j < numTcpUdp; j++) {
                                    String advRDataName = advRData->GetNameAt(TRANSPORT_TCP | TRANSPORT_UDP, j);
                                    tcpNames.push_back(advRDataName);
                                }
                                advRData->Reset();
                                advRData->SetTransport(TRANSPORT_TCP);
                                for (std::list<String>::iterator iter = tcpNames.begin(); iter != tcpNames.end(); iter++) {
                                    advRData->SetValue("name", *iter);
                                }
                            }
                        }
                    }
                } else {
                    /*
                     * Send the message from the port we are expecting to
                     * receive (unicast) replies on.
                     */
                    sockFd = m_ipv4UnicastSockFd;

                    MDNSQuestion* questionUdp;
                    MDNSQuestion* questionTcp;
                    bool tcpQuestion = mdnsPacket->GetQuestion("_alljoyn._tcp.local.", &questionTcp);
                    bool udpQuestion = mdnsPacket->GetQuestion("_alljoyn._udp.local.", &questionUdp);
                    bool reliableTransportAllowed = (reliableTransportPort != 0);
                    bool unreliableTransportAllowed = (unreliableTransportPort != 0);
                    if (tcpQuestion && udpQuestion) {
                        if (!reliableTransportAllowed) {
                            mdnsPacket->RemoveQuestion("_alljoyn._tcp.local.");
                        } else if (!unreliableTransportAllowed) {
                            mdnsPacket->RemoveQuestion("_alljoyn._udp.local.");
                        }
                    }
                }
            }

            QCC_DbgPrintf(("IpNameServiceImpl::SendOutboundMessageQuietly(): Rewrite NS/MDNS packet %p", &(*packet)));
            RewriteVersionSpecific(msgVersion, packet, haveIPv4address, ipv4address, haveIPv6address, ipv6address,
                                   unicastPortv4, m_liveInterfaces[i].m_interfaceName, reliableTransportPort, unreliableTransportPort);

            //
            // Send the protocol message described by the header, containing rewritten is-at messages.
            //
            if (sockFd != qcc::INVALID_SOCKET_FD) {
                QCC_DbgPrintf(("IpNameServiceImpl::SendOutboundMessageQuietly(): SendProtocolMessage()"));
                SendProtocolMessage(sockFd, ipv4address, interfaceAddressPrefixLen, flags, interfaceIsIPv4, packet, i);
                m_liveInterfaces[i].m_messageSent = true;
            }
        }
    }
}

void IpNameServiceImpl::SendOutboundMessageActively(Packet packet, const qcc::IPAddress& localAddress)
{
    QCC_DbgPrintf(("IpNameServiceImpl::SendOutboundMessageActively()"));
    m_mutex.AssertOwnedByCurrentThread();

    //
    // Make a note of what version this message is on, since there is a
    // difference in what information is there that will need to be passed down
    // in order to rewrite the addresses (see below).
    //
    uint32_t nsVersion, msgVersion;
    packet->GetVersion(nsVersion, msgVersion);

    //
    // Keep a record of which interfaces have been already used for sending this message.
    //
    for (uint32_t i = 0; i < m_liveInterfaces.size(); ++i) {
        m_liveInterfaces[i].m_messageSent = false;
    }

    //
    // We walk the list of live interfaces looking for those with IPv4 or IPv6
    // addresses, rewrite the messages as required for those interfaces and send
    // them out if they have been enabled.
    //
    QCC_DbgPrintf(("IpNameServiceImpl::SendOutboundMessageActively(): Walk interfaces"));

    bool removedUdp = false;
    bool removedTcp = false;
    std::list<MDNSResourceRecord> removedTcpAnswers;
    std::list<MDNSResourceRecord> removedUdpAnswers;
    std::list<MDNSQuestion> removedTcpQuestions;
    std::list<MDNSQuestion> removedUdpQuestions;
    std::map<uint32_t, std::list<String> > tcpNames;
    std::map<uint32_t, std::list<String> > udpNames;
    std::map<uint32_t, std::list<String> > tcpUdpNames;
    for (uint32_t i = 0; (m_state == IMPL_RUNNING || m_terminal) && (i < m_liveInterfaces.size()); ++i) {
        if (packet->InterfaceIndexSet()) {
            if (m_liveInterfaces[i].m_index != packet->GetInterfaceIndex()) {
                continue;
            }
            if (packet->AddressFamilySet()) {
                if (m_liveInterfaces[i].m_address.GetAddressFamily() != packet->GetAddressFamily()) {
                    continue;
                }
            }
        }
        QCC_DbgPrintf(("IpNameServiceImpl::SendOutboundMessageActively(): Checking out live interface %d. (\"%s\")",
                       i, m_liveInterfaces[i].m_interfaceName.c_str()));

        //
        // Don't bother to do anything if the socket FD isn't initialized, since
        // we wouldn't be able to send anyway.
        //
        if (m_liveInterfaces[i].m_multicastMDNSsockFd == qcc::INVALID_SOCKET_FD) {
            QCC_DbgPrintf(("IpNameServiceImpl::SendOutboundMessageActively(): Interface %d. is not live", i));
            continue;
        }

        QCC_DbgPrintf(("IpNameServiceImpl::SendOutboundMessageActively(): Interface %d. is live", i));

        //
        // Link-local multicast send is directed based on the interface index and the address family.
        // If the current index and family are the same as those of an already-handled interface, there
        // is no need to send again here.
        //
        bool alreadyHandled = false;

        for (uint32_t previousIndex = 0; previousIndex < i; ++previousIndex) {
            if ((m_liveInterfaces[previousIndex].m_index == m_liveInterfaces[i].m_index) &&
                (m_liveInterfaces[previousIndex].m_address.IsIPv6() == m_liveInterfaces[i].m_address.IsIPv6()) &&
                (m_liveInterfaces[previousIndex].m_messageSent)) {
                alreadyHandled = true;
                break;
            }
        }

        if (alreadyHandled) {
            QCC_DbgPrintf(("IpNameServiceImpl::SendOutboundMessageActively(): skipping already-handled iface index = %u, IsIPv6 = %u\n",
                           m_liveInterfaces[i].m_index, (uint32_t)m_liveInterfaces[i].m_address.IsIPv6()));
            continue;
        }

        //
        // We have a candidate interface to send the message out on.  The
        // question is whether or not the current interface as indicated by the
        // interface name is on the list of requested interfaces for the
        // transport mask found in the message.  If it is not, we must not send
        // this message out the current interface.
        //
        // The requested interfaces are stored on a per-transport basis.  Each
        // transport can open a different list of interfaces, and these lists
        // are selected by the <transportIndex> which is derived from the
        // transport mask passed to the originating advertisement or discovery
        // operation.  The transport mask comes to us in the questions and
        // answers stored in the message (header).
        //
        // To keep things at least slightly simpler, if any of the questions or
        // answers in our message have a transport mask that refers to a
        // transport that, in turn, has either a wildcard or the current
        // specific interface opened, we approve this interface as one to which
        // the message can be sent.
        //
        // We have to be careful about sending messages from transports that
        // open a wildcard interface as well.  Wildcard means all interfaces,
        // but all interfaces really means all except for "special use"
        // interfaces like Wi-Fi Direct interfaces on Android.  We don't know
        // what interfaces are actually in use by the Wi-Fi Direct subsystem but
        // it does seem that any P2P-based interface will begin with the string
        // "p2p" as in "p2p0" or "p2p-p2p0-0".
        //
        bool interfaceApproved = false;
        if (msgVersion <= 1) {
            NSPacket nsPacket = NSPacket::cast(packet);
            //
            // Do we have any questions that need to go out on this interface?
            //
            for (uint8_t j = 0; j < nsPacket->GetNumberQuestions(); ++j) {
                WhoHas* whoHas;
                nsPacket->GetQuestion(j, &whoHas);

                //
                // Get the transport mask referred to by the current question (who-has)
                // and convert the mask into an index into the per-transport data.
                //
                TransportMask transportMask = whoHas->GetTransportMask();
                QCC_ASSERT(transportMask != TRANSPORT_NONE && "IpNameServiceImpl::SendOutboundMessageActively(): TransportMask must always be set");

                uint32_t transportIndex = IndexFromBit(transportMask);
                QCC_ASSERT(transportIndex < 16 && "IpNameServiceImpl::SendOutboundMessageActively(): Bad transport index");
                if (transportIndex >= 16) {
                    return;
                }

                //
                // If this interface is requested as an outbound interface for this
                // transport, we approve sending it over that interface.
                //
                if (InterfaceRequested(transportIndex, i)) {
                    interfaceApproved = true;
                    break;
                }
            }

            //
            // Do we have any answers that need to go out on this interface?
            //
            for (uint8_t j = 0; j < nsPacket->GetNumberAnswers(); ++j) {
                IsAt* isAt;
                nsPacket->GetAnswer(j, &isAt);

                TransportMask transportMask = isAt->GetTransportMask();
                QCC_ASSERT(transportMask != TRANSPORT_NONE && "IpNameServiceImpl::SendOutboundMessageActively(): TransportMask must always be set");

                uint32_t transportIndex = IndexFromBit(transportMask);
                QCC_ASSERT(transportIndex < 16 && "IpNameServiceImpl::SendOutboundMessageActively(): Bad transport index");
                if (transportIndex >= 16) {
                    return;
                }

                //
                // If this interface is requested as an outbound interface for this
                // transport, we approve sending it over that interface.
                //
                if (InterfaceRequested(transportIndex, i)) {
                    interfaceApproved = true;
                    break;
                }
            }
        } else {
            //version two

            MDNSPacket mdnspacket = MDNSPacket::cast(packet);
            MDNSResourceRecord* answer;

            if (mdnspacket->GetHeader().GetQRType() == MDNSHeader::MDNS_QUERY) {
                MDNSQuestion* question;
                if (mdnspacket->GetQuestion("_alljoyn._tcp.local.", &question)) {

                    //
                    // If this interface is requested as an outbound interface for this
                    // transport, we approve sending it over that interface.
                    //
                    if (InterfaceRequested(TRANSPORT_INDEX_TCP, i)) {
                        interfaceApproved = true;
                    }

                }
                if (mdnspacket->GetQuestion("_alljoyn._udp.local.", &question)) {

                    //
                    // If this interface is requested as an outbound interface for this
                    // transport, we approve sending it over that interface.
                    //
                    if (InterfaceRequested(TRANSPORT_INDEX_UDP, i)) {
                        interfaceApproved = true;
                    }

                }
            } else {
                if (mdnspacket->GetAnswer("_alljoyn._tcp.local.", MDNSResourceRecord::PTR, &answer)) {

                    //
                    // If this interface is requested as an outbound interface for this
                    // transport, we approve sending it over that interface.
                    //
                    if (InterfaceRequested(TRANSPORT_INDEX_TCP, i)) {
                        interfaceApproved = true;
                    }

                }
                if (mdnspacket->GetAnswer("_alljoyn._udp.local.", MDNSResourceRecord::PTR, &answer)) {

                    //
                    // If this interface is requested as an outbound interface for this
                    // transport, we approve sending it over that interface.
                    //
                    if (InterfaceRequested(TRANSPORT_INDEX_UDP, i)) {
                        interfaceApproved = true;
                    }

                }
            }
        }

        //
        // If no questions nor answers of our message need to go out, then we
        // don't do anything on this interface.
        //
        if (interfaceApproved == false) {
            QCC_DbgPrintf(("IpNameServiceImpl::SendOutboundMessageActively(): No questions or answers for this interface"));
            continue;
        }

        //
        // When higher level code queues up messages, it doesn't know to what
        // interfaces and therefore over what source IP addresses we will be
        // using to send messages out on.  We expect our transport listeners to
        // be listening to the appropriate INADDR_ANY address, and that they are
        // relying on us to get the IP addressing information of the various
        // networks we are talking to correct when we send out address and port
        // information.  What this means is that we are going to rewrite any IP
        // addresses into is-at messages on the fly as we prepare to send them
        // out our sundry interfaces.  who-has messages don't include any source
        // addresses, so we can leave them as-is.
        //
        // The next thing we need to do is to pull out the IP address of the
        // current interface.  It may be either IPv4 or IPv6.
        //
        qcc::IPAddress ipv4address;
        uint16_t unicastPortv4 = 0;
        bool haveIPv4address = m_liveInterfaces[i].m_address.IsIPv4();
        if (haveIPv4address) {
            ipv4address = m_liveInterfaces[i].m_address;
            unicastPortv4 = m_liveInterfaces[i].m_unicastPort;
            QCC_DbgPrintf(("IpNameServiceImpl::SendOutboundMessageActively(): Interface %d. is IPv4", i));
        }
        bool interfaceIsIPv4 = haveIPv4address;

        qcc::IPAddress ipv6address;
        bool haveIPv6address = m_liveInterfaces[i].m_address.IsIPv6();
        if (haveIPv6address) {
            ipv6address = m_liveInterfaces[i].m_address;
            QCC_DbgPrintf(("IpNameServiceImpl::SendOutboundMessageActively(): Interface %d. is IPv6", i));
        }

        //
        // While we're here pulling out IP addresses, take the time to get the
        // network address prefix length (cf. net mask) and flags for the
        // interface.  We'll need to pass them on down to the method that does
        // the sending so it can figure out subnet directed broadcast addresses
        // if it needs to.
        //
        uint32_t interfaceAddressPrefixLen = m_liveInterfaces[i].m_prefixlen;
        uint32_t flags = m_liveInterfaces[i].m_flags;

        //
        // Each interface in our list is going to have either an IPv4 or an IPv6
        // address.  When we send the message, we want to send out both flavors
        // (Ipv4 and IPv6) over each interface since we want to maximize the
        // possibility that clients will actually receive this information
        // (i.e. we send IPv4 addressing over an IPv6 packet).  This is because
        // the probability to get a name service packet out is actually greater
        // over IPv6, but TCP transports want to listen on IPv4.  We do the
        // inverse just for consistency and to prepare for when TCP might
        // actually use IPv6.
        //
        // So, if the current address is IPv4, we scan for an IPv6 address on
        // another interface of the same name.  If the current address is IPv6,
        // we for an IPv4 address.
        //
        for (uint32_t j = 0; j < m_liveInterfaces.size(); ++j) {
            if (m_liveInterfaces[j].m_multicastMDNSsockFd == qcc::INVALID_SOCKET_FD ||
                m_liveInterfaces[j].m_interfaceName != m_liveInterfaces[i].m_interfaceName) {
                continue;
            }
            if (haveIPv4address == false && m_liveInterfaces[j].m_address.IsIPv4()) {
                QCC_DbgPrintf(("IpNameServiceImpl::SendOutboundMessageActively(): Interface %d. has IPv4 counterpart %d.", i, j));
                haveIPv4address = true;
                ipv4address = m_liveInterfaces[j].m_address;
                unicastPortv4 = m_liveInterfaces[j].m_unicastPort;
                break;
            }

            if (haveIPv6address == false && m_liveInterfaces[j].m_address.IsIPv6()) {
                QCC_DbgPrintf(("IpNameServiceImpl::SendOutboundMessageActively(): Interface %d. has IPv6 counterpart %d.", i, j));
                haveIPv6address = true;
                ipv6address = m_liveInterfaces[j].m_address;
                break;
            }
        }

        if (!haveIPv4address) {
            QCC_DbgPrintf(("IpNameServiceImpl::SendOutboundMessageActively(): Interface %d does not have an IPv4 address.", i));
            continue;
        }
        //
        // At this point, we are ready to multicast out an interface and we know
        // both of our IPv4 and IPv6 addresses if they exist.  Now, we have to
        // walk the list of answer (is-at) messages and rewrite the provided addresses
        // that will correspond to the interface we are sending the message out
        // of.  Recall that until this point, nobody knew the addresses that the
        // message was going out over.  Question (who-has) messages don't have any
        // address information so we don't have to touch them.
        //
        //
        // Do the version-specific rewriting of the addresses in this NS/MDNS packet.
        //
        uint16_t reliableTransportPort = 0;
        uint16_t unreliableTransportPort = 0;
        if (m_reliableIPv4PortMap[TRANSPORT_INDEX_TCP].find("*") != m_reliableIPv4PortMap[TRANSPORT_INDEX_TCP].end()) {
            reliableTransportPort = m_reliableIPv4PortMap[TRANSPORT_INDEX_TCP]["*"];
        } else if (m_reliableIPv4PortMap[TRANSPORT_INDEX_TCP].find("0.0.0.0") != m_reliableIPv4PortMap[TRANSPORT_INDEX_TCP].end()) {
            reliableTransportPort = m_reliableIPv4PortMap[TRANSPORT_INDEX_TCP]["0.0.0.0"];
        } else if (m_reliableIPv4PortMap[TRANSPORT_INDEX_TCP].find(m_liveInterfaces[i].m_interfaceName) != m_reliableIPv4PortMap[TRANSPORT_INDEX_TCP].end()) {
            reliableTransportPort = m_reliableIPv4PortMap[TRANSPORT_INDEX_TCP][m_liveInterfaces[i].m_interfaceName];
        } else if (m_reliableIPv4PortMap[TRANSPORT_INDEX_TCP].find(m_liveInterfaces[i].m_interfaceAddr.ToString()) != m_reliableIPv4PortMap[TRANSPORT_INDEX_TCP].end()) {
            reliableTransportPort = m_reliableIPv4PortMap[TRANSPORT_INDEX_TCP][m_liveInterfaces[i].m_interfaceAddr.ToString()];
        }

        if (m_unreliableIPv4PortMap[TRANSPORT_INDEX_UDP].find("*") != m_unreliableIPv4PortMap[TRANSPORT_INDEX_UDP].end()) {
            unreliableTransportPort = m_unreliableIPv4PortMap[TRANSPORT_INDEX_UDP]["*"];
        } else if (m_unreliableIPv4PortMap[TRANSPORT_INDEX_UDP].find("0.0.0.0") != m_unreliableIPv4PortMap[TRANSPORT_INDEX_UDP].end()) {
            unreliableTransportPort = m_unreliableIPv4PortMap[TRANSPORT_INDEX_UDP]["0.0.0.0"];
        } else if (m_unreliableIPv4PortMap[TRANSPORT_INDEX_UDP].find(m_liveInterfaces[i].m_interfaceName) != m_unreliableIPv4PortMap[TRANSPORT_INDEX_UDP].end()) {
            unreliableTransportPort = m_unreliableIPv4PortMap[TRANSPORT_INDEX_UDP][m_liveInterfaces[i].m_interfaceName];
        } else if (m_unreliableIPv4PortMap[TRANSPORT_INDEX_UDP].find(m_liveInterfaces[i].m_interfaceAddr.ToString()) != m_unreliableIPv4PortMap[TRANSPORT_INDEX_UDP].end()) {
            unreliableTransportPort = m_unreliableIPv4PortMap[TRANSPORT_INDEX_UDP][m_liveInterfaces[i].m_interfaceAddr.ToString()];
        }

        bool ttlZero = false;
        if (msgVersion == 0) {
            NSPacket nsPacket  = NSPacket::cast(packet);
            if (nsPacket->GetNumberAnswers() && !reliableTransportPort) {
                continue;
            }
        } else if (msgVersion == 1) {
            NSPacket nsPacket  = NSPacket::cast(packet);
            if (nsPacket->GetNumberAnswers() && !reliableTransportPort && !unreliableTransportPort) {
                continue;
            }
        } else {
            MDNSPacket mdnsPacket = MDNSPacket::cast(packet);
            if (mdnsPacket->GetHeader().GetQRType() == MDNSHeader::MDNS_RESPONSE) {
                MDNSResourceRecord* ptrRecordTcp = NULL;
                MDNSResourceRecord* ptrRecordUdp = NULL;
                bool tcpAnswer = mdnsPacket->GetAnswer("_alljoyn._tcp.local.", MDNSResourceRecord::PTR, &ptrRecordTcp);
                bool udpAnswer = mdnsPacket->GetAnswer("_alljoyn._udp.local.", MDNSResourceRecord::PTR, &ptrRecordUdp);

                uint32_t numMatches = mdnsPacket->GetNumMatches("advertise.*", MDNSResourceRecord::TXT, MDNSTextRData::TXTVERS);
                for (uint32_t match = 0; match < numMatches; match++) {
                    MDNSResourceRecord* advRecord;
                    if (!mdnsPacket->GetAdditionalRecordAt("advertise.*", MDNSResourceRecord::TXT, MDNSTextRData::TXTVERS, match, &advRecord)) {
                        continue;
                    }
                    uint32_t ttl = advRecord->GetRRttl();
                    if (!ttl) {
                        ttlZero = true;
                    }
                }
                if (!tcpAnswer && !udpAnswer) {
                    continue;
                }
                if (tcpAnswer && !udpAnswer) {
                    if (!reliableTransportPort && !ttlZero) {
                        continue;
                    }
                }
                if (udpAnswer && !tcpAnswer) {
                    if (!unreliableTransportPort && !ttlZero) {
                        continue;
                    }
                }
                if (tcpAnswer && udpAnswer) {
                    if (!reliableTransportPort && !unreliableTransportPort && !ttlZero) {
                        continue;
                    } else if (!reliableTransportPort) {
                        numMatches = mdnsPacket->GetNumMatches("advertise.*", MDNSResourceRecord::TXT, MDNSTextRData::TXTVERS);
                        for (uint32_t match = 0; match < numMatches; match++) {
                            MDNSResourceRecord* advRecord;
                            if (!mdnsPacket->GetAdditionalRecordAt("advertise.*", MDNSResourceRecord::TXT, MDNSTextRData::TXTVERS, match, &advRecord)) {
                                continue;
                            }
                            MDNSAdvertiseRData* advRData = static_cast<MDNSAdvertiseRData*>(advRecord->GetRData());
                            if (!advRData) {
                                continue;
                            }

                            if (!advRecord->GetRRttl()) {
                                continue;
                            }

                            uint32_t numNames = advRData->GetNumNames(TRANSPORT_TCP);
                            for (uint32_t j = 0; j < numNames; j++) {
                                String name = advRData->GetNameAt(TRANSPORT_TCP, j);
                                tcpNames[match].push_back(name);
                            }
                            numNames = advRData->GetNumNames(TRANSPORT_UDP);
                            for (uint32_t j = 0; j < numNames; j++) {
                                String name = advRData->GetNameAt(TRANSPORT_UDP, j);
                                udpNames[match].push_back(name);
                            }
                            numNames = advRData->GetNumNames(TRANSPORT_TCP | TRANSPORT_UDP);
                            for (uint32_t j = 0; j < numNames; j++) {
                                String name = advRData->GetNameAt(TRANSPORT_TCP | TRANSPORT_UDP, j);
                                tcpUdpNames[match].push_back(name);
                            }

                            advRData->Reset();
                            advRData->SetTransport(TRANSPORT_UDP);
                            if (udpNames.find(match) != udpNames.end()) {
                                for (std::list<String>::iterator iter = udpNames[match].begin(); iter != udpNames[match].end(); iter++) {
                                    advRData->SetValue("name", *iter);
                                }
                            }
                            if (tcpUdpNames.find(match) != tcpUdpNames.end()) {
                                for (std::list<String>::iterator iter = tcpUdpNames[match].begin(); iter != tcpUdpNames[match].end(); iter++) {
                                    advRData->SetValue("name", *iter);
                                }
                            }

                            if (packet->InterfaceIndexSet()) {
                                tcpNames.erase(match);
                                udpNames.erase(match);
                                tcpUdpNames.erase(match);
                            }
                        }
                        if (!ttlZero) {
                            removedTcp = true;
                            MDNSPtrRData* ptrRData = static_cast<MDNSPtrRData*>(ptrRecordTcp->GetRData());
                            String name = ptrRData->GetPtrDName();
                            if (!packet->InterfaceIndexSet()) {
                                MDNSResourceRecord* record;
                                if (mdnsPacket->GetAnswer(name, MDNSResourceRecord::SRV, &record)) {
                                    removedTcpAnswers.push_back(*record);
                                }
                                if (mdnsPacket->GetAnswer(name, MDNSResourceRecord::TXT, &record)) {
                                    removedTcpAnswers.push_back(*record);
                                }
                            }
                            removedTcpAnswers.push_back(*ptrRecordTcp);
                            mdnsPacket->RemoveAnswer(name, MDNSResourceRecord::SRV);
                            mdnsPacket->RemoveAnswer(name, MDNSResourceRecord::TXT);
                            mdnsPacket->RemoveAnswer("_alljoyn._tcp.local.", MDNSResourceRecord::PTR);
                        }
                    } else if (!unreliableTransportPort) {
                        MDNSResourceRecord* advRecord;
                        numMatches = mdnsPacket->GetNumMatches("advertise.*", MDNSResourceRecord::TXT, MDNSTextRData::TXTVERS);
                        for (uint32_t match = 0; match < numMatches; match++) {
                            if (!mdnsPacket->GetAdditionalRecordAt("advertise.*", MDNSResourceRecord::TXT, MDNSTextRData::TXTVERS, match, &advRecord)) {
                                continue;
                            }
                            MDNSAdvertiseRData* advRData = static_cast<MDNSAdvertiseRData*>(advRecord->GetRData());
                            if (!advRData) {
                                continue;
                            }
                            if (!advRecord->GetRRttl()) {
                                continue;
                            }
                            uint32_t numNames = advRData->GetNumNames(TRANSPORT_TCP);
                            for (uint32_t j = 0; j < numNames; j++) {
                                String name = advRData->GetNameAt(TRANSPORT_TCP, j);
                                tcpNames[match].push_back(name);
                            }
                            numNames = advRData->GetNumNames(TRANSPORT_UDP);
                            for (uint32_t j = 0; j < numNames; j++) {
                                String name = advRData->GetNameAt(TRANSPORT_UDP, j);
                                udpNames[match].push_back(name);
                            }
                            numNames = advRData->GetNumNames(TRANSPORT_TCP | TRANSPORT_UDP);
                            for (uint32_t j = 0; j < numNames; j++) {
                                String name = advRData->GetNameAt(TRANSPORT_TCP | TRANSPORT_UDP, j);
                                tcpUdpNames[match].push_back(name);
                            }

                            advRData->Reset();
                            advRData->SetTransport(TRANSPORT_TCP);
                            if (tcpNames.find(match) != tcpNames.end()) {
                                for (std::list<String>::iterator iter = tcpNames[match].begin(); iter != tcpNames[match].end(); iter++) {
                                    advRData->SetValue("name", *iter);
                                }
                            }
                            if (tcpUdpNames.find(match) != tcpUdpNames.end()) {
                                for (std::list<String>::iterator iter = tcpUdpNames[match].begin(); iter != tcpUdpNames[match].end(); iter++) {
                                    advRData->SetValue("name", *iter);
                                }
                            }
                            if (packet->InterfaceIndexSet()) {
                                tcpNames.erase(match);
                                udpNames.erase(match);
                                tcpUdpNames.erase(match);
                            }
                        }
                        if (!ttlZero) {
                            removedUdp = true;
                            MDNSPtrRData* ptrRData = static_cast<MDNSPtrRData*>(ptrRecordUdp->GetRData());
                            String name = ptrRData->GetPtrDName();
                            if (!packet->InterfaceIndexSet()) {
                                MDNSResourceRecord* record;
                                if (mdnsPacket->GetAnswer(name, MDNSResourceRecord::SRV, &record)) {
                                    removedUdpAnswers.push_back(*record);
                                }
                                if (mdnsPacket->GetAnswer(name, MDNSResourceRecord::TXT, &record)) {
                                    removedUdpAnswers.push_back(*record);
                                }
                            }
                            removedUdpAnswers.push_back(*ptrRecordUdp);
                            mdnsPacket->RemoveAnswer(name, MDNSResourceRecord::SRV);
                            mdnsPacket->RemoveAnswer(name, MDNSResourceRecord::TXT);
                            mdnsPacket->RemoveAnswer("_alljoyn._udp.local.", MDNSResourceRecord::PTR);
                        }
                    }
                }
            } else {
                MDNSQuestion* questionUdp;
                MDNSQuestion* questionTcp;
                bool tcpQuestion = mdnsPacket->GetQuestion("_alljoyn._tcp.local.", &questionTcp);
                bool udpQuestion = mdnsPacket->GetQuestion("_alljoyn._udp.local.", &questionUdp);
                bool reliableTransportAllowed = (reliableTransportPort != 0);
                bool unreliableTransportAllowed = (unreliableTransportPort != 0);
                if (tcpQuestion && udpQuestion) {
                    if (!reliableTransportAllowed) {
                        removedTcp = true;
                        if (!packet->InterfaceIndexSet()) {
                            removedTcpQuestions.push_back(*questionTcp);
                        }
                        mdnsPacket->RemoveQuestion("_alljoyn._tcp.local.");
                    } else if (!unreliableTransportAllowed) {
                        removedUdp = true;
                        if (!packet->InterfaceIndexSet()) {
                            removedUdpQuestions.push_back(*questionUdp);
                        }
                        mdnsPacket->RemoveQuestion("_alljoyn._udp.local.");
                    }
                }
            }
        }

        if (ttlZero && !reliableTransportPort) {
            if (m_priorReliableIPv4PortMap[TRANSPORT_INDEX_TCP].find("*") != m_priorReliableIPv4PortMap[TRANSPORT_INDEX_TCP].end()) {
                reliableTransportPort = m_priorReliableIPv4PortMap[TRANSPORT_INDEX_TCP]["*"];
            } else if (m_priorReliableIPv4PortMap[TRANSPORT_INDEX_TCP].find("0.0.0.0") != m_priorReliableIPv4PortMap[TRANSPORT_INDEX_TCP].end()) {
                reliableTransportPort = m_priorReliableIPv4PortMap[TRANSPORT_INDEX_TCP]["0.0.0.0"];
            } else if (m_priorReliableIPv4PortMap[TRANSPORT_INDEX_TCP].find(m_liveInterfaces[i].m_interfaceName) != m_priorReliableIPv4PortMap[TRANSPORT_INDEX_TCP].end()) {
                reliableTransportPort = m_priorReliableIPv4PortMap[TRANSPORT_INDEX_TCP][m_liveInterfaces[i].m_interfaceName];
            } else if (m_priorReliableIPv4PortMap[TRANSPORT_INDEX_TCP].find(m_liveInterfaces[i].m_interfaceAddr.ToString()) != m_priorReliableIPv4PortMap[TRANSPORT_INDEX_TCP].end()) {
                reliableTransportPort = m_priorReliableIPv4PortMap[TRANSPORT_INDEX_TCP][m_liveInterfaces[i].m_interfaceAddr.ToString()];
            }
        }

        if (ttlZero && !unreliableTransportPort) {
            if (m_priorUnreliableIPv4PortMap[TRANSPORT_INDEX_UDP].find("*") != m_priorUnreliableIPv4PortMap[TRANSPORT_INDEX_UDP].end()) {
                unreliableTransportPort = m_priorUnreliableIPv4PortMap[TRANSPORT_INDEX_UDP]["*"];
            } else if (m_priorUnreliableIPv4PortMap[TRANSPORT_INDEX_UDP].find("0.0.0.0") != m_priorUnreliableIPv4PortMap[TRANSPORT_INDEX_UDP].end()) {
                unreliableTransportPort = m_priorUnreliableIPv4PortMap[TRANSPORT_INDEX_UDP]["0.0.0.0"];
            } else if (m_priorUnreliableIPv4PortMap[TRANSPORT_INDEX_UDP].find(m_liveInterfaces[i].m_interfaceName) != m_priorUnreliableIPv4PortMap[TRANSPORT_INDEX_UDP].end()) {
                unreliableTransportPort = m_priorUnreliableIPv4PortMap[TRANSPORT_INDEX_UDP][m_liveInterfaces[i].m_interfaceName];
            } else if (m_priorUnreliableIPv4PortMap[TRANSPORT_INDEX_UDP].find(m_liveInterfaces[i].m_interfaceAddr.ToString()) != m_priorUnreliableIPv4PortMap[TRANSPORT_INDEX_UDP].end()) {
                unreliableTransportPort = m_priorUnreliableIPv4PortMap[TRANSPORT_INDEX_UDP][m_liveInterfaces[i].m_interfaceAddr.ToString()];
            }
        }

        if (!reliableTransportPort && !unreliableTransportPort) {
            continue;
        }

        //
        // Do the version-specific rewriting of the addresses/ports in this NS/MDNS packet.
        //
        QCC_DbgPrintf(("IpNameServiceImpl::SendOutboundMessageActively(): Rewrite NS/MDNS packet %p", &(*packet)));
        RewriteVersionSpecific(msgVersion, packet, haveIPv4address, ipv4address, haveIPv6address, ipv6address, unicastPortv4,
                               m_liveInterfaces[i].m_interfaceName, reliableTransportPort, unreliableTransportPort);

        //
        // Send the protocol message described by the header, containing rewritten is-at messages.
        //
        if (msgVersion == 2) {
            QCC_DbgPrintf(("IpNameServiceImpl::SendOutboundMessageActively(): SendProtocolMessage()"));
            SendProtocolMessage(m_liveInterfaces[i].m_multicastMDNSsockFd, ipv4address, interfaceAddressPrefixLen,
                                flags, interfaceIsIPv4, packet, i, localAddress);
            m_liveInterfaces[i].m_messageSent = true;
        } else if (m_liveInterfaces[i].m_multicastsockFd != qcc::INVALID_SOCKET_FD) {
            QCC_DbgPrintf(("IpNameServiceImpl::SendOutboundMessageActively(): SendProtocolMessage()"));
            SendProtocolMessage(m_liveInterfaces[i].m_multicastsockFd, ipv4address, interfaceAddressPrefixLen,
                                flags, interfaceIsIPv4, packet, i, localAddress);
            m_liveInterfaces[i].m_messageSent = true;
        }

        if (removedTcp) {
            MDNSPacket mdnsPacket = MDNSPacket::cast(packet);
            for (std::list<MDNSResourceRecord>::const_iterator it = removedTcpAnswers.begin(); it != removedTcpAnswers.end(); it++) {
                mdnsPacket->AddAnswer(*it);
            }
            for (std::list<MDNSQuestion>::const_iterator it = removedTcpQuestions.begin(); it != removedTcpQuestions.end(); it++) {
                mdnsPacket->AddQuestion(*it);
            }
        }
        if (removedUdp) {
            MDNSPacket mdnsPacket = MDNSPacket::cast(packet);
            for (std::list<MDNSResourceRecord>::const_iterator it = removedUdpAnswers.begin(); it != removedUdpAnswers.end(); it++) {
                mdnsPacket->AddAnswer(*it);
            }
            for (std::list<MDNSQuestion>::const_iterator it = removedUdpQuestions.begin(); it != removedUdpQuestions.end(); it++) {
                mdnsPacket->AddQuestion(*it);
            }
        }

        if (removedTcp || removedUdp) {
            MDNSPacket mdnsPacket = MDNSPacket::cast(packet);
            uint32_t numMatches = mdnsPacket->GetNumMatches("advertise.*", MDNSResourceRecord::TXT, MDNSTextRData::TXTVERS);
            for (uint32_t match = 0; match < numMatches; match++) {
                if (tcpNames.find(match) == tcpNames.end() &&
                    udpNames.find(match) == udpNames.end() &&
                    tcpUdpNames.find(match) == tcpUdpNames.end()) {
                    continue;
                }

                MDNSResourceRecord* advRecord;
                if (!mdnsPacket->GetAdditionalRecordAt("advertise.*", MDNSResourceRecord::TXT, MDNSTextRData::TXTVERS, match, &advRecord)) {
                    continue;
                }
                MDNSAdvertiseRData* advRData = static_cast<MDNSAdvertiseRData*>(advRecord->GetRData());
                if (!advRData) {
                    continue;
                }
                advRData->Reset();
                if (tcpNames.find(match) != tcpNames.end()) {
                    advRData->SetTransport(TRANSPORT_TCP);
                    for (std::list<String>::iterator iter = tcpNames[match].begin(); iter != tcpNames[match].end(); iter++) {
                        advRData->SetValue("name", *iter);
                    }
                }
                if (udpNames.find(match) != udpNames.end()) {
                    advRData->SetTransport(TRANSPORT_UDP);
                    for (std::list<String>::iterator iter = udpNames[match].begin(); iter != udpNames[match].end(); iter++) {
                        advRData->SetValue("name", *iter);
                    }
                }
                if (tcpUdpNames.find(match) != tcpUdpNames.end()) {
                    advRData->SetTransport(TRANSPORT_TCP | TRANSPORT_UDP);
                    for (std::list<String>::iterator iter = tcpUdpNames[match].begin(); iter != tcpUdpNames[match].end(); iter++) {
                        advRData->SetValue("name", *iter);
                    }
                }
            }
        }
        tcpNames.clear();
        udpNames.clear();
        tcpUdpNames.clear();
        removedTcpAnswers.clear();
        removedTcpQuestions.clear();
        removedUdpAnswers.clear();
        removedUdpQuestions.clear();
        removedTcp = false;
        removedUdp = false;
    }
}

void IpNameServiceImpl::SendOutboundMessages(void)
{
    QCC_DbgPrintf(("IpNameServiceImpl::SendOutboundMessages()"));
    m_mutex.AssertOwnedByCurrentThread();
    int count = m_outbound.size();
    //
    // Send any messages we have queued for transmission.  We expect to be
    // called with the mutex locked so we can wander around in the various
    // protected data structures freely.
    //
    while ((count) && (m_state == IMPL_RUNNING || m_terminal)) {

        count--;
        //
        // Pull a message off of the outbound queue.  What we get is a
        // header object that will tie together a number of "question"
        // (who-has) objects and a number of "answer" (is-at) objects.
        //
        Packet packet = m_outbound.front();
        //
        // We have the concept of quiet advertisements that imply quiet
        // (unicast) responses.  If we have a quiet response, we know because a
        // destination address will have been set in the header.
        //
        if (packet->DestinationSet()) {
            SendOutboundMessageQuietly(packet);
        } else {
            SendOutboundMessageActively(packet);
        }

        //
        // The current message has been sent to any and all of interfaces that
        // make sense, so we can discard it and loop back for another.
        //
        m_outbound.pop_front();
    }
}

void* IpNameServiceImpl::Run(void* arg)
{
    QCC_UNUSED(arg);

    QCC_DbgPrintf(("IpNameServiceImpl::Run()"));

    //
    // This method is executed by the name service main thread and becomes the
    // center of the name service universe.  All incoming and outgoing messages
    // percolate through this thread because of the way we have to deal with
    // interfaces coming up and going down underneath us in a mobile
    // environment.  See the "Long Sidebar" comment above for some details on
    // the pain this has caused.
    //
    // Ultimately, this means we have a number of sockets open that correspond
    // to the "live" interfaces we are listening to.  We have to listen to all
    // of these sockets in what amounts to a select() below.  That means we
    // have live FDs waiting in the select.  On the other hand, we want to be
    // responsive in the case of a user turning on wireless and immediately
    // doing a Locate().  This requirement implies that we need to update the
    // interface state whenever we do a Locate.  This Locate() will be done in
    // the context of a user thread.  So we have a requirement that we avoid
    // changing the state of the FDs in another thread and the requirement
    // that we change the state of the FDs when the user wants to Locate().
    // Either we play synchronization games and distribute our logic or do
    // everything here.  Because it is easier to manage the process in one
    // place, we have all messages gonig through this thread.
    //
    size_t bufsize = NS_MESSAGE_MAX;
    uint8_t* buffer = new uint8_t[bufsize];

    //
    // Instantiate an event that fires after one second, and once per second
    // thereafter.  Used to drive protocol maintenance functions, especially
    // dealing with interface state changes.
    //
    const uint32_t MS_PER_SEC = 1000;
    qcc::Event timerEvent(MS_PER_SEC, MS_PER_SEC);

    qcc::NetworkEventSet networkEvents;

    qcc::SocketFd networkEventFd = qcc::INVALID_SOCKET_FD;
#ifndef QCC_OS_GROUP_WINDOWS
    networkEventFd = qcc::NetworkEventSocket();
    qcc::Event* networkEvent = new Event(networkEventFd, qcc::Event::IO_READ);
#else
    qcc::Event* networkEvent = new Event(true);
#endif

    qcc::Timespec<qcc::MonotonicTime> tNow, tLastLazyUpdate;
    GetTimeNow(&tLastLazyUpdate);

    m_mutex.Lock(MUTEX_CONTEXT);
    while ((m_state == IMPL_RUNNING) || (m_state == IMPL_STOPPING) || m_terminal) {
        //
        // If we are shutting down, we need to make sure that we send out the
        // terminal is-at messages that correspond to a CancelAdvertiseName for
        // any of the names we are advertising.  These messages are queued while
        // handling the thread stop event (below) and m_terminal is set to true.
        // So, if the thread has been asked to stop and stopEvent is still set,
        // run through the loop, so the messages can be queued and m_terminal
        // can be set to true.
        // The first time through the loop in which we find the m_outbound list
        // empty it means that all of the terminal messages have been sent and
        // we can exit.  So if we find m_terminal true and m_outbound.empty()
        // true, we break out of the loop and exit.
        //
        if (m_terminal && m_outbound.empty()) {
            QCC_DbgPrintf(("IpNameServiceImpl::Run(): m_terminal && m_outbound.empty() -> m_terminal = false"));
            m_terminal = false;
            break;
        }

        GetTimeNow(&tNow);

        //
        // In order to pass the Android Compatibility Test, we need to be able
        // to enable and disable communication with the outside world.  Enabling
        // is straightforward enough, but when we disable, we need to be careful
        // about turning things off before we've sent out all possibly queued
        // packets.
        //
        if (m_doEnable) {
            m_enabled = true;
            m_doEnable = false;
        }

        if (m_doDisable && m_outbound.empty()) {
            QCC_DbgPrintf(("IpNameServiceImpl::Run(): m_doDisable && m_outbound.empty() -> m_enabled = false"));
            m_enabled = false;
            m_doDisable = false;
        }

        //
        // We need to figure out which interfaces we can send and receive
        // protocol messages over.  On one hand, we don't want to get carried
        // away with multicast group joins and leaves since we could get tangled
        // up in IGMP rate limits.  On the other hand we want to do this often
        // enough to appear responsive to the user when she moves into proximity
        // with another device.
        //
        // Some quick measurements indicate that a Linux box can take about 15
        // seconds to associate, Windows and Android about 5 seconds.  Based on
        // the lower limits, it won't do much good to lazy update faster than
        // about once every five seconds; so we take that as an upper limit on
        // how often we allow a lazy update.  On the other hand, we want to
        // make sure we do a lazy update at least every 15 seconds.  We define
        // a couple of constants, LAZY_UPDATE_{MAX,MIN}_INTERVAL to allow this
        // range.
        //
        // What drives the middle ground between MAX and MIN timing?  The
        // presence or absence of FindAdvertisement() and AdvertiseName()
        // calls.  If the application is poked by an impatient user who "knows"
        // she should be able to connect, she may arrange to send out a
        // FindAdvertiseName() or AdvertiseName().  This is indicated to us by a
        // message on the m_outbound queue.
        //
        // So there are three basic cases which cause us to rn the lazy updater:
        //
        //     1) If m_forceLazyUpdate is true, some major configuration change
        //        has happened and we need to update no matter what.
        //
        //     2) If a message is found on the outbound queue, we need to do a
        //        lazy update if LAZY_UPDATE_MIN_INTERVAL has passed since the
        //        last update.
        //
        //     3) If LAZY_UPDATE_MAX_INTERVAL has elapsed since the last lazy
        //        update, we need to update.
        //
        if (m_forceLazyUpdate) {
            QCC_DbgPrintf(("IpNameServiceImpl::Run(): LazyUpdateInterfaces()"));
            LazyUpdateInterfaces(networkEvents);
            networkEvents.clear();
            tLastLazyUpdate = tNow;
            m_forceLazyUpdate = false;
        }
        SendOutboundMessages();

        //
        // Now, worry about what to do next.  Create a set of events to wait on.
        // We always wait on the stop event, the timer event and the event used
        // to signal us when an outging message is queued or a forced wakeup for
        // a lazy update is done.
        //
        vector<qcc::Event*> checkEvents, signaledEvents;
        checkEvents.push_back(&stopEvent);
        if (IsPeriodicMaintenanceTimerNeeded()) {
            checkEvents.push_back(&timerEvent);
        }
        checkEvents.push_back(&m_wakeEvent);
        checkEvents.push_back(networkEvent);
        if (m_unicastEvent) {
            checkEvents.push_back(m_unicastEvent);
        }

        //
        // We also need to wait on events from all of the sockets that
        // correspond to the "live" interfaces we need to listen for inbound
        // multicast messages on.
        //
        for (uint32_t i = 0; i < m_liveInterfaces.size(); ++i) {
            if (m_liveInterfaces[i].m_multicastMDNSsockFd != qcc::INVALID_SOCKET_FD) {
                checkEvents.push_back(m_liveInterfaces[i].m_multicastMDNSevent);
            }
            if (m_liveInterfaces[i].m_multicastsockFd != qcc::INVALID_SOCKET_FD) {
                checkEvents.push_back(m_liveInterfaces[i].m_multicastevent);
            }
        }

        //
        // We are going to go to sleep for possibly as long as a second, so
        // we definitely need to release other (user) threads that might
        // be waiting to talk to us.
        //
        m_mutex.Unlock(MUTEX_CONTEXT);

        //
        // Wait for something to happen.  if we get an error, there's not
        // much we can do about it but bail.
        //
        QStatus status = qcc::Event::Wait(checkEvents, signaledEvents);
        if (status != ER_OK && status != ER_TIMEOUT) {
            QCC_LogError(status, ("IpNameServiceImpl::Run(): Event::Wait(): Failed"));
            m_mutex.Lock(MUTEX_CONTEXT);
            break;
        }


        //
        // Loop over the events for which we expect something has happened
        //
        for (vector<qcc::Event*>::iterator i = signaledEvents.begin(); i != signaledEvents.end(); ++i) {
            if (*i == &stopEvent) {
                QCC_DbgPrintf(("IpNameServiceImpl::Run(): Stop event fired"));

                //
                // We heard the stop event, so reset it.  Our contract is that once
                // we've heard this event, we have to exit the run routine fairly
                // quickly.  We can take some time to clean up, but there will be
                // someone else eventually blocked waiting for us to exit, so we
                // can't get carried away.
                //
                stopEvent.ResetEvent();

                //
                // What we need to do is to send out is-at messages telling
                // anyone interested in our names that they are no longer valid.
                // This is a fairly complicated process that can involve sending
                // multiple packets out multiple interfaces, so we clearly don't
                // want to duplicate code here to make it all happen.  We use a
                // special case of normal operation to prevent new requests from
                // being queued, issue our own terminal requests corresponding to
                // the is-at messages metioned above, and then we run until they
                // are all processed and then we exit.
                //
                // Calling Retransmit(index, true, false) will queue the desired
                // terminal is-at messages from the given transport on the
                // m_outbound list.  To ensure that they are sent before we
                // exit, we set m_terminal to true.  We will have set m_state to
                // IMPL_STOPPING in IpNameServiceImpl::Stop.  This stops new
                // external requests from being acted upon.  We then continue in
                // our loop until the outbound queue is empty and then exit the
                // run routine (above).
                //
                m_terminal = true;

                for (uint32_t index = 0; index < N_TRANSPORTS; ++index) {
                    vector<String> empty;
                    Retransmit(index, true, false, qcc::IPEndpoint("0.0.0.0", 0), qcc::IPEndpoint("0.0.0.0", 0), TRANSMIT_V0_V1, MaskFromIndex(index), empty);
                    Retransmit(index, true, false, qcc::IPEndpoint("0.0.0.0", 0), qcc::IPEndpoint("0.0.0.0", 0), TRANSMIT_V2, TRANSPORT_TCP | TRANSPORT_UDP, empty);
                }
                break;
            } else if (*i == &timerEvent) {
                // QCC_DbgPrintf(("IpNameServiceImpl::Run(): Timer event fired"));
                //
                // This is an event that fires every second to give us a chance
                // to do any protocol maintenance, like retransmitting queued
                // advertisements.
                //
                DoPeriodicMaintenance();
            } else if (*i == &m_wakeEvent) {
                QCC_DbgPrintf(("IpNameServiceImpl::Run(): Wake event fired"));
                //
                // This is an event that fires whenever a message has been
                // queued on the outbound name service message queue.  We
                // always check the queue whenever we run through the loop,
                // (it'll happen before we sleep again) but we do have to reset
                // it.
                //
                m_wakeEvent.ResetEvent();
            } else if (*i == networkEvent) {
                QCC_DbgPrintf(("IpNameServiceImpl::Run(): Network event fired"));
#ifndef QCC_OS_GROUP_WINDOWS
                NetworkEventType eventType = qcc::NetworkEventReceive(networkEventFd, networkEvents);
                if (eventType == QCC_RTM_DELADDR) {
                    m_forceLazyUpdate = true;
                }
                if (eventType == QCC_RTM_NEWADDR) {
                    m_forceLazyUpdate = true;
                    m_refreshAdvertisements = true;
                }
                if (eventType == QCC_RTM_SUSPEND) {
                    delete networkEvent;
                    networkEvent = NULL;
                    qcc::Close(networkEventFd);
                    networkEventFd = qcc::NetworkEventSocket();
                    networkEvent = new Event(networkEventFd, qcc::Event::IO_READ);
                    m_forceLazyUpdate = true;
                }
#else
                networkEvent->ResetEvent();
                m_forceLazyUpdate = true;
                m_refreshAdvertisements = true;
#endif
            } else {
                QCC_DbgPrintf(("IpNameServiceImpl::Run(): Socket event fired"));
                //
                // This must be activity on one of our multicast listener sockets.
                //
                qcc::SocketFd sockFd = (*i)->GetFD();

                QCC_DbgPrintf(("IpNameServiceImpl::Run(): Call qcc::RecvFrom()"));

                qcc::IPAddress remoteAddress, localAddress;
                uint16_t remotePort;
                size_t nbytes;
                int32_t localInterfaceIndex;

                status = qcc::RecvWithAncillaryData(sockFd, remoteAddress, remotePort, localAddress,
                                                    buffer, bufsize, nbytes, localInterfaceIndex);

                if (status != ER_OK) {
                    //
                    // We have a RecvFrom error.  We want to avoid states where
                    // we get repeated read errors and just end up in an
                    // infinite loop getting errors sucking up all available
                    // CPU, so we make sure we sleep for at least a short time
                    // after detecting the error.
                    //
                    // Our basic strategy is to hope that this is a transient
                    // error, or one that will be recovered at the next lazy
                    // update.  We don't want to blindly force a lazy update
                    // or we may get into an infinite lazy update loop, so
                    // the worst that can happen is that we introduce a short
                    // delay here in our handler whenever we detect an error.
                    //
                    // On Windows ER_WOULDBLOCK can be expected because it takes
                    // an initial call to recv to determine if the socket is readable.
                    //
                    if (status == ER_OS_ERROR) {
                        if (sockFd == m_ipv4UnicastSockFd) {
                            if (m_unicastEvent) {
                                delete m_unicastEvent;
                                m_unicastEvent = NULL;
                            }
                            qcc::Close(m_ipv4UnicastSockFd);
                            m_ipv4UnicastSockFd = INVALID_SOCKET_FD;
                        }
                        m_forceLazyUpdate = true;
                        QCC_LogError(status, ("IpNameServiceImpl::Run(): qcc::RecvFrom(%d, ...): Failed", sockFd));
                        continue;
                    } else if (status != ER_WOULDBLOCK) {
                        QCC_LogError(status, ("IpNameServiceImpl::Run(): qcc::RecvFrom(%d, ...): Failed", sockFd));
                        qcc::Sleep(1);
                    }
                    continue;
                }

                QCC_DbgHLPrintf(("IpNameServiceImpl::Run(): Got IPNS message from \"%s\"", remoteAddress.ToString().c_str()));

                // Find out the destination port and interface index for this message.
                uint16_t localPort = std::numeric_limits<uint16_t>::max();
                int32_t ifIndex = -1;
                bool destIsIPv4Local = false;
                bool destIsIPv6Local = false;
                String ifName;

                for (uint32_t j = 0; j < m_liveInterfaces.size(); ++j) {

                    if (m_liveInterfaces[j].m_multicastMDNSsockFd == sockFd) {
                        localPort = m_liveInterfaces[j].m_multicastMDNSPort;
                        ifIndex = m_liveInterfaces[j].m_index;
                        ifName = m_liveInterfaces[j].m_interfaceName;
                    }
                    if (m_liveInterfaces[j].m_multicastsockFd == sockFd) {
                        localPort = m_liveInterfaces[j].m_multicastPort;
                        ifIndex = m_liveInterfaces[j].m_index;
                        ifName = m_liveInterfaces[j].m_interfaceName;
                    }

                    if (!destIsIPv4Local && m_liveInterfaces[j].m_address.IsIPv4()
                        && localAddress == m_liveInterfaces[j].m_address) {
                        destIsIPv4Local = true;
                        localPort = m_liveInterfaces[j].m_unicastPort;
                        ifIndex =  m_liveInterfaces[j].m_index;
                    }

                    if (!destIsIPv6Local && m_liveInterfaces[j].m_address.IsIPv6()
                        && localAddress == m_liveInterfaces[j].m_address) {
                        destIsIPv6Local = true;
                        localPort = m_liveInterfaces[j].m_unicastPort;
                        ifIndex =  m_liveInterfaces[j].m_index;
                    }
                }

                if (localPort != std::numeric_limits<uint16_t>::max() && ifIndex != -1) {
                    QCC_DbgHLPrintf(("Processing packet on interface index %d that was received on index %d from %s:%u to %s:%u",
                                     ifIndex, localInterfaceIndex, remoteAddress.ToString().c_str(), remotePort, localAddress.ToString().c_str(), localPort));
                }
                if (ifIndex != -1 && !destIsIPv4Local && ifIndex != localInterfaceIndex) {
                    QCC_DbgHLPrintf(("Ignoring non-unicast or unexpected packet that was received on a different interface"));
                    continue;
                }
                //
                // We got a message over the multicast channel.  Deal with it.
                //
                if (localPort != std::numeric_limits<uint16_t>::max() && ifIndex != -1) {
                    qcc::IPEndpoint remote(remoteAddress, remotePort);
                    qcc::IPEndpoint local(localAddress, localPort);
                    HandleProtocolMessage(buffer, nbytes, remote, local, ifIndex);
                }
            }
        }
        m_mutex.Lock(MUTEX_CONTEXT);
    }
    m_mutex.Unlock(MUTEX_CONTEXT);

    // We took the time to send out a final
    // advertisement(s) above, indicating that we are going away.
    // Clear live interfaces and exit.
    ClearLiveInterfaces();

    delete networkEvent;
    if (networkEventFd != qcc::INVALID_SOCKET_FD) {
        qcc::Close(networkEventFd);
    }

    delete [] buffer;
    return 0;
}

void IpNameServiceImpl::GetResponsePackets(std::list<Packet>& packets, bool quietly, const qcc::IPEndpoint destination, uint8_t type,
                                           TransportMask completeTransportMask, const int32_t interfaceIndex, const qcc::AddressFamily family)
{
    m_mutex.Lock(MUTEX_CONTEXT);
    bool tcpProcessed = false;
    bool udpProcessed = false;
    for (uint32_t transportIndex = 0; transportIndex < N_TRANSPORTS; ++transportIndex) {
        if ((type & TRANSMIT_V2) && !m_advertised[transportIndex].empty()) {
            MDNSSenderRData senderRData;
            MDNSResourceRecord refRecord("sender-info." + m_guid + ".local.", MDNSResourceRecord::TXT, MDNSResourceRecord::INTERNET, 120, &senderRData);

            MDNSARData addrRData;
            MDNSResourceRecord aRecord(m_guid + ".local.", MDNSResourceRecord::A, MDNSResourceRecord::INTERNET, 120, &addrRData);

            MDNSAAAARData aaaaRData;
            MDNSResourceRecord aaaaRecord(m_guid + ".local.", MDNSResourceRecord::AAAA, MDNSResourceRecord::INTERNET, 120, &aaaaRData);
            uint32_t aaaaRecordSize = aaaaRecord.GetSerializedSize();

            int32_t id = IncrementAndFetch(&INCREMENTAL_PACKET_ID);

            MDNSHeader mdnsHeader(id, MDNSHeader::MDNS_RESPONSE);

            MDNSPtrRData ptrRDataTcp;
            ptrRDataTcp.SetPtrDName(m_guid + "._alljoyn._tcp.local.");
            MDNSResourceRecord ptrRecordTcp("_alljoyn._tcp.local.", MDNSResourceRecord::PTR, MDNSResourceRecord::INTERNET, 120, &ptrRDataTcp);

            MDNSSrvRData srvRDataTcp(1 /*priority */, 1 /* weight */,
                                     0 /* port */, m_guid + ".local." /* target */);
            MDNSResourceRecord srvRecordTcp(m_guid + "._alljoyn._tcp.local.", MDNSResourceRecord::SRV, MDNSResourceRecord::INTERNET, 120, &srvRDataTcp);

            MDNSTextRData txtRDataTcp;

            MDNSPtrRData ptrRDataUdp;
            ptrRDataUdp.SetPtrDName(m_guid + "._alljoyn._udp.local.");
            MDNSResourceRecord ptrRecordUdp("_alljoyn._udp.local.", MDNSResourceRecord::PTR, MDNSResourceRecord::INTERNET, 120, &ptrRDataUdp);

            MDNSSrvRData srvRDataUdp(1 /*priority */, 1 /* weight */,
                                     0 /* port */, m_guid + ".local." /* target */);
            MDNSResourceRecord srvRecordUdp(m_guid + "._alljoyn._udp.local.", MDNSResourceRecord::SRV, MDNSResourceRecord::INTERNET, 120, &srvRDataUdp);

            MDNSTextRData txtRDataUdp;

            MDNSAdvertiseRData advertiseRData;

            MDNSResourceRecord advertiseRecord("advertise." + m_guid + ".local.", MDNSResourceRecord::TXT, MDNSResourceRecord::INTERNET, 120, &advertiseRData);

            MDNSPacket pilotPacket;
            pilotPacket->SetHeader(mdnsHeader);
            pilotPacket->SetVersion(2, 2);

            if (m_reliableIPv6Port[TRANSPORT_INDEX_TCP]) {
                txtRDataTcp.SetValue("r6port", U32ToString(m_reliableIPv6Port[TRANSPORT_INDEX_TCP]));
            }
            MDNSResourceRecord txtRecordTcp(m_guid + "._alljoyn._tcp.local.", MDNSResourceRecord::TXT, MDNSResourceRecord::INTERNET, 120, &txtRDataTcp);

            if (m_unreliableIPv6Port[TRANSPORT_INDEX_UDP]) {
                txtRDataUdp.SetValue("u6port", U32ToString(m_unreliableIPv6Port[TRANSPORT_INDEX_UDP]));
            }

            MDNSResourceRecord txtRecordUdp(m_guid + "._alljoyn._udp.local.", MDNSResourceRecord::TXT, MDNSResourceRecord::INTERNET, 120, &txtRDataUdp);

            pilotPacket->AddAdditionalRecord(advertiseRecord);
            pilotPacket->AddAdditionalRecord(refRecord);
            pilotPacket->AddAdditionalRecord(aRecord);
            if (quietly) {
                pilotPacket->SetDestination(destination);
            } else {
                pilotPacket->ClearDestination();
                if (interfaceIndex != -1) {
                    pilotPacket->SetInterfaceIndex(interfaceIndex);
                }
                if (family != qcc::QCC_AF_UNSPEC) {
                    pilotPacket->SetAddressFamily(family);
                }
            }

            MDNSResourceRecord* advRecord;
            pilotPacket->GetAdditionalRecord("advertise.*", MDNSResourceRecord::TXT, MDNSTextRData::TXTVERS, &advRecord);
            MDNSAdvertiseRData* advRData = static_cast<MDNSAdvertiseRData*>(advRecord->GetRData());

            MDNSResourceRecord* refRecord1;
            pilotPacket->GetAdditionalRecord("sender-info.*", MDNSResourceRecord::TXT, MDNSTextRData::TXTVERS, &refRecord1);
            MDNSSenderRData* refRData = static_cast<MDNSSenderRData*>(refRecord1->GetRData());

            refRData->SetSearchID(id);
            packets.push_back(Packet::cast(pilotPacket));

            TransportMask transportMaskArr[3] = { TRANSPORT_TCP, TRANSPORT_UDP, TRANSPORT_TCP | TRANSPORT_UDP };

            if ((transportIndex == IndexFromBit(TRANSPORT_TCP) && tcpProcessed)  ||
                (transportIndex == IndexFromBit(TRANSPORT_UDP) && udpProcessed)) {
                continue;
            }
            for (int i = 0; i < 3; i++) {
                TransportMask tm = transportMaskArr[i];
                if (completeTransportMask == TRANSPORT_TCP) {
                    if (tm == TRANSPORT_UDP) {
                        continue;
                    }
                } else if (completeTransportMask == TRANSPORT_UDP) {
                    if (tm == TRANSPORT_TCP) {
                        continue;
                    }
                } else if (completeTransportMask != (TRANSPORT_TCP | TRANSPORT_UDP)) {
                    continue;
                }

                set<String> advertising = GetAdvertising(tm);
                int count = 0;
                for (set<qcc::String>::iterator it = advertising.begin(); it != advertising.end(); ++it) {
                    QCC_DbgPrintf(("IpNameServiceImpl::GetResponsePackets(): Accumulating \"%s\"", (*it).c_str()));

                    //
                    // It is possible that we have accumulated more advertisements than will
                    // fit in a UDP IpNameServiceImpl packet.  A name service is-at message is going
                    // to consist of a header and its answer section, which is made from an
                    // IsAt object.  We first ask both of these objects to return their size
                    // so we know how much space is committed already.  Note that we ask the
                    // header for its max possible size since the header may be modified to
                    // add actual IPv4 and IPv6 addresses when it is sent.
                    //
                    size_t currentSize = packets.back()->GetSerializedSize();

                    //
                    // This isn't terribly elegant, but we don't know the IP address(es)
                    // over which the message will be sent.  These are added in the loop
                    // that actually does the packet sends, with the interface addresses
                    // dynamically added onto the message.  We have no clue here if an IPv4
                    // or IPv6 or both flavors of address will exist on a given interface,
                    // nor how many interfaces there are.  All we can do here is to assume
                    // the worst case for the size (both exist) and add the 20 bytes (four
                    // for IPv4, sixteen for IPv6) that the addresses may consume in the
                    // final packet.
                    //
                    currentSize += aaaaRecordSize;

                    MDNSAdvertiseRData currentAdvert;
                    currentAdvert.SetUniqueCount(advRData->GetUniqueCount());
                    if (!count) {
                        currentAdvert.SetTransport(tm);
                    }
                    currentAdvert.SetValue("name", *it);
                    uint32_t currentAdvertSize = currentAdvert.GetSerializedSize() - 2;
                    //
                    // We cheat a little in order to avoid a string copy and use our
                    // knowledge that names are stored as a byte count followed by the
                    // string bytes.  If the current name won't fit into the currently
                    // assembled message, we need to flush the current message and start
                    // again.
                    //
                    if (currentSize + currentAdvertSize > NS_MESSAGE_MAX) {
                        QCC_DbgPrintf(("IpNameServiceImpl::GetResponsePackets(): Message is full"));
                        QCC_DbgPrintf(("IpNameServiceImpl::GetResponsePackets(): Sending partial list"));
                        id = IncrementAndFetch(&INCREMENTAL_PACKET_ID);
                        mdnsHeader.SetId(id);
                        MDNSPacket additionalPacket;
                        additionalPacket->SetHeader(mdnsHeader);

                        if ((tm & TRANSPORT_TCP) && (!m_reliableIPv4PortMap[TRANSPORT_INDEX_TCP].empty() || m_reliableIPv6Port[TRANSPORT_INDEX_TCP])) {
                            MDNSResourceRecord newTxtRecordTcp(m_guid + "._alljoyn._tcp.local.", MDNSResourceRecord::TXT, MDNSResourceRecord::INTERNET, 120, &txtRDataTcp);
                            additionalPacket->AddAnswer(ptrRecordTcp);
                            additionalPacket->AddAnswer(srvRecordTcp);
                            additionalPacket->AddAnswer(newTxtRecordTcp);
                        }

                        if (tm & TRANSPORT_UDP && (!m_unreliableIPv4PortMap[TRANSPORT_INDEX_UDP].empty() || m_unreliableIPv6Port[TRANSPORT_INDEX_UDP])) {
                            MDNSResourceRecord newTxtRecordUdp(m_guid + "._alljoyn._udp.local.", MDNSResourceRecord::TXT, MDNSResourceRecord::INTERNET, 120, &txtRDataUdp);
                            additionalPacket->AddAnswer(ptrRecordUdp);
                            additionalPacket->AddAnswer(srvRecordUdp);
                            additionalPacket->AddAnswer(newTxtRecordUdp);
                        }

                        additionalPacket->AddAdditionalRecord(advertiseRecord);
                        additionalPacket->AddAdditionalRecord(refRecord);
                        additionalPacket->AddAdditionalRecord(aRecord);
                        additionalPacket->SetVersion(2, 2);
                        additionalPacket->GetAdditionalRecord("advertise.*", MDNSResourceRecord::TXT, &advRecord);
                        advRData = static_cast<MDNSAdvertiseRData*>(advRecord->GetRData());

                        additionalPacket->GetAdditionalRecord("sender-info.*", MDNSResourceRecord::TXT, &refRecord1);
                        refRData = static_cast<MDNSSenderRData*>(refRecord1->GetRData());
                        advRData->Reset();
                        advRData->SetTransport(tm);
                        advRData->SetValue("name", *it);
                        refRData->SetSearchID(id);
                        if (quietly) {
                            additionalPacket->SetDestination(destination);
                        } else {
                            additionalPacket->ClearDestination();
                            if (interfaceIndex != -1) {
                                additionalPacket->SetInterfaceIndex(interfaceIndex);
                            }
                            if (family != qcc::QCC_AF_UNSPEC) {
                                additionalPacket->SetAddressFamily(family);
                            }
                        }
                        packets.push_back(Packet::cast(additionalPacket));
                        count = 1;
                    } else {
                        QCC_DbgPrintf(("IpNameServiceImpl::GetResponsePackets(): Message has room.  Adding \"%s\"", (*it).c_str()));
                        MDNSResourceRecord* answer;
                        bool tcpAnswer = MDNSPacket::cast(packets.back())->GetAnswer("_alljoyn._tcp.local.", MDNSResourceRecord::PTR, &answer);
                        bool udpAnswer = MDNSPacket::cast(packets.back())->GetAnswer("_alljoyn._udp.local.", MDNSResourceRecord::PTR, &answer);
                        if (!udpAnswer && (tm & TRANSPORT_UDP) && (!m_unreliableIPv4PortMap[TRANSPORT_INDEX_UDP].empty() || m_unreliableIPv6Port[TRANSPORT_INDEX_UDP])) {
                            MDNSPacket::cast(packets.back())->AddAnswer(ptrRecordUdp);
                            MDNSPacket::cast(packets.back())->AddAnswer(srvRecordUdp);
                            MDNSPacket::cast(packets.back())->AddAnswer(txtRecordUdp);
                        }
                        if (!tcpAnswer && (tm & TRANSPORT_TCP) && (!m_reliableIPv4PortMap[TRANSPORT_INDEX_TCP].empty() || m_reliableIPv6Port[TRANSPORT_INDEX_TCP])) {
                            MDNSPacket::cast(packets.back())->AddAnswer(ptrRecordTcp);
                            MDNSPacket::cast(packets.back())->AddAnswer(srvRecordTcp);
                            MDNSPacket::cast(packets.back())->AddAnswer(txtRecordTcp);
                        }
                        if (!count) {
                            advRData->SetTransport(tm);
                        }
                        advRData->SetValue("name", *it);
                        count++;
                    }
                }
                if (quietly) {
                    set<String> advertising_quietly = GetAdvertisingQuietly(tm);

                    for (set<qcc::String>::iterator it = advertising_quietly.begin(); it != advertising_quietly.end(); ++it) {
                        QCC_DbgPrintf(("IpNameServiceImpl::GetResponsePackets(): Accumulating (quiet) \"%s\"", (*it).c_str()));

                        size_t currentSize = packets.back()->GetSerializedSize();
                        currentSize += aaaaRecordSize;

                        MDNSAdvertiseRData currentAdvert;
                        currentAdvert.SetUniqueCount(advRData->GetUniqueCount());
                        if (!count) {
                            currentAdvert.SetTransport(tm);
                        }
                        advRData->SetValue("name", *it);
                        uint32_t currentAdvertSize = currentAdvert.GetSerializedSize() - 2;
                        if (currentSize + currentAdvertSize  > NS_MESSAGE_MAX) {
                            QCC_DbgPrintf(("IpNameServiceImpl::GetResponsePackets(): Message is full"));
                            QCC_DbgPrintf(("IpNameServiceImpl::GetResponsePackets(): Sending partial list"));

                            id = IncrementAndFetch(&INCREMENTAL_PACKET_ID);
                            mdnsHeader.SetId(id);
                            MDNSPacket additionalPacket;
                            additionalPacket->SetHeader(mdnsHeader);

                            if ((tm & TRANSPORT_TCP) && (!m_reliableIPv4PortMap[TRANSPORT_INDEX_TCP].empty() || m_reliableIPv6Port[TRANSPORT_INDEX_TCP])) {
                                if (m_reliableIPv6Port[TRANSPORT_INDEX_TCP]) {
                                    txtRDataTcp.SetValue("r6port", U32ToString(m_reliableIPv6Port[TRANSPORT_INDEX_TCP]));
                                }
                                MDNSResourceRecord newTxtRecordTcp(m_guid + "._alljoyn._tcp.local.", MDNSResourceRecord::TXT, MDNSResourceRecord::INTERNET, 120, &txtRDataTcp);
                                additionalPacket->AddAnswer(ptrRecordTcp);
                                additionalPacket->AddAnswer(srvRecordTcp);
                                additionalPacket->AddAnswer(newTxtRecordTcp);
                            }

                            if (tm & TRANSPORT_UDP && (!m_unreliableIPv4PortMap[TRANSPORT_INDEX_UDP].empty() || m_unreliableIPv6Port[TRANSPORT_INDEX_UDP])) {
                                if (m_unreliableIPv6Port[TRANSPORT_INDEX_UDP]) {
                                    txtRDataUdp.SetValue("u6port", U32ToString(m_unreliableIPv6Port[TRANSPORT_INDEX_UDP]));
                                }
                                MDNSResourceRecord newTxtRecordUdp(m_guid + "._alljoyn._udp.local.", MDNSResourceRecord::TXT, MDNSResourceRecord::INTERNET, 120, &txtRDataUdp);
                                additionalPacket->AddAnswer(ptrRecordUdp);
                                additionalPacket->AddAnswer(srvRecordUdp);
                                additionalPacket->AddAnswer(newTxtRecordUdp);
                            }

                            additionalPacket->AddAdditionalRecord(advertiseRecord);
                            additionalPacket->AddAdditionalRecord(refRecord);
                            additionalPacket->AddAdditionalRecord(aRecord);
                            additionalPacket->SetVersion(2, 2);
                            additionalPacket->GetAdditionalRecord("advertise.*", MDNSResourceRecord::TXT, &advRecord);
                            advRData = static_cast<MDNSAdvertiseRData*>(advRecord->GetRData());

                            additionalPacket->GetAdditionalRecord("sender-info.*", MDNSResourceRecord::TXT, &refRecord1);
                            refRData = static_cast<MDNSSenderRData*>(refRecord1->GetRData());
                            advRData->Reset();
                            advRData->SetTransport(tm);
                            advRData->SetValue("name", *it);
                            refRData->SetSearchID(id);
                            additionalPacket->SetDestination(destination);
                            packets.push_back(Packet::cast(additionalPacket));
                            count = 1;
                        } else {
                            MDNSResourceRecord* answer;
                            bool tcpAnswer = MDNSPacket::cast(packets.back())->GetAnswer("_alljoyn._tcp.local.", MDNSResourceRecord::PTR, &answer);
                            bool udpAnswer = MDNSPacket::cast(packets.back())->GetAnswer("_alljoyn._udp.local.", MDNSResourceRecord::PTR, &answer);
                            if (!udpAnswer && (tm & TRANSPORT_UDP) && (!m_unreliableIPv4PortMap[TRANSPORT_INDEX_UDP].empty() || m_unreliableIPv6Port[TRANSPORT_INDEX_UDP])) {
                                MDNSPacket::cast(packets.back())->AddAnswer(ptrRecordUdp);
                                MDNSPacket::cast(packets.back())->AddAnswer(srvRecordUdp);
                                MDNSPacket::cast(packets.back())->AddAnswer(txtRecordUdp);
                            }
                            if (!tcpAnswer && (tm & TRANSPORT_TCP) && (!m_reliableIPv4PortMap[TRANSPORT_INDEX_TCP].empty() || m_reliableIPv6Port[TRANSPORT_INDEX_TCP])) {
                                MDNSPacket::cast(packets.back())->AddAnswer(ptrRecordTcp);
                                MDNSPacket::cast(packets.back())->AddAnswer(srvRecordTcp);
                                MDNSPacket::cast(packets.back())->AddAnswer(txtRecordTcp);
                            }
                            if (!count) {
                                advRData->SetTransport(tm);
                            }
                            QCC_DbgPrintf(("IpNameServiceImpl::GetResponsePackets(): Message has room.  Adding (quiet) \"%s\"", (*it).c_str()));
                            advRData->SetValue("name", *it);
                            count++;
                        }
                    }
                }
            }
            tcpProcessed = true;
            udpProcessed = true;
        }
    }
    m_mutex.Unlock(MUTEX_CONTEXT);
}

void IpNameServiceImpl::GetQueryPackets(std::list<Packet>& packets, const uint8_t type, const int32_t interfaceIndex, const qcc::AddressFamily family)
{
    m_mutex.Lock(MUTEX_CONTEXT);
    for (uint32_t transportIndex = 0; transportIndex < N_TRANSPORTS; ++transportIndex) {
        if (m_enableV1 && (type & TRANSMIT_V0_V1) && !m_v0_v1_queries[transportIndex].empty()) {

            {
                uint32_t nQuerySent = 0;
                WhoHas whoHas;
                whoHas.SetVersion(0, 0);
                whoHas.SetTransportMask(MaskFromIndex(transportIndex));
                whoHas.SetTcpFlag(true);
                whoHas.SetUdpFlag(true);
                whoHas.SetIPv4Flag(true);

                NSPacket pilotPacket;
                pilotPacket->SetVersion(0, 0);
                pilotPacket->SetTimer(m_tDuration);
                pilotPacket->AddQuestion(whoHas);
                pilotPacket->ClearDestination();
                if (interfaceIndex != -1) {
                    pilotPacket->SetInterfaceIndex(interfaceIndex);
                }
                if (family != qcc::QCC_AF_UNSPEC) {
                    pilotPacket->SetAddressFamily(family);
                }
                packets.push_back(Packet::cast(pilotPacket));
                ++nQuerySent;

                WhoHas* pWhoHas;
                pilotPacket->GetQuestion(0, &pWhoHas);
                for (set<qcc::String>::const_iterator i = m_v0_v1_queries[transportIndex].begin(); i != m_v0_v1_queries[transportIndex].end(); ++i) {
                    size_t currentSize = packets.back()->GetSerializedSize();
                    currentSize += 20;
                    if (currentSize + 1 + i->size() > NS_MESSAGE_MAX) {
                        QCC_DbgPrintf(("IpNameServiceImpl::GetQueryPackets(): Resetting current list"));
                        NSPacket additionalPacket;
                        whoHas.Reset();
                        whoHas.AddName(*i);
                        additionalPacket->SetVersion(0, 0);
                        additionalPacket->SetTimer(m_tDuration);
                        additionalPacket->AddQuestion(whoHas);
                        if (interfaceIndex != -1) {
                            additionalPacket->SetInterfaceIndex(interfaceIndex);
                        }
                        if (family != qcc::QCC_AF_UNSPEC) {
                            additionalPacket->SetAddressFamily(family);
                        }
                        packets.push_back(Packet::cast(additionalPacket));
                        additionalPacket->GetQuestion(0, &pWhoHas);
                        ++nQuerySent;
                    } else {
                        pWhoHas->AddName(*i);
                    }
                }
            }

            {
                WhoHas whoHas;
                whoHas.SetVersion(1, 1);
                whoHas.SetTransportMask(MaskFromIndex(transportIndex));

                NSPacket pilotPacket;
                pilotPacket->SetVersion(1, 1);
                pilotPacket->SetTimer(m_tDuration);
                pilotPacket->AddQuestion(whoHas);
                pilotPacket->ClearDestination();
                if (interfaceIndex != -1) {
                    pilotPacket->SetInterfaceIndex(interfaceIndex);
                }
                if (family != qcc::QCC_AF_UNSPEC) {
                    pilotPacket->SetAddressFamily(family);
                }
                packets.push_back(Packet::cast(pilotPacket));

                WhoHas* pWhoHas;
                pilotPacket->GetQuestion(0, &pWhoHas);
                for (set<qcc::String>::const_iterator i = m_v0_v1_queries[transportIndex].begin(); i != m_v0_v1_queries[transportIndex].end(); ++i) {
                    size_t currentSize = packets.back()->GetSerializedSize();
                    currentSize += 20;
                    if (currentSize + 1 + i->size() > NS_MESSAGE_MAX) {
                        NSPacket additionalPacket;
                        whoHas.Reset();
                        whoHas.AddName(*i);
                        additionalPacket->SetVersion(1, 1);
                        additionalPacket->SetTimer(m_tDuration);
                        additionalPacket->AddQuestion(whoHas);
                        if (interfaceIndex != -1) {
                            additionalPacket->SetInterfaceIndex(interfaceIndex);
                        }
                        if (family != qcc::QCC_AF_UNSPEC) {
                            additionalPacket->SetAddressFamily(family);
                        }
                        packets.push_back(Packet::cast(additionalPacket));
                        additionalPacket->GetQuestion(0, &pWhoHas);
                    } else {
                        pWhoHas->AddName(*i);
                    }
                }
            }
        }
    }

    MDNSQuestion mdnsTCPQuestion("_alljoyn._tcp.local.", MDNSResourceRecord::PTR, MDNSResourceRecord::INTERNET);
    MDNSQuestion mdnsUDPQuestion("_alljoyn._udp.local.", MDNSResourceRecord::PTR, MDNSResourceRecord::INTERNET);

    MDNSAAAARData aaaaRData;
    MDNSResourceRecord aaaaRecord(m_guid + ".local.", MDNSResourceRecord::AAAA, MDNSResourceRecord::INTERNET, 120, &aaaaRData);
    uint32_t aaaaRecordSize = aaaaRecord.GetSerializedSize();

    MDNSPacket pilotPacket;
    int32_t id = IncrementAndFetch(&INCREMENTAL_PACKET_ID);
    MDNSHeader mdnsHeader(id, MDNSHeader::MDNS_QUERY);
    pilotPacket->SetHeader(mdnsHeader);
    pilotPacket->SetVersion(2, 2);

    if (!m_v2_queries[TRANSPORT_INDEX_UDP].empty()) {
        pilotPacket->AddQuestion(mdnsUDPQuestion);
    }
    if (!m_v2_queries[TRANSPORT_INDEX_TCP].empty()) {
        pilotPacket->AddQuestion(mdnsTCPQuestion);
    }

    MDNSSearchRData searchRefData;
    MDNSResourceRecord searchRecord("search." + m_guid + ".local.", MDNSResourceRecord::TXT, MDNSResourceRecord::INTERNET, 120, &searchRefData);

    MDNSSenderRData senderRData;
    MDNSResourceRecord refRecord("sender-info." + m_guid + ".local.", MDNSResourceRecord::TXT, MDNSResourceRecord::INTERNET, 120, &senderRData);

    pilotPacket->AddAdditionalRecord(searchRecord);
    pilotPacket->AddAdditionalRecord(refRecord);


    MDNSResourceRecord* searchRecord1;
    pilotPacket->GetAdditionalRecord("search.*", MDNSResourceRecord::TXT, &searchRecord1);
    MDNSSearchRData* searchRData = static_cast<MDNSSearchRData*>(searchRecord1->GetRData());

    MDNSResourceRecord* refRecord1;
    pilotPacket->GetAdditionalRecord("sender-info.*", MDNSResourceRecord::TXT, &refRecord1);
    MDNSSenderRData* refRData = static_cast<MDNSSenderRData*>(refRecord1->GetRData());
    refRData->SetSearchID(id);
    pilotPacket->ClearDestination();
    if (interfaceIndex != -1) {
        pilotPacket->SetInterfaceIndex(interfaceIndex);
    }
    if (family != qcc::QCC_AF_UNSPEC) {
        pilotPacket->SetAddressFamily(family);
    }
    bool pilotAdded = false;
    uint32_t count = 0;
    set<qcc::String> addedQueries;
    for (uint32_t transportIndex = 0; transportIndex < N_TRANSPORTS; ++transportIndex) {
        if ((type & TRANSMIT_V2) && !m_v2_queries[transportIndex].empty()) {
            if (!pilotAdded) {
                packets.push_back(Packet::cast(pilotPacket));
                pilotAdded = true;
            }
            for (set<qcc::String>::const_iterator i = m_v2_queries[transportIndex].begin(); i != m_v2_queries[transportIndex].end(); ++i) {
                if (addedQueries.find(*i) != addedQueries.end() && (transportIndex == TRANSPORT_INDEX_UDP || transportIndex == TRANSPORT_INDEX_TCP)) {
                    continue;
                }
                size_t currentSize = packets.back()->GetSerializedSize();
                currentSize += aaaaRecordSize;
                MatchMap matching;
                ParseMatchRule(*i, matching);
                MDNSSearchRData currentQuery;
                currentQuery.SetUniqueCount(searchRData->GetUniqueCount());
                for (MatchMap::iterator j = matching.begin(); j != matching.end(); ++j) {
                    currentQuery.SetValue(j->first, j->second);
                }
                currentQuery.SetValue(";");
                uint32_t currentQuerySize = currentQuery.GetSerializedSize() - 2;
                if ((currentSize + currentQuerySize) > NS_MESSAGE_MAX) {
                    QCC_DbgPrintf(("IpNameServiceImpl::GetQueryPackets(): Message is full"));
                    QCC_DbgPrintf(("IpNameServiceImpl::GetQueryPackets(): Resetting current list"));
                    id = IncrementAndFetch(&INCREMENTAL_PACKET_ID);
                    mdnsHeader.SetId(id);
                    MDNSPacket additionalPacket;
                    additionalPacket->SetHeader(mdnsHeader);
                    additionalPacket->SetVersion(2, 2);
                    additionalPacket->AddAdditionalRecord(searchRecord);
                    additionalPacket->AddAdditionalRecord(refRecord);
                    additionalPacket->GetAdditionalRecord("search.*", MDNSResourceRecord::TXT, &searchRecord1);
                    searchRData = static_cast<MDNSSearchRData*>(searchRecord1->GetRData());
                    additionalPacket->GetAdditionalRecord("sender-info.*", MDNSResourceRecord::TXT, &refRecord1);
                    refRData = static_cast<MDNSSenderRData*>(refRecord1->GetRData());
                    searchRData->Reset();
                    if (!m_v2_queries[TRANSPORT_INDEX_UDP].empty()) {
                        additionalPacket->AddQuestion(mdnsUDPQuestion);
                    }
                    if (!m_v2_queries[TRANSPORT_INDEX_TCP].empty()) {
                        additionalPacket->AddQuestion(mdnsTCPQuestion);
                    }
                    for (MatchMap::iterator j = matching.begin(); j != matching.end(); ++j) {
                        searchRData->SetValue(j->first, j->second);
                    }
                    count = 1;
                    refRData->SetSearchID(id);
                    additionalPacket->ClearDestination();
                    if (interfaceIndex != -1) {
                        additionalPacket->SetInterfaceIndex(interfaceIndex);
                    }
                    if (family != qcc::QCC_AF_UNSPEC) {
                        additionalPacket->SetAddressFamily(family);
                    }
                    packets.push_back(Packet::cast(additionalPacket));
                    addedQueries.insert(*i);
                } else {
                    if (count > 0) {
                        searchRData->SetValue(";");
                    }
                    for (MatchMap::iterator j = matching.begin(); j != matching.end(); ++j) {
                        searchRData->SetValue(j->first, j->second);
                    }
                    if (transportIndex == TRANSPORT_INDEX_UDP || transportIndex == TRANSPORT_INDEX_TCP) {
                        addedQueries.insert(*i);
                    }
                    count++;
                }
            }
        }
    }
    m_mutex.Unlock(MUTEX_CONTEXT);
}

void IpNameServiceImpl::Retransmit(uint32_t transportIndex, bool exiting, bool quietly, const qcc::IPEndpoint& destination, const qcc::IPEndpoint& source, uint8_t type, TransportMask completeTransportMask, vector<qcc::String>& wkns, const int32_t interfaceIndex, const qcc::AddressFamily family)
{
    //
    // Type can be one of the following 3 values:
    // - TRANSMIT_V0_V1: transmit version zero and version one messages.
    // - TRANSMIT_V2: transmit version two messages.
    // - TRANSMIT_V0_V1 | TRANSMIT_V2: transmit version zero, version one and
    //                                 version two messages.
    //
    // If V1 is not enabled we only respond to queries for quiet names from V1
    // to support legacy thin core leaf nodes looking for router nodes.
    //
    if (!m_enableV1 && !quietly) {
        type &= ~TRANSMIT_V0_V1;
    }

    if (type == 0) {
        //Nothing to transmit
        return;
    }
    QCC_DbgPrintf(("IpNameServiceImpl::Retransmit()"));

    //
    // There are at least two threads wandering through the advertised list.
    // We are running short on toes, so don't shoot any more off by not being
    // thread-unaware.
    //
    m_mutex.Lock(MUTEX_CONTEXT);

    //
    // We've been asked to retransmit our advertised names.  There are two main
    // classes of names: those actively advertised and those quietly advertised.
    // The difference is that quietly advertised names only go out when a
    // who-has message is received.  They are not sent periodically.  The
    // reception of a who-has message is indicated by the <quietly> parameter
    // being set to true.  Since we want to allow passive observers to hear our
    // responses, if we get a who-has message, no matter what is being looked
    // or, we take the opportunity to retransmit all of our names whether or not
    // they are quitely or actively advertised.  Since quiet responses are a
    // "new thing," we don't worry about sending down-version packets.  This all
    // means quiet advertisement responses are quite simple as compared to
    // active advertisement responses.  They are a special case though.
    //
    // So, based on these observations, we retransmit our whole list if
    // <quietly> is true and the advertised quietly list is not empty or if the
    // advertised list is not empty -- otherwise we don't have anything to do.
    //
    bool doRetransmit = (quietly && !m_advertised_quietly[transportIndex].empty()) || !m_advertised[transportIndex].empty();
    if (doRetransmit == false) {
        QCC_DbgPrintf(("IpNameServiceImpl::Retransmit(): Nothing to do for transportIndex %d", transportIndex));
        m_mutex.Unlock(MUTEX_CONTEXT);
        return;
    }

    //
    // We are now at version one of the protocol.  There is a significant
    // difference between version zero and version one messages, so down-version
    // (version zero) clients will not know what to do with versino one
    // messages.  This means that if we want to have clients running older
    // daemons be able to hear our advertisements, we need to send both flavors
    // of message.  Since the version is located in the message header, this
    // means two messages.
    //
    // Put together and send response packets for version zero, but only if the
    // transport index corresponds to TRANSPORT_TCP since that was the only
    // possibility in version zero and keeping in mind that we aren't going to
    // send version zero messages over our newly defined "quiet" mechanism.
    //
    if (transportIndex == TRANSPORT_INDEX_TCP && quietly == false && (type & TRANSMIT_V0)) {
        //
        // Keep track of how many messages we actually send in order to get all of
        // the advertisements out.
        //
        uint32_t nSent = 0;

        //
        // The header will tie the whole protocol message together.  By setting the
        // timer, we are asking for everyone who hears the message to remember the
        // advertisements for that number of seconds.  If we are exiting, then we
        // set the timer to zero, which means that the name is no longer valid.
        //
        NSPacket nspacket;

        nspacket->SetSource(source);

        //
        // We understand all messages from version zero to version one, and we
        // are sending a version zero message.  The whole point of sending a
        // version zero message is that can be understood by down-level code
        // so we can't use the new versioning scheme.
        //
        nspacket->SetVersion(0, 0);

        nspacket->SetTimer(exiting ? 0 : m_tDuration);

        IsAt isAt;
        isAt.SetVersion(0, 0);

        //
        // We don't actually send the transport mask in version zero packets
        // but we make a note to ourselves to let us know on behalf of what
        // transport we will be sending.
        //
        isAt.SetTransportMask(MaskFromIndex(transportIndex));

        //
        // The Complete Flag tells the other side that the message it recieves
        // contains the complete list of well-known names advertised by the
        // source.  We don't know that we fit them all in yet, so this must be
        // initialized to false.
        //
        isAt.SetCompleteFlag(false);

        //
        // We have to use some sneaky way to tell an in-the know version one
        // client that the packet is from a version one client and that is
        // through the setting of the UDP flag.  TCP transports are the only
        // possibility for version zero packets and it always sets the TCP
        // flag, of course.
        //
        isAt.SetTcpFlag(true);
        isAt.SetUdpFlag(true);

        isAt.SetGuid(m_guid);

        //
        // The only possibility in version zero is that the port is the IPv4
        // reliable port.
        //
        isAt.SetPort(0);

        QCC_DbgPrintf(("IpNameServiceImpl::Retransmit(): Loop through advertised names"));

        //
        // Loop through the list of names we are advertising, constructing as many
        // protocol messages as it takes to get our list of advertisements out.
        //
        // Note that the number of packets that can go out in any given amount of
        // time is effectively throttled in SendProtocolMessage() by a random delay.
        // A user can consume all available resources here by flooding us with
        // advertisements but she will only be shooting herself in the foot.
        //
        for (set<qcc::String>::iterator i = m_advertised[transportIndex].begin(); i != m_advertised[transportIndex].end(); ++i) {
            QCC_DbgPrintf(("IpNameServiceImpl::Retransmit(): Accumulating \"%s\"", (*i).c_str()));

            //
            // It is possible that we have accumulated more advertisements than will
            // fit in a UDP IpNameServiceImpl packet.  A name service is-at message is going
            // to consist of a header and its answer section, which is made from an
            // IsAt object.  We first ask both of these objects to return their size
            // so we know how much space is committed already.  Note that we ask the
            // header for its max possible size since the header may be modified to
            // add actual IPv4 and IPv6 addresses when it is sent.
            //
            size_t currentSize = nspacket->GetSerializedSize() + isAt.GetSerializedSize();

            //
            // This isn't terribly elegant, but we don't know the IP address(es)
            // over which the message will be sent.  These are added in the loop
            // that actually does the packet sends, with the interface addresses
            // dynamically added onto the message.  We have no clue here if an IPv4
            // or IPv6 or both flavors of address will exist on a given interface,
            // nor how many interfaces there are.  All we can do here is to assume
            // the worst case for the size (both exist) and add the 20 bytes (four
            // for IPv4, sixteen for IPv6) that the addresses may consume in the
            // final packet.
            //
            currentSize += 20;

            //
            // We cheat a little in order to avoid a string copy and use our
            // knowledge that names are stored as a byte count followed by the
            // string bytes.  If the current name won't fit into the currently
            // assembled message, we need to flush the current message and start
            // again.
            //
            if (currentSize + 1 + (*i).size() > NS_MESSAGE_MAX) {
                QCC_DbgPrintf(("IpNameServiceImpl::Retransmit(): Message is full"));
                //
                // The current message cannot hold another name.  We need to send it
                // out before continuing.
                //
                QCC_DbgPrintf(("IpNameServiceImpl::Retransmit(): Sending partial list"));
                nspacket->AddAnswer(isAt);

                if (quietly) {
                    nspacket->SetDestination(destination);
                    SendOutboundMessageQuietly(Packet::cast(nspacket));
                } else {
                    nspacket->ClearDestination();
                    if (interfaceIndex != -1) {
                        nspacket->SetInterfaceIndex(interfaceIndex);
                    } else {
                        nspacket->ClearInterfaceIndex();
                    }
                    if (family != qcc::QCC_AF_UNSPEC) {
                        nspacket->SetAddressFamily(family);
                    } else {
                        nspacket->ClearAddressFamily();
                    }
                    if (source.addr != IPAddress("0.0.0.0")) {
                        SendOutboundMessageActively(Packet::cast(nspacket), source.addr);
                    } else {
                        SendOutboundMessageActively(Packet::cast(nspacket));
                    }
                }


                ++nSent;

                //
                // The full message is now on the way out.  Now, we remove all of
                // the entries in the IsAt object, reset the header, which clears
                // out the existing is-at, and start accumulating new names again.
                //
                QCC_DbgPrintf(("IpNameServiceImpl::Retransmit(): Resetting current list"));
                nspacket->Reset();
                isAt.Reset();
                isAt.AddName(*i);
            } else {
                QCC_DbgPrintf(("IpNameServiceImpl::Retransmit(): Message has room.  Adding \"%s\"", (*i).c_str()));
                isAt.AddName(*i);
            }
        }

        //
        // We most likely have a partially full message waiting to go out.  If we
        // haven't sent a message, then the one message holds all of the names that
        // are being advertised.  In this case, we set the complete flag to indicate
        // that this packet describes the full extent of advertised well known
        // names.
        //
        if (nSent == 0) {
            QCC_DbgPrintf(("IpNameServiceImpl::Retransmit(): Single complete message "));
            isAt.SetCompleteFlag(true);
        }

        QCC_DbgPrintf(("IpNameServiceImpl::Retransmit(): Sending final version zero message "));
        nspacket->AddAnswer(isAt);

        nspacket->ClearDestination();
        if (interfaceIndex != -1) {
            nspacket->SetInterfaceIndex(interfaceIndex);
        } else {
            nspacket->ClearInterfaceIndex();
        }
        if (family != qcc::QCC_AF_UNSPEC) {
            nspacket->SetAddressFamily(family);
        } else {
            nspacket->ClearAddressFamily();
        }
        if (source.addr != IPAddress("0.0.0.0")) {
            SendOutboundMessageActively(Packet::cast(nspacket), source.addr);
        } else {
            SendOutboundMessageActively(Packet::cast(nspacket));
        }
    }

    //
    // Put together and send response packets for version one.
    //

    if ((transportIndex == TRANSPORT_INDEX_TCP) && type & TRANSMIT_V1) {
        //
        // Keep track of how many messages we actually send in order to get all of
        // the advertisements out.
        //
        uint32_t nSent = 0;

        //
        // The header will tie the whole protocol message together.  By setting the
        // timer, we are asking for everyone who hears the message to remember the
        // advertisements for that number of seconds.  If we are exiting, then we
        // set the timer to zero, which means that the name is no longer valid.
        //
        NSPacket nspacket;

        nspacket->SetSource(source);

        //
        // We understand all messages from version zero to version one, and we
        // are sending a version one message;
        //
        nspacket->SetVersion(1, 1);

        nspacket->SetTimer(exiting ? 0 : m_tDuration);

        //
        // The underlying protocol is capable of identifying both TCP and UDP
        // services.  Right now, the only possibility is TCP.
        //
        IsAt isAt;

        //
        // We understand all messages from version zero to version one, and we
        // are sending a version one message;
        //
        isAt.SetVersion(1, 1);

        //
        // We don't know if this is going to be a complete and final list yet,
        // but we do know which transport we are doing this on behalf of.
        //
        isAt.SetCompleteFlag(false);
        isAt.SetTransportMask(MaskFromIndex(transportIndex));

        //
        // Version one allows us to provide four possible endpoints.  The address
        // will be rewritten on the way out with the address of the appropriate
        // interface.
        //
        if (!m_reliableIPv4PortMap[transportIndex].empty()) {
            isAt.SetReliableIPv4("", 0);
        }
        if (!m_unreliableIPv4PortMap[transportIndex].empty()) {
            isAt.SetUnreliableIPv4("", 0);
        }
        // This is a trick to make V2 NS ignore V1 packets. We set the IPv6 reliable bit,
        // that tells version two capable NS that a version two message will follow, and
        // to ignore the version one messages.

        isAt.SetReliableIPv6("", m_reliableIPv6Port[transportIndex]);

        if (m_unreliableIPv6Port[transportIndex]) {
            isAt.SetUnreliableIPv6("", m_unreliableIPv6Port[transportIndex]);
        }

        isAt.SetGuid(m_guid);

        QCC_DbgPrintf(("IpNameServiceImpl::Retransmit(): Loop through advertised names"));

        //
        // Loop through the list of names we are advertising, constructing as many
        // protocol messages as it takes to get our list of advertisements out.
        //
        // Note that the number of packets that can go out in any given amount of
        // time is effectively throttled in SendProtocolMessage() by a random delay.
        // A user can consume all available resources here by flooding us with
        // advertisements but she will only be shooting herself in the foot.
        //
        for (set<qcc::String>::iterator i = m_advertised[transportIndex].begin(); i != m_advertised[transportIndex].end(); ++i) {

            //Do not send non-matching names if replying quietly
            if (quietly) {
                bool ignoreName = true;
                for (vector<String>::iterator itWkn = wkns.begin(); itWkn != wkns.end(); itWkn++) {
                    //Do not send non-matching names if replying quietly
                    if (!(WildcardMatch((*i), (*itWkn)))) {
                        ignoreName = false;
                        break;
                    }
                }
                if (ignoreName) {
                    continue;
                }
            }
            QCC_DbgPrintf(("IpNameServiceImpl::Retransmit(): Accumulating \"%s\"", (*i).c_str()));

            //
            // It is possible that we have accumulated more advertisements than will
            // fit in a UDP IpNameServiceImpl packet.  A name service is-at message is going
            // to consist of a header and its answer section, which is made from an
            // IsAt object.  We first ask both of these objects to return their size
            // so we know how much space is committed already.  Note that we ask the
            // header for its max possible size since the header may be modified to
            // add actual IPv4 and IPv6 addresses when it is sent.
            //
            size_t currentSize = nspacket->GetSerializedSize() + isAt.GetSerializedSize();

            //
            // This isn't terribly elegant, but we don't know the IP address(es)
            // over which the message will be sent.  These are added in the loop
            // that actually does the packet sends, with the interface addresses
            // dynamically added onto the message.  We have no clue here if an IPv4
            // or IPv6 or both flavors of address will exist on a given interface,
            // nor how many interfaces there are.  All we can do here is to assume
            // the worst case for the size (both exist) and add the 20 bytes (four
            // for IPv4, sixteen for IPv6) that the addresses may consume in the
            // final packet.
            //
            currentSize += 20;

            //
            // We cheat a little in order to avoid a string copy and use our
            // knowledge that names are stored as a byte count followed by the
            // string bytes.  If the current name won't fit into the currently
            // assembled message, we need to flush the current message and start
            // again.
            //
            if (currentSize + 1 + (*i).size() > NS_MESSAGE_MAX) {
                QCC_DbgPrintf(("IpNameServiceImpl::Retransmit(): Message is full"));
                //
                // The current message cannot hold another name.  We need to send it
                // out before continuing.
                //
                QCC_DbgPrintf(("IpNameServiceImpl::Retransmit(): Sending partial list"));
                nspacket->AddAnswer(isAt);

                if (quietly) {
                    nspacket->SetDestination(destination);
                    SendOutboundMessageQuietly(Packet::cast(nspacket));
                } else {
                    nspacket->ClearDestination();
                    if (interfaceIndex != -1) {
                        nspacket->SetInterfaceIndex(interfaceIndex);
                    } else {
                        nspacket->ClearInterfaceIndex();
                    }
                    if (family != qcc::QCC_AF_UNSPEC) {
                        nspacket->SetAddressFamily(family);
                    } else {
                        nspacket->ClearAddressFamily();
                    }
                    if (source.addr != IPAddress("0.0.0.0")) {
                        SendOutboundMessageActively(Packet::cast(nspacket), source.addr);
                    } else {
                        SendOutboundMessageActively(Packet::cast(nspacket));
                    }
                }


                ++nSent;

                //
                // The full message is now on the way out.  Now, we remove all of
                // the entries in the IsAt object, reset the header, which clears
                // out the existing is-at, and start accumulating new names again.
                //
                QCC_DbgPrintf(("IpNameServiceImpl::Retransmit(): Resetting current list"));
                nspacket->Reset();
                isAt.Reset();
                isAt.AddName(*i);
            } else {
                QCC_DbgPrintf(("IpNameServiceImpl::Retransmit(): Message has room.  Adding \"%s\"", (*i).c_str()));
                isAt.AddName(*i);
            }
        }

        if (quietly) {
            for (set<qcc::String>::iterator i = m_advertised_quietly[transportIndex].begin(); i != m_advertised_quietly[transportIndex].end(); ++i) {
                if (quietly) {
                    bool ignoreName = true;
                    for (vector<String>::iterator itWkn = wkns.begin(); itWkn != wkns.end(); itWkn++) {
                        //Do not send non-matching names if replying quietly
                        if (!(WildcardMatch((*i), (*itWkn)))) {
                            ignoreName = false;
                            break;
                        }
                    }
                    if (ignoreName) {
                        continue;
                    }
                }
                QCC_DbgPrintf(("IpNameServiceImpl::Retransmit(): Accumulating (quiet) \"%s\"", (*i).c_str()));

                size_t currentSize = nspacket->GetSerializedSize() + isAt.GetSerializedSize();
                currentSize += 20;

                if (currentSize + 1 + (*i).size() > NS_MESSAGE_MAX) {
                    QCC_DbgPrintf(("IpNameServiceImpl::Retransmit(): Message is full"));
                    QCC_DbgPrintf(("IpNameServiceImpl::Retransmit(): Sending partial list"));
                    nspacket->AddAnswer(isAt);

                    if (quietly) {
                        nspacket->SetDestination(destination);
                        SendOutboundMessageQuietly(Packet::cast(nspacket));
                    } else {
                        nspacket->ClearDestination();
                        SendOutboundMessageActively(Packet::cast(nspacket));
                    }


                    ++nSent;

                    QCC_DbgPrintf(("IpNameServiceImpl::Retransmit(): Resetting current list"));
                    nspacket->Reset();
                    isAt.Reset();
                    isAt.AddName(*i);
                } else {
                    QCC_DbgPrintf(("IpNameServiceImpl::Retransmit(): Message has room.  Adding (quiet) \"%s\"", (*i).c_str()));
                    isAt.AddName(*i);
                }
            }
        }

        //
        // We most likely have a partially full message waiting to go out.  If we
        // haven't sent a message, then the one message holds all of the names that
        // are being advertised.  In this case, we set the complete flag to indicate
        // that this packet describes the full extent of advertised well known
        // names.
        //
        if (nSent == 0) {
            QCC_DbgPrintf(("IpNameServiceImpl::Retransmit(): Single complete message "));
            isAt.SetCompleteFlag(true);
        }

        QCC_DbgPrintf(("IpNameServiceImpl::Retransmit(): Sending final message "));
        nspacket->AddAnswer(isAt);

        if (quietly) {
            nspacket->SetDestination(destination);
            SendOutboundMessageQuietly(Packet::cast(nspacket));
        } else {
            nspacket->ClearDestination();
            if (interfaceIndex != -1) {
                nspacket->SetInterfaceIndex(interfaceIndex);
            } else {
                nspacket->ClearInterfaceIndex();
            }
            if (family != qcc::QCC_AF_UNSPEC) {
                nspacket->SetAddressFamily(family);
            } else {
                nspacket->ClearAddressFamily();
            }
            if (source.addr != IPAddress("0.0.0.0")) {
                SendOutboundMessageActively(Packet::cast(nspacket), source.addr);
            } else {
                SendOutboundMessageActively(Packet::cast(nspacket));
            }
        }

    }

    if (type & TRANSMIT_V2) {
        //
        // Keep track of how many messages we actually send in order to get all of
        // the advertisements out.
        //
        uint32_t nSent = 0;
        //version two
        int32_t id = IncrementAndFetch(&INCREMENTAL_PACKET_ID);

        MDNSHeader mdnsHeader(id, MDNSHeader::MDNS_RESPONSE);

        MDNSAdvertiseRData* advRData = new MDNSAdvertiseRData();
        MDNSResourceRecord advertiseRecord("advertise." + m_guid + ".local.", MDNSResourceRecord::TXT, MDNSResourceRecord::INTERNET, exiting ? 0 : m_tDuration, advRData);
        delete advRData;

        MDNSSenderRData* refRData =  new MDNSSenderRData();
        refRData->SetSearchID(id);
        MDNSResourceRecord refRecord("sender-info." + m_guid + ".local.", MDNSResourceRecord::TXT, MDNSResourceRecord::INTERNET, exiting ? 0 : m_tDuration, refRData);
        delete refRData;

        MDNSARData* addrRData = new MDNSARData();
        MDNSResourceRecord aRecord(m_guid + ".local.", MDNSResourceRecord::A, MDNSResourceRecord::INTERNET, exiting ? 0 : m_tDuration, addrRData);
        delete addrRData;

        MDNSPacket mdnsPacket;
        mdnsPacket->SetHeader(mdnsHeader);

        mdnsPacket->SetSource(source);

        QCC_DbgPrintf(("IpNameServiceImpl::::Retransmit(): Current priority is %d", GetCurrentPriority()));
        if ((completeTransportMask & TRANSPORT_TCP) && (!m_reliableIPv4PortMap[TRANSPORT_INDEX_TCP].empty() || m_reliableIPv6Port[TRANSPORT_INDEX_TCP])) {

            MDNSPtrRData* ptrRDataTcp = new MDNSPtrRData();
            ptrRDataTcp->SetPtrDName(m_guid + "._alljoyn._tcp.local.");
            MDNSResourceRecord ptrRecordTcp("_alljoyn._tcp.local.", MDNSResourceRecord::PTR, MDNSResourceRecord::INTERNET, exiting ? 0 : m_tDuration, ptrRDataTcp);
            delete ptrRDataTcp;

            MDNSSrvRData* srvRDataTcp = new MDNSSrvRData(GetCurrentPriority(), 0 /* weight */,
                                                         0 /* port */, m_guid + ".local." /* target */);
            MDNSResourceRecord srvRecordTcp(m_guid + "._alljoyn._tcp.local.", MDNSResourceRecord::SRV, MDNSResourceRecord::INTERNET, exiting ? 0 : m_tDuration, srvRDataTcp);
            delete srvRDataTcp;

            MDNSTextRData* txtRDataTcp = new MDNSTextRData();
            if (m_reliableIPv6Port[TRANSPORT_INDEX_TCP]) {
                txtRDataTcp->SetValue("r6port", U32ToString(m_reliableIPv6Port[TRANSPORT_INDEX_TCP]));
            }

            MDNSResourceRecord txtRecordTcp(m_guid + "._alljoyn._tcp.local.", MDNSResourceRecord::TXT, MDNSResourceRecord::INTERNET, exiting ? 0 : m_tDuration, txtRDataTcp);
            delete txtRDataTcp;

            mdnsPacket->AddAnswer(ptrRecordTcp);
            mdnsPacket->AddAnswer(srvRecordTcp);
            mdnsPacket->AddAnswer(txtRecordTcp);
        }

        if ((completeTransportMask & TRANSPORT_UDP) && (!m_unreliableIPv4PortMap[TRANSPORT_INDEX_UDP].empty() || m_unreliableIPv6Port[TRANSPORT_INDEX_UDP])) {
            MDNSPtrRData* ptrRDataUdp = new MDNSPtrRData();
            ptrRDataUdp->SetPtrDName(m_guid + "._alljoyn._udp.local.");
            MDNSResourceRecord ptrRecordUdp("_alljoyn._udp.local.", MDNSResourceRecord::PTR, MDNSResourceRecord::INTERNET, exiting ? 0 : m_tDuration, ptrRDataUdp);
            delete ptrRDataUdp;

            MDNSSrvRData* srvRDataUdp = new MDNSSrvRData(GetCurrentPriority(), 0 /* weight */,
                                                         0 /* port */, m_guid + ".local." /* target */);
            MDNSResourceRecord srvRecordUdp(m_guid + "._alljoyn._udp.local.", MDNSResourceRecord::SRV, MDNSResourceRecord::INTERNET, exiting ? 0 : m_tDuration, srvRDataUdp);
            delete srvRDataUdp;

            MDNSTextRData* txtRDataUdp = new MDNSTextRData();
            if (m_unreliableIPv6Port[TRANSPORT_INDEX_UDP]) {
                txtRDataUdp->SetValue("u6port", U32ToString(m_unreliableIPv6Port[TRANSPORT_INDEX_UDP]));
            }

            MDNSResourceRecord txtRecordUdp(m_guid + "._alljoyn._udp.local.", MDNSResourceRecord::TXT, MDNSResourceRecord::INTERNET, exiting ? 0 : m_tDuration, txtRDataUdp);
            delete txtRDataUdp;

            mdnsPacket->AddAnswer(ptrRecordUdp);
            mdnsPacket->AddAnswer(srvRecordUdp);
            mdnsPacket->AddAnswer(txtRecordUdp);
        }
        mdnsPacket->AddAdditionalRecord(advertiseRecord);
        mdnsPacket->AddAdditionalRecord(refRecord);
        mdnsPacket->AddAdditionalRecord(aRecord);
        mdnsPacket->SetVersion(2, 2);
        MDNSResourceRecord* advRecord;
        mdnsPacket->GetAdditionalRecord("advertise.*", MDNSResourceRecord::TXT, MDNSTextRData::TXTVERS, &advRecord);

        advRData = static_cast<MDNSAdvertiseRData*>(advRecord->GetRData());

        MDNSResourceRecord* refRecord1;
        mdnsPacket->GetAdditionalRecord("sender-info.*", MDNSResourceRecord::TXT, MDNSTextRData::TXTVERS, &refRecord1);

        refRData = static_cast<MDNSSenderRData*>(refRecord1->GetRData());

        TransportMask transportMaskArr[3] = { TRANSPORT_TCP, TRANSPORT_UDP, TRANSPORT_TCP | TRANSPORT_UDP };

        for (int i = 0; i < 3; i++) {
            TransportMask tm = transportMaskArr[i];
            set<String> advertising = GetAdvertising(tm);
            set<String> advertising_quietly = GetAdvertisingQuietly(tm);
            //Insert the transport mask if there are any active or quiet advertisements we are sending out.
            if (!advertising.empty() || (quietly && !advertising_quietly.empty())) {
                advRData->SetTransport(tm);
            }
            for (set<qcc::String>::iterator it = advertising.begin(); it != advertising.end(); ++it) {

                //Do not send non-matching names if requestor has set send_matching_only i.e. wkns.size() > 0
                if (wkns.size() > 0) {
                    bool ignoreName = true;
                    for (vector<String>::iterator itWkn = wkns.begin(); itWkn != wkns.end(); itWkn++) {
                        //Do not send non-matching names if requestor has set send_matching_only i.e. wkns.size() > 0
                        if (!(WildcardMatch((*it), (*itWkn)))) {
                            ignoreName = false;
                            break;
                        }
                    }
                    if (ignoreName) {
                        continue;
                    }
                }

                QCC_DbgPrintf(("IpNameServiceImpl::Retransmit(): Accumulating \"%s\"", (*it).c_str()));

                //
                // It is possible that we have accumulated more advertisements than will
                // fit in a UDP IpNameServiceImpl packet.  A name service is-at message is going
                // to consist of a header and its answer section, which is made from an
                // IsAt object.  We first ask both of these objects to return their size
                // so we know how much space is committed already.  Note that we ask the
                // header for its max possible size since the header may be modified to
                // add actual IPv4 and IPv6 addresses when it is sent.
                //
                size_t currentSize = mdnsPacket->GetSerializedSize();

                //
                // This isn't terribly elegant, but we don't know the IP address(es)
                // over which the message will be sent.  These are added in the loop
                // that actually does the packet sends, with the interface addresses
                // dynamically added onto the message.  We have no clue here if an IPv4
                // or IPv6 or both flavors of address will exist on a given interface,
                // nor how many interfaces there are.  All we can do here is to assume
                // the worst case for the size (both exist) and add the 20 bytes (four
                // for IPv4, sixteen for IPv6) that the addresses may consume in the
                // final packet.
                //
                currentSize += 100;
                //
                // We cheat a little in order to avoid a string copy and use our
                // knowledge that names are stored as a byte count followed by the
                // string bytes.  If the current name won't fit into the currently
                // assembled message, we need to flush the current message and start
                // again.
                //
                if (currentSize + 1 + (*it).size() > NS_MESSAGE_MAX) {
                    QCC_DbgPrintf(("IpNameServiceImpl::Retransmit(): Message is full"));
                    //
                    // The current message cannot hold another name.  We need to send it
                    // out before continuing.
                    //
                    QCC_DbgPrintf(("IpNameServiceImpl::Retransmit(): Sending partial list"));

                    // Use "exiting" to find out whether to send the response by unicast
                    // or multicast.
                    // For TRANSMIT_V2, there are 2 calls into Retransmit().
                    // 1. HandleSearchQuery will call into Retransmit with
                    //    exiting = false and respondQuietly=true or false depending on whether
                    //    a quiet name matches or not. Irrespective of whether respondQuietly is
                    //    true or false, we need to send the response over unicast.
                    // 2. IpNameServiceImpl::Run will call into Retransmit with exiting = true
                    //    and respondQuietly = false when the thread is shut down. In this case,
                    //    we need to send only the actively advertised names over multicast.
                    if (!exiting) {
                        mdnsPacket->SetDestination(destination);
                        SendOutboundMessageQuietly(Packet::cast(mdnsPacket));
                    } else {
                        mdnsPacket->ClearDestination();
                        SendOutboundMessageActively(Packet::cast(mdnsPacket));
                    }


                    ++nSent;

                    //
                    // The full message is now on the way out.  Now, we remove all of
                    // the entries in the IsAt object, reset the header, which clears
                    // out the existing is-at, and start accumulating new names again.
                    //
                    QCC_DbgPrintf(("IpNameServiceImpl::Retransmit(): Resetting current list"));
                    advRData->Reset();
                    advRData->SetTransport(tm);
                    advRData->SetValue("name", *it);
                    id = IncrementAndFetch(&INCREMENTAL_PACKET_ID);
                    refRData->SetSearchID(id);

                } else {
                    QCC_DbgPrintf(("IpNameServiceImpl::Retransmit(): Message has room.  Adding \"%s\"", (*it).c_str()));
                    advRData->SetValue("name", *it);
                }
            }



            if (quietly) {

                for (set<qcc::String>::iterator it = advertising_quietly.begin(); it != advertising_quietly.end(); ++it) {
                    //Do not send non-matching names if requestor has set send_matching_only i.e. wkns.size() > 0
                    if (wkns.size() > 0) {
                        bool ignoreName = true;
                        for (vector<String>::iterator itWkn = wkns.begin(); itWkn != wkns.end(); itWkn++) {
                            //Do not send non-matching names if requestor has set send_matching_only i.e. wkns.size() > 0
                            if (!(WildcardMatch((*it), (*itWkn)))) {
                                ignoreName = false;
                                break;
                            }
                        }
                        if (ignoreName) {
                            continue;
                        }
                    }
                    QCC_DbgPrintf(("IpNameServiceImpl::Retransmit(): Accumulating (quiet) \"%s\"", (*it).c_str()));

                    size_t currentSize = mdnsPacket->GetSerializedSize();
                    currentSize += 100;

                    if (currentSize + 1 + (*it).size() > NS_MESSAGE_MAX) {
                        QCC_DbgPrintf(("IpNameServiceImpl::Retransmit(): Message is full"));
                        QCC_DbgPrintf(("IpNameServiceImpl::Retransmit(): Sending partial list"));

                        mdnsPacket->SetDestination(destination);
                        SendOutboundMessageQuietly(Packet::cast(mdnsPacket));


                        ++nSent;

                        QCC_DbgPrintf(("IpNameServiceImpl::Retransmit(): Resetting current list"));
                        advRData->Reset();
                        advRData->SetTransport(tm);

                        advRData->SetValue("name", *it);
                        id = IncrementAndFetch(&INCREMENTAL_PACKET_ID);
                        refRData->SetSearchID(id);
                    } else {
                        QCC_DbgPrintf(("IpNameServiceImpl::Retransmit(): Message has room.  Adding (quiet) \"%s\"", (*it).c_str()));
                        advRData->SetValue("name", *it);
                    }
                }
            }
        }
        //
        // We most likely have a partially full message waiting to go out.  If we
        // haven't sent a message, then the one message holds all of the names that
        // are being advertised.  In this case, we set the complete flag to indicate
        // that this packet describes the full extent of advertised well known
        // names.
        //
        if (nSent == 0) {
            QCC_DbgPrintf(("IpNameServiceImpl::Retransmit(): Single complete message "));
        }

        QCC_DbgPrintf(("IpNameServiceImpl::Retransmit(): Sending final message "));

        // Use "exiting" to find out whether to send the response by unicast
        // or multicast.
        // For TRANSMIT_V2, there are 2 calls into Retransmit().
        // 1. HandleSearchQuery will call into Retransmit with
        //    exiting = false and respondQuietly=true or false depending on whether
        //    a quiet name matches or not. Irrespective of whether respondQuietly is
        //    true or false, we need to send the response over unicast.
        // 2. IpNameServiceImpl::Run will call into Retransmit with exiting = true
        //    and respondQuietly = false when the thread is shut down. In this case,
        //    we need to send only the actively advertised names over multicast.
        if (!exiting) {
            mdnsPacket->SetDestination(destination);
            SendOutboundMessageQuietly(Packet::cast(mdnsPacket));
        } else {
            mdnsPacket->ClearDestination();
            SendOutboundMessageActively(Packet::cast(mdnsPacket));
        }

    }
    m_mutex.Unlock(MUTEX_CONTEXT);
}

// Note: this function assumes the mutex is locked
bool IpNameServiceImpl::IsPeriodicMaintenanceTimerNeeded(void) const
{
    //
    // The timer is needed when we're in the midst of handling a terminal message,
    // we have an outbound message queued, or we're counting down to send the
    // queued advertisement (in V1 config).
    //
    if (m_terminal || (m_outbound.size() > 0) || (m_enableV1 && (m_timer > 0))) {
        return true;
    } else {
        return false;
    }
}

void IpNameServiceImpl::DoPeriodicMaintenance(void)
{
#if HAPPY_WANDERER
    Wander();
#endif
    m_mutex.Lock(MUTEX_CONTEXT);

    //
    // If we have something exported, we will have a retransmit timer value
    // set.  If not, this value will be zero and there's nothing to be done.
    //
    if (m_timer) {
        --m_timer;
        if (m_timer == m_tRetransmit) {
            QCC_DbgPrintf(("IpNameServiceImpl::DoPeriodicMaintenance(): Retransmit()"));
            for (uint32_t index = 0; index < N_TRANSPORTS; ++index) {
                vector<String> empty;
                Retransmit(index, false, false, qcc::IPEndpoint("0.0.0.0", 0), qcc::IPEndpoint("0.0.0.0", 0), TRANSMIT_V0_V1, MaskFromIndex(index), empty);
            }
            m_timer = m_tDuration;
        }
    }

    m_mutex.Unlock(MUTEX_CONTEXT);
}

void IpNameServiceImpl::HandleProtocolQuestion(WhoHas whoHas, const qcc::IPEndpoint& remote, int32_t interfaceIndex, const qcc::IPEndpoint& local)
{
    QCC_DbgPrintf(("IpNameServiceImpl::HandleProtocolQuestion(%s)", remote.ToString().c_str()));

    //
    // There are at least two threads wandering through the advertised list.
    //
    m_mutex.Lock(MUTEX_CONTEXT);

    //
    // We check the version of WhoHas packet
    // If it is version 0 that we got from a routing node capable of sending a
    // version 1 WhoHas then we drop this packet. This reduces the number of
    // IS-AT packets that we send over the wire
    //
    uint32_t nsVersion, msgVersion;
    whoHas.GetVersion(nsVersion, msgVersion);
    if (nsVersion == 0 && msgVersion == 0) {
        if (whoHas.GetUdpFlag()) {
            QCC_DbgPrintf(("IpNameServiceImpl::HandleProtocolQuestion(): Ignoring version zero message from version one peer"));
            m_mutex.Unlock(MUTEX_CONTEXT);
            return;
        }
    }

    if (nsVersion == 1 && msgVersion == 1) {
        if (whoHas.GetUdpFlag()) {
            QCC_DbgPrintf(("IpNameServiceImpl::HandleProtocolQuestion(): Ignoring version one message from version two peer"));
            m_mutex.Unlock(MUTEX_CONTEXT);
            return;
        }
    }
    vector<String> wkns;
    //
    // The who-has message doesn't specify which transport is doing the asking.
    // This is an oversight and should be fixed in a subsequent version.  The
    // only reasonable thing to do is to return name matches found in all of
    // the advertising transports.
    //
    for (uint32_t index = 0; index < N_TRANSPORTS; ++index) {

        //
        // If there are no names being advertised by the transport identified by
        // its index (actively or quietly), there is nothing to do.
        //
        if (m_advertised[index].empty() && m_advertised_quietly[index].empty()) {
            continue;
        }

        //
        // Loop through the names we are being asked about, and if we have
        // advertised any of them, we are going to need to respond to this
        // question.  Keep track of whether or not any of our corresponding
        // advertisements are quiet, since we want to respond quietly to a
        // question about a quiet advertisements.  That is, if any of the names
        // the client is asking about corresponds to a quiet advertisement we
        // respond directly to the client and do not multicast the response.
        // The only way we multicast a response is if the client does not ask
        // about any of our quietly advertised names.
        //
        // Becuse of this requirement, we loop through all of the names in the
        // who-has message to see if any of them correspond to quiet
        // advertisements.  We don't just break out and respond if we find any
        // old match since it may be the case that the last name is the quiet
        // one.
        //
        bool respond = false;
        bool respondQuietly = false;

        for (uint32_t i = 0; i < whoHas.GetNumberNames(); ++i) {

            qcc::String wkn = whoHas.GetName(i);
            wkns.push_back(wkn);
            //
            // Zero length strings are unmatchable.  If you want to do a wildcard
            // match, you've got to send a wildcard character.
            //
            if (wkn.size() == 0) {
                continue;
            }

            //
            // Check to see if this name on the list of names we actively
            // advertise.
            //
            // If V1 is not enabled we only respond to queries for quiet names
            // from V1 to support legacy thin core leaf nodes looking for router
            // nodes.
            //
            for (set<qcc::String>::iterator j = m_advertised[index].begin(); m_enableV1 && (j != m_advertised[index].end()); ++j) {

                //
                // The requested name comes in from the WhoHas message and we
                // allow wildcards there.
                //
                if (WildcardMatch((*j), wkn)) {
                    QCC_DbgPrintf(("IpNameServiceImpl::HandleProtocolQuestion(): request for %s does not match my %s",
                                   wkn.c_str(), (*j).c_str()));
                    continue;
                } else {
                    respond = true;
                    break;
                }
            }

            //
            // Check to see if this name on the list of names we quietly advertise.
            //
            for (set<qcc::String>::iterator j = m_advertised_quietly[index].begin(); j != m_advertised_quietly[index].end(); ++j) {

                //
                // The requested name comes in from the WhoHas message and we
                // allow wildcards there.
                //
                if (WildcardMatch((*j), wkn)) {
                    QCC_DbgPrintf(("IpNameServiceImpl::HandleProtocolQuestion(): request for %s does not match my %s",
                                   wkn.c_str(), (*j).c_str()));
                    continue;
                } else {
                    respond = true;
                    respondQuietly = true;
                    break;
                }
            }
        }

        //
        // Since any response we send must include all of the advertisements we
        // are exporting; this just means to retransmit all of our advertisements.
        //
        if (respond) {
            m_mutex.Unlock(MUTEX_CONTEXT);
            qcc::AddressFamily family = qcc::QCC_AF_UNSPEC;
            if (remote.GetAddress().IsIPv4()) {
                family = QCC_AF_INET;
            }
            if (remote.GetAddress().IsIPv6()) {
                family = QCC_AF_INET6;
            }
            if (nsVersion == 0 && msgVersion == 0) {
                vector<String> empty;
                Retransmit(index, false, respondQuietly, remote, local, TRANSMIT_V0, MaskFromIndex(index), empty, interfaceIndex, family);
            }
            if (nsVersion == 1 && msgVersion == 1) {
                Retransmit(index, false, respondQuietly, remote, local, TRANSMIT_V1, MaskFromIndex(index), wkns, interfaceIndex, family);
            }
            m_mutex.Lock(MUTEX_CONTEXT);
        }
    }

    m_mutex.Unlock(MUTEX_CONTEXT);
}

void IpNameServiceImpl::HandleProtocolAnswer(IsAt isAt, uint32_t timer, const qcc::IPEndpoint& remote, int32_t interfaceIndex)
{
    QCC_DbgPrintf(("IpNameServiceImpl::HandleProtocolAnswer(%s)", remote.ToString().c_str()));

    // Get IPv4 address of interface for this message (message may have been
    // received on the IPv6 address).  This will be used as a sanity check later
    // against the connect spec in the message.
    String ifName;
    int32_t ifIndexV4 = -1;
    if (interfaceIndex != -1) {
        for (uint32_t i = 0; i < m_liveInterfaces.size(); ++i) {
            if ((uint32_t)interfaceIndex == m_liveInterfaces[i].m_index) {
                ifName = m_liveInterfaces[i].m_interfaceName;
                if (m_liveInterfaces[i].m_address.IsIPv4()) {
                    ifIndexV4 = i;
                    break;
                }
            }
        }
    }

    //
    // We have to determine where the transport mask is going to come
    // from.  For version zero messages, we infer it as TRANSPORT_TCP
    // since that was the only possibility.  For version one and greater
    // messages the transport mask is included in the message.
    //
    TransportMask transportMask;
    uint32_t transportIndex;

    uint32_t nsVersion, msgVersion;
    isAt.GetVersion(nsVersion, msgVersion);
    if (msgVersion == 0) {
        transportMask = TRANSPORT_TCP;
        transportIndex = TRANSPORT_INDEX_TCP;
    } else {
        transportMask = isAt.GetTransportMask();

        if (CountOnes(transportMask) != 1) {
            QCC_LogError(ER_BAD_TRANSPORT_MASK, ("IpNameServiceImpl::HandleProtocolAnswer(): Bad transport mask"));
            return;
        }

        transportIndex = IndexFromBit(transportMask);
        QCC_ASSERT(transportIndex < 16 && "IpNameServiceImpl::HandleProtocolAnswer(): Bad callback index");
        if (transportIndex >= 16) {
            return;
        }

    }

    //
    // We need protection since other threads can call in and change the
    // callback out from under us if we do not use protection.
    // We want to have a contract that says we won't ever send out a
    // callback after it is cleared.  Taking a lock
    // and holding it during the callback is a bit dangerous, so we grab the lock,
    // set m_protect_callback to true and then release the lock before making the
    // callback. We therefore do expect that callbacks won't do
    // something silly like call back and cancel callbacks or make some other
    // call back into this class from another direction.
    //
    m_mutex.Lock(MUTEX_CONTEXT);

    //
    // If there is no callback for the provided transport, we can't tell the
    // user anything about what is going on the net, so it's pointless to go any
    // further.
    //

    if (m_callback[transportIndex] == NULL) {
        QCC_DbgPrintf(("IpNameServiceImpl::HandleProtocolAnswer(): No callback for transport, so nothing to do"));

        m_mutex.Unlock(MUTEX_CONTEXT);

        return;
    }

    //
    // For version zero messages from version one transports, we need to
    // disregard the name service messages sent out in compatibility mode
    // (version zero messages).  We know that a version one name service will be
    // following up with a version one packet, so a version zero compatibility
    // message provides incomplete information -- we drop such messages here.
    // The indication that this is the case is both versions being zero with a
    // UDP flag being true.
    //
    if (nsVersion == 0 && msgVersion == 0) {
        if (isAt.GetUdpFlag()) {
            QCC_DbgPrintf(("IpNameServiceImpl::HandleProtocolAnswer(): Ignoring version zero message from version one/version two peer"));

            m_mutex.Unlock(MUTEX_CONTEXT);

            return;
        }
    }

    //
    // For version one messages from version two transports, we need to
    // disregard the name service messages sent out in compatibility mode
    // (version one messages).  We know that a version two name service will be
    // following up with a version two packet, so a version one compatibility
    // message provides incomplete information -- we drop such messages here.
    // The indication that this is the case is both versions being one with a
    // IPv6 flag being true.
    //
    if (nsVersion == 1 && msgVersion == 1) {
        if (isAt.GetReliableIPv6Flag()) {
            QCC_DbgPrintf(("IpNameServiceImpl::HandleProtocolAnswer(): Ignoring version one message from version two peer"));
            m_mutex.Unlock(MUTEX_CONTEXT);

            return;
        }
    }

    vector<qcc::String> wkn;

    for (uint8_t i = 0; i < isAt.GetNumberNames(); ++i) {
        wkn.push_back(isAt.GetName(i));
    }

    //
    // Life is easier if we keep these things sorted.  Don't rely on the source
    // (even though it is really us) to do so.
    //
    sort(wkn.begin(), wkn.end());

    qcc::String guid = isAt.GetGuid();
    QCC_DbgPrintf(("IpNameServiceImpl::HandleProtocolAnswer(): Got GUID %s", guid.c_str()));

    //
    // How we infer addresses is different between version zero of the protocol
    // and version one.  In version zero, if there are no IP addresses present
    // in the received message, we take the IP address found in the received
    // packet.  This allowed us to optimize out the address in some cases.  We
    // do not do this in version one messages.  The advertised addresses must
    // always be present in the message.
    //
    isAt.GetVersion(nsVersion, msgVersion);
    if (msgVersion == 0) {
        //
        // We always get an address from the system since we got the message
        // over a call to recvfrom().  This will either be an IPv4 or an IPv6
        // address in the case of legacy daemons or only from IPv6 in new
        // daemons.  We can also get an IPv4 or an IPv6 address in the protocol.
        // So we have from one to three addresses of possibly different flavors
        // that we need to communicate back to the daemon.  We have to be very
        // careful to play by the old rules when appropriate to make sure we
        // have backward compatibility.
        //
        // Note that there is no such thing as a TCP transport that is capable
        // of listening on an IPv6 address, so we filter those out here.
        //
        // It is convenient for the daemon to get these addresses in the form of
        // a "listen-spec".  This is a string starting with the transport name,
        // followed by private (to the transport) name=value pairs.  In version
        // zero of the protocol, there was only one possible transport that used
        // the IP name service, and that was the TCP transport.  We used to be
        // integrated into the TCP transport, so, for us here and now these
        // listen specs look like, "tcp:r4addr=x,r4port=y".  The daemon is going
        // to keep track of unique instances of these and must be able to handle
        // multiple identical reports since we will be getting keepalives.  What
        // we need to do then is to send a callback with a listen-spec for every
        // address we find.  If we get all three addresses, we'll do three
        // callbacks with different listen-specs.  This completely changes in
        // version one, BTW.
        //
        qcc::String ipv4address, ipv6address;

        QCC_DbgPrintf(("IpNameServiceImpl::HandleProtocolAnswer(): Got IP %s from recvfrom", remote.addr.ToString().c_str()));

        if (isAt.GetIPv4Flag()) {
            ipv4address = isAt.GetIPv4();
            QCC_DbgPrintf(("IpNameServiceImpl::HandleProtocolAnswer(): Got IPv4 %s from message", ipv4address.c_str()));
        }

        if (isAt.GetIPv6Flag()) {
            ipv6address = isAt.GetIPv6();
            QCC_DbgPrintf(("IpNameServiceImpl::HandleProtocolAnswer(): Got IPv6 %s from message", ipv6address.c_str()));
        }

        uint16_t port = isAt.GetPort();
        QCC_DbgPrintf(("IpNameServiceImpl::HandleProtocolAnswer(): Got port %d from message", port));

        //
        //
        // Since version zero had no transport mask, the only transport that can
        // provide a version zero message is tcp.  So, the longest bus address
        // we can generate is going to be the larger of an IPv4 or IPv6 address:
        //
        // "addr=255.255.255.255,port=65535"
        // "addr=ffff:ffff:ffff:ffff:ffff:ffff:ffff:ffff,port=65535"
        //
        // or 56 characters long including the trailing '\0'
        //
        char addrbuf[64];

        //
        // Call back with the address we got via recvfrom unless it is
        // overridden by the address in the message. An ipv4 address in the
        // message overrides an ipv4 recvfrom address, an ipv6 address in the
        // message overrides an ipv6 recvfrom address.
        //
        // Note that we no longer prepend the transport name ("tcp:") since we
        // got broken out of the TCP transport.  We expect the transport to do
        // that now.
        //
        if ((remote.addr.IsIPv4() && !ipv4address.size())) {
            ipv4address = remote.addr.ToString();
        }

        //
        // If we received an IPv4 address in the message, call back with that
        // one.
        //
        if (ipv4address.size()) {
            if (ifIndexV4 != -1 &&
                SameNetwork(m_liveInterfaces[ifIndexV4].m_prefixlen, m_liveInterfaces[ifIndexV4].m_address, ipv4address)) {
                snprintf(addrbuf, sizeof(addrbuf), "addr=%s,port=%d", ipv4address.c_str(), port);
                qcc::String busAddress(addrbuf);

                if (transportIndex == TRANSPORT_INDEX_TCP && m_callback[transportIndex]) {
                    m_protect_callback = true;
                    m_mutex.Unlock(MUTEX_CONTEXT);
                    QCC_DbgPrintf(("IpNameServiceImpl::HandleProtocolAnswer(): Calling back with %s", addrbuf));
                    (*m_callback[transportIndex])(busAddress, guid, wkn, timer);
                    m_mutex.Lock(MUTEX_CONTEXT);
                    m_protect_callback = false;
                }
            } else {
                //
                // We expect that a v4 addr may be sent via a v6 link local address.  However
                // if a v4 addr is sent via a v4 address then someone is misbehaving, so log
                // a warning.
                //
                if (remote.addr.IsIPv4()) {
                    QCC_LogError(ER_WARNING, ("Ignoring advertisement from %s for %s received on %s",
                                              remote.addr.ToString().c_str(),
                                              ipv4address.c_str(),
                                              ifName.c_str()));
                }
            }
        }

        //
        // If we received an IPv6 address in the message, call back with that
        // one.
        //
        if (ipv6address.size()) {
            snprintf(addrbuf, sizeof(addrbuf), "r6addr=%s,r6port=%d", ipv6address.c_str(), port);
            qcc::String busAddress(addrbuf);

            if (transportIndex == TRANSPORT_INDEX_TCP && m_callback[transportIndex]) {
                m_protect_callback = true;
                m_mutex.Unlock(MUTEX_CONTEXT);
                QCC_DbgPrintf(("IpNameServiceImpl::HandleProtocolAnswer(): Calling back with %s", addrbuf));
                (*m_callback[transportIndex])(busAddress, guid, wkn, timer);
                m_mutex.Lock(MUTEX_CONTEXT);
                m_protect_callback = false;

            }
        }
    } else if (msgVersion == 1) {
        //
        // In the version one protocol, the maximum size static buffer for the
        // longest bus address we can generate corresponds to two fully occupied
        // IPv4 addresses and two fully occupied IPV6 addresses.  So, we figure
        // that we need 31 bytes for the IPv4 endpoint information,
        // 55 bytes for the IPv6 endpoint information and one extra
        // comma:
        //
        //     "addr=192.168.100.101,port=65535,"
        //     "addr=ffff:ffff:ffff:ffff:ffff:ffff:ffff:ffff,port=65535"
        //
        // Adding a byte for the trailing '\0' we come up with 88 bytes of bus
        // address. C++ purists will object to using the C stdio routines but
        // they are simpler and faster since there are no memory allocations or
        // reallocations.
        //
        // Note that we do not prepend the bus address with the transport name,
        // i.e. "tcp:" since we assume that the transport knows its own name.
        //
        char reliableAddrBuf[88];
        char unreliableAddrBuf[88];
        reliableAddrBuf[0] = '\0';
        unreliableAddrBuf[0] = '\0';

        char reliableAddr6Buf[60];
        char unreliableAddr6Buf[60];

        bool needComma = false;

        if (isAt.GetReliableIPv4Flag()) {
            snprintf(reliableAddrBuf, sizeof(reliableAddrBuf), "addr=%s,port=%d",
                     isAt.GetReliableIPv4Address().c_str(), isAt.GetReliableIPv4Port());

            needComma = true;
        }

        if (isAt.GetUnreliableIPv4Flag()) {
            snprintf(unreliableAddrBuf, sizeof(unreliableAddrBuf), ",addr=%s,port=%d",
                     isAt.GetUnreliableIPv4Address().c_str(), isAt.GetUnreliableIPv4Port());

            needComma = true;
        }

        if (isAt.GetReliableIPv6Flag()) {
            snprintf(reliableAddr6Buf, sizeof(reliableAddr6Buf), ",addr=%s,port=%d",
                     isAt.GetReliableIPv6Address().c_str(), isAt.GetReliableIPv6Port());
            if (needComma) {
                strncat(reliableAddrBuf, &reliableAddr6Buf[0], sizeof(reliableAddr6Buf));
            } else {
                strncat(reliableAddrBuf, &reliableAddr6Buf[1], sizeof(reliableAddr6Buf));
            }
        }

        if (isAt.GetUnreliableIPv6Flag()) {
            snprintf(unreliableAddr6Buf, sizeof(unreliableAddr6Buf), ",addr=%s,port=%d",
                     isAt.GetUnreliableIPv6Address().c_str(), isAt.GetUnreliableIPv6Port());
            if (needComma) {
                strncat(unreliableAddrBuf, &unreliableAddr6Buf[0], sizeof(unreliableAddr6Buf));
            } else {
                strncat(unreliableAddrBuf, &unreliableAddr6Buf[1], sizeof(unreliableAddr6Buf));
            }
        }

        if (!isAt.GetReliableIPv4Flag() || (ifIndexV4 != -1 && SameNetwork(m_liveInterfaces[ifIndexV4].m_prefixlen,
                                                                           m_liveInterfaces[ifIndexV4].m_address,
                                                                           isAt.GetReliableIPv4Address()))) {
            //
            // In version one of the protocol, we always call back with the
            // addresses we find in the message.  We don't bother with the address
            // we got in recvfrom.
            //
            qcc::String busAddress;
            if (transportIndex == TRANSPORT_INDEX_TCP) {
                busAddress = qcc::String(reliableAddrBuf);
            } else if (transportIndex == TRANSPORT_INDEX_UDP) {
                busAddress = qcc::String(unreliableAddrBuf);
            }

            if ((transportIndex == TRANSPORT_INDEX_TCP || transportIndex == TRANSPORT_INDEX_UDP) && m_callback[transportIndex]) {
                m_protect_callback = true;
                m_mutex.Unlock(MUTEX_CONTEXT);
                QCC_DbgPrintf(("IpNameServiceImpl::HandleProtocolAnswer(): Calling back with %s", busAddress.c_str()));
                (*m_callback[transportIndex])(busAddress, guid, wkn, timer);
                m_mutex.Lock(MUTEX_CONTEXT);
                m_protect_callback = false;
            }
        } else {
            //
            // We expect that a v4 addr may be sent via a v6 link local address.  However
            // if a v4 addr is sent via a v4 address then someone is misbehaving, so log
            // a warning.
            //
            if (isAt.GetReliableIPv4Flag() && remote.addr.IsIPv4()) {
                QCC_LogError(ER_WARNING, ("Ignoring advertisement from %s for %s received on %s",
                                          remote.addr.ToString().c_str(),
                                          isAt.GetReliableIPv4Address().c_str(),
                                          ifName.c_str()));
            }
        }
    }

    m_mutex.Unlock(MUTEX_CONTEXT);
}

void IpNameServiceImpl::HandleProtocolMessage(uint8_t const* buffer, uint32_t nbytes, const qcc::IPEndpoint& remote, const qcc::IPEndpoint& local, int32_t interfaceIndex)
{
    QCC_DbgPrintf(("IpNameServiceImpl::HandleProtocolMessage(0x%x, %d, %s)", buffer, nbytes, remote.ToString().c_str()));

#if HAPPY_WANDERER
    if (Wander() == false) {
        QCC_LogError(ER_FAIL, ("IpNameServiceImpl::HandleProtocolMessage(): Wander(): out of range"));
        return;
    } else {
        QCC_LogError(ER_FAIL, ("IpNameServiceImpl::HandleProtocolMessage(): Wander(): in range"));
    }
#endif

    // Any messages received on port 9956 are version zero or version one messages.
    if (local.port == 9956) {

        NSPacket nsPacket;
        size_t bytesRead = nsPacket->Deserialize(buffer, nbytes);
        if (bytesRead != nbytes) {
            QCC_DbgPrintf(("IpNameServiceImpl::HandleProtocolMessage(): Deserialize(): Error"));
            return;
        }

        //
        // We only understand version zero and one messages.
        //
        uint32_t nsVersion, msgVersion;
        nsPacket->GetVersion(nsVersion, msgVersion);

        if (msgVersion != 0 && msgVersion != 1) {
            QCC_DbgPrintf(("IpNameServiceImpl::HandleProtocolMessage(): Unknown version: Error"));
            return;
        }

        //
        // If the received packet contains questions, see if we can answer them.
        // We have the underlying device in loopback mode so we can get receive
        // our own questions.  We usually don't have an answer and so we don't
        // reply, but if we do have the requested names, we answer ourselves
        // to pass on this information to other interested bystanders.
        //
        for (uint8_t i = 0; i < nsPacket->GetNumberQuestions(); ++i) {
            HandleProtocolQuestion(nsPacket->GetQuestion(i), remote, interfaceIndex, local);
        }

        //
        // Only questions are handled if V1 is not enabled since we are only
        // responding to queries for quiet names from V1 to support legacy thin
        // core leaf nodes looking for router nodes.
        //
        if (!m_enableV1) {
            return;
        }
        //
        // If the received packet contains answers, see if they are answers to
        // questions we think are interesting.  Make sure we are not talking to
        // ourselves unless we are told to for debugging purposes
        //
        for (uint8_t i = 0; i < nsPacket->GetNumberAnswers(); ++i) {
            IsAt isAt = nsPacket->GetAnswer(i);
            //
            // The version isn't actually carried in the is-at message since that
            // would be redundant, so we have to set it from the nsPacket version
            // before passing it off.
            //
            nsPacket->GetVersion(nsVersion, msgVersion);
            isAt.SetVersion(nsVersion, msgVersion);
            if (m_loopback || (isAt.GetGuid() != m_guid)) {
                HandleProtocolAnswer(isAt, nsPacket->GetTimer(), remote, interfaceIndex);
            }
        }
    } else {
        // Messages not received on port 9956 are version two messages.
        MDNSPacket mdnsPacket;
        size_t bytesRead = mdnsPacket->Deserialize(buffer, nbytes);
        if (bytesRead != nbytes) {
            QCC_DbgPrintf(("IpNameServiceImpl::HandleProtocolMessage(): Deserialize(): Error."));
            return;
        }

        if (mdnsPacket->GetHeader().GetQRType() == MDNSHeader::MDNS_QUERY) {
            HandleProtocolQuery(mdnsPacket, remote, local);
        } else {
            HandleProtocolResponse(mdnsPacket, remote, local, interfaceIndex);
        }
    }
}

qcc::String IpNameServiceImpl::PeerInfo::ToString(const qcc::String& guid) const
{
    String s;
    s += "guid=" + guid + "/" + GUID128(guid).ToShortString();
    s += ",ip=" + unicastInfo.ToString();
    return s;
}

void IpNameServiceImpl::PrintPeerInfoMap()
{
    for (std::unordered_map<std::string, std::set<PeerInfo> >::iterator it = m_peerInfoMap.begin();
         it != m_peerInfoMap.end(); ++it) {
        for (std::set<PeerInfo>::iterator pit = it->second.begin(); pit != it->second.end(); ++pit) {
            QCC_DbgHLPrintf(("  %s", pit->ToString(it->first).c_str()));
        }
    }
}

bool IpNameServiceImpl::AddToPeerInfoMap(const qcc::String& guid, const qcc::IPEndpoint& ipEndpoint)
{
    if (ipEndpoint.GetPort() == 0 || ipEndpoint.GetAddress() == IPAddress()) {
        return false;
    }
<<<<<<< HEAD
    m_mutex.Lock(MUTEX_CONTEXT);
    std::unordered_map<qcc::String, std::set<PeerInfo>, Hash, Equal>::iterator it = m_peerInfoMap.find(guid);
=======
    m_mutex.Lock();
    std::unordered_map<std::string, std::set<PeerInfo> >::iterator it = m_peerInfoMap.find(guid);
>>>>>>> 3ae12bc0
    if (it != m_peerInfoMap.end()) {
        bool foundEntry = false;
        for (std::set<PeerInfo>::iterator pit = it->second.begin(); !foundEntry && pit != it->second.end(); ++pit) {
            if (pit->unicastInfo == ipEndpoint) {
                foundEntry = true;
                Timespec<MonotonicTime> now;
                GetTimeNow(&now);
                (*pit).lastResponseTimeStamp = now;
            }
        }
        if (!foundEntry) {
            PeerInfo peerInfo(ipEndpoint);
            it->second.insert(peerInfo);
            QCC_DbgHLPrintf(("Add to peer info map: %s", peerInfo.ToString(it->first).c_str()));
        }
    } else {
        PeerInfo peerInfo(ipEndpoint);
        std::set<PeerInfo> peerInfoList;
        peerInfoList.insert(peerInfo);
        m_peerInfoMap.insert(std::pair<qcc::String, std::set<PeerInfo> >(guid, peerInfoList));
        QCC_DbgHLPrintf(("Add to peer info map: %s", peerInfo.ToString(guid).c_str()));
    }
    m_mutex.Unlock(MUTEX_CONTEXT);
    return true;
}

bool IpNameServiceImpl::RemoveFromPeerInfoMap(const qcc::String& guid)
{
<<<<<<< HEAD
    m_mutex.Lock(MUTEX_CONTEXT);
    std::unordered_map<qcc::String, std::set<PeerInfo>, Hash, Equal>::iterator it = m_peerInfoMap.find(guid);
=======
    m_mutex.Lock();
    std::unordered_map<std::string, std::set<PeerInfo> >::iterator it = m_peerInfoMap.find(guid);
>>>>>>> 3ae12bc0
    if (it != m_peerInfoMap.end()) {
        for (std::set<PeerInfo>::iterator pit = it->second.begin(); pit != it->second.end(); ++pit) {
            QCC_DbgHLPrintf(("Remove from peer info map: %s", pit->ToString(guid).c_str()));
        }
        QCC_DbgHLPrintf(("Erase from peer info map: guid=%s", guid.c_str()));
        m_peerInfoMap.erase(guid);
        m_mutex.Unlock(MUTEX_CONTEXT);
        return true;
    }
    m_mutex.Unlock(MUTEX_CONTEXT);
    return false;
}

const uint32_t MDNS_PACKET_TRACKER_PURGE_TIMEOUT = 5 * 1000; /* 5 seconds */
void IpNameServiceImpl::PurgeMDNSPacketTracker()
{
    Timespec<MonotonicTime> now;
    GetTimeNow(&now);
    m_mutex.Lock(MUTEX_CONTEXT);
    unordered_map<pair<String, IPEndpoint>, MDNSPacketTrackerEntry, HashPacketTracker, EqualPacketTracker>::iterator it = m_mdnsPacketTracker.begin();
    while (it != m_mdnsPacketTracker.end()) {
        if ((now - it->second.timeStamp)  >= MDNS_PACKET_TRACKER_PURGE_TIMEOUT) {
            m_mdnsPacketTracker.erase(it++);
        } else {
            it++;
        }
    }
    m_mutex.Unlock(MUTEX_CONTEXT);
}

bool IpNameServiceImpl::IsMDNSPacketTrackerEmpty()
{
    m_mutex.Lock(MUTEX_CONTEXT);
    bool isEmpty = m_mdnsPacketTracker.empty();
    m_mutex.Unlock(MUTEX_CONTEXT);
    return isEmpty;
}

bool IpNameServiceImpl::UpdateMDNSPacketTracker(qcc::String guid, const qcc::IPEndpoint& endpoint, uint16_t burstId)
{
    //QCC_DbgPrintf(("IpNameServiceImpl::UpdateMDNSPacketTracker(%s, %s,%d)", guid.c_str(), endpoint.ToString().c_str(), burstId));

    //
    // We check for the entry in MDNSPacketTracker
    // If we find it we return false since that implies that we have seen a packet from this burst
    // If we do not find it we return true that implies that we have not seen a packet from this burst.
    //     We add/update the guid with this burst id
    //

    pair<String, IPEndpoint> key(guid, endpoint);
    unordered_map<pair<String, IPEndpoint>, MDNSPacketTrackerEntry, HashPacketTracker, EqualPacketTracker>::iterator it = m_mdnsPacketTracker.find(key);
    // Check if the GUID is present in the Map
    // If Yes check if the incoming burst id is same or lower
    if (it != m_mdnsPacketTracker.end()) {
        // Drop the packet if burst id is lower or same
        if (it->second.burstId >= burstId) {
            return false;
        }
        // Update the last seen burst id from this guid
        MDNSPacketTrackerEntry entry(burstId);
        it->second = entry;
    } else {
        MDNSPacketTrackerEntry entry(burstId);
        bool wasEmpty = m_mdnsPacketTracker.empty();
        // GUID is not present in the Map so we add the entry
        m_mdnsPacketTracker[key] = entry;

        if (wasEmpty) {
            m_packetScheduler.Alert();
        }
    }
    return true;
}

void IpNameServiceImpl::HandleProtocolResponse(MDNSPacket mdnsPacket, const qcc::IPEndpoint& remote, const qcc::IPEndpoint& local, int32_t interfaceIndex)
{
    // Get IPv4 address of interface for this message (message may have been
    // received on the IPv6 address).  This will be used as a sanity check later
    // against the connect spec in the message.
    String ifName;
    int32_t ifIndexV4 = -1;
    if (interfaceIndex != -1) {
        for (uint32_t i = 0; i < m_liveInterfaces.size(); ++i) {
            if ((uint32_t)interfaceIndex == m_liveInterfaces[i].m_index) {
                ifName = m_liveInterfaces[i].m_interfaceName;
                if (m_liveInterfaces[i].m_address.IsIPv4()) {
                    ifIndexV4 = i;
                    break;
                }
            }
        }
    }

    // Check if someone is providing info. about an alljoyn service.
    MDNSResourceRecord* answerTcp;
    MDNSResourceRecord* answerUdp;
    TransportMask transportMask = TRANSPORT_NONE;
    bool isAllJoynResponse = false;

    if (mdnsPacket->GetAnswer("_alljoyn._tcp.local.", MDNSResourceRecord::PTR, &answerTcp)) {
        transportMask |= TRANSPORT_TCP;
        isAllJoynResponse = true;
    }
    if (mdnsPacket->GetAnswer("_alljoyn._udp.local.", MDNSResourceRecord::PTR, &answerUdp)) {
        transportMask |= TRANSPORT_UDP;
        isAllJoynResponse = true;
    }

    if (!isAllJoynResponse) {
        QCC_DbgPrintf(("IpNameServiceImpl::HandleProtocolResponse Ignoring Non-AllJoyn related response"));
        return;
    }
    MDNSResourceRecord* refRecord;
    if (!mdnsPacket->GetAdditionalRecord("sender-info.*", MDNSResourceRecord::TXT, MDNSTextRData::TXTVERS, &refRecord)) {
        QCC_DbgPrintf(("Ignoring response without sender-info"));
        return;
    }
    MDNSSenderRData* refRData = static_cast<MDNSSenderRData*>(refRecord->GetRData());

    if (!refRData) {
        QCC_DbgPrintf(("Ignoring response with invalid sender-info"));
        return;
    }

    String guid = refRecord->GetDomainName().substr(sizeof("sender-info.") - 1, 32);
    if (guid == m_guid) {
        QCC_DbgPrintf(("Ignoring my own response"));
        return;
    }
    IPEndpoint r4, r6;
    IPEndpoint u4, u6;
    IPEndpoint ns4;
    ns4.port = refRData->GetIPV4ResponsePort();

    if (transportMask & TRANSPORT_TCP) {
        MDNSPtrRData* ptrRDataTcp = static_cast<MDNSPtrRData*>(answerTcp->GetRData());
        if (!ptrRDataTcp) {
            QCC_DbgPrintf(("Ignoring response with invalid sender-info"));
            return;
        }

        MDNSResourceRecord* srvAnswerTcp;
        if (!mdnsPacket->GetAnswer(ptrRDataTcp->GetPtrDName(), MDNSResourceRecord::SRV, &srvAnswerTcp)) {
            QCC_DbgPrintf(("Ignoring response without srv"));
            return;
        }
        MDNSSrvRData* srvRDataTcp = static_cast<MDNSSrvRData*>(srvAnswerTcp->GetRData());
        if (!srvRDataTcp) {
            QCC_DbgPrintf(("Ignoring response with invalid srv"));
            return;
        }
        r4.port = srvRDataTcp->GetPort();
        MDNSResourceRecord* txtAnswerTcp;
        if (mdnsPacket->GetAnswer(ptrRDataTcp->GetPtrDName(), MDNSResourceRecord::TXT, MDNSTextRData::TXTVERS, &txtAnswerTcp)) {
            MDNSTextRData* txtRDataTcp = static_cast<MDNSTextRData*>(txtAnswerTcp->GetRData());
            if (!txtRDataTcp) {
                QCC_DbgPrintf(("Ignoring response with invalid txt"));
                return;
            }
            r6.port = StringToU32(txtRDataTcp->GetValue("r6port"));
        }
        MDNSResourceRecord* aRecord;
        if (mdnsPacket->GetAdditionalRecord(srvRDataTcp->GetTarget(), MDNSResourceRecord::A, &aRecord)) {
            MDNSARData* aRData = static_cast<MDNSARData*>(aRecord->GetRData());
            if (!aRData) {
                QCC_DbgPrintf(("Ignoring response with invalid ipv4 address"));
                return;
            }
            r4.addr = aRData->GetAddr();
            ns4.addr = aRData->GetAddr();
        }
        MDNSResourceRecord* aaaaRecord;
        if (mdnsPacket->GetAdditionalRecord(srvRDataTcp->GetTarget(), MDNSResourceRecord::AAAA, &aaaaRecord)) {
            MDNSAAAARData* aaaaRData = static_cast<MDNSAAAARData*>(aaaaRecord->GetRData());
            if (!aaaaRData) {
                QCC_DbgPrintf(("Ignoring response with invalid ipv6 address"));
                return;
            }
            r6.addr = aaaaRData->GetAddr();
        }
    }

    if (transportMask & TRANSPORT_UDP) {
        MDNSPtrRData* ptrRDataUdp = static_cast<MDNSPtrRData*>(answerUdp->GetRData());
        if (!ptrRDataUdp) {
            QCC_DbgPrintf(("Ignoring response with invalid sender-info"));
            return;
        }

        MDNSResourceRecord* srvAnswerUdp;
        if (!mdnsPacket->GetAnswer(ptrRDataUdp->GetPtrDName(), MDNSResourceRecord::SRV, &srvAnswerUdp)) {
            QCC_DbgPrintf(("Ignoring response without srv"));
            return;
        }
        MDNSSrvRData* srvRDataUdp = static_cast<MDNSSrvRData*>(srvAnswerUdp->GetRData());
        if (!srvRDataUdp) {
            QCC_DbgPrintf(("Ignoring response with invalid srv"));
            return;
        }
        u4.port = srvRDataUdp->GetPort();
        MDNSResourceRecord* txtAnswerUdp;
        if (mdnsPacket->GetAnswer(ptrRDataUdp->GetPtrDName(), MDNSResourceRecord::TXT, MDNSTextRData::TXTVERS, &txtAnswerUdp)) {
            MDNSTextRData* txtRDataUdp = static_cast<MDNSTextRData*>(txtAnswerUdp->GetRData());
            if (!txtRDataUdp) {
                QCC_DbgPrintf(("Ignoring response with invalid txt"));
                return;
            }
            u6.port = StringToU32(txtRDataUdp->GetValue("u6port"));
        }
        MDNSResourceRecord* aRecord;
        if (mdnsPacket->GetAdditionalRecord(srvRDataUdp->GetTarget(), MDNSResourceRecord::A, &aRecord)) {
            MDNSARData* aRData = static_cast<MDNSARData*>(aRecord->GetRData());
            if (!aRData) {
                QCC_DbgPrintf(("Ignoring response with invalid ipv4 address"));
                return;
            }
            u4.addr = aRData->GetAddr();
            ns4.addr = aRData->GetAddr();
        }
        MDNSResourceRecord* aaaaRecord;
        if (mdnsPacket->GetAdditionalRecord(srvRDataUdp->GetTarget(), MDNSResourceRecord::AAAA, &aaaaRecord)) {
            MDNSAAAARData* aaaaRData = static_cast<MDNSAAAARData*>(aaaaRecord->GetRData());
            if (!aaaaRData) {
                QCC_DbgPrintf(("Ignoring response with invalid ipv6 address"));
                return;
            }
            u6.addr = aaaaRData->GetAddr();
        }
    }

    m_mutex.Lock(MUTEX_CONTEXT);

    //
    // We first check if this packet was received over MDNS multicast port 5353
    // If Yes, only then are we interested in keeping track of the burst ID.
    //     We check if we have seen this packet with burst id from this GUID
    //     If Yes, we do not process this packet
    //     If No, we process this packet
    // If No, This is a unicast response in which case we need not keep track of Burst IDs
    //
    if (local.port == MULTICAST_MDNS_PORT) {
        // We need to check if this packet is from a burst which we have seen before in which case we will ignore it
        if (!UpdateMDNSPacketTracker(guid, ns4, refRData->GetSearchID())) {
            QCC_DbgPrintf(("Ignoring response with duplicate burst ID"));
            m_mutex.Unlock(MUTEX_CONTEXT);
            return;
        }
    }

    if (r4.addr.IsIPv4() && (ifIndexV4 == -1 || !SameNetwork(m_liveInterfaces[ifIndexV4].m_prefixlen,
                                                             m_liveInterfaces[ifIndexV4].m_address,
                                                             r4.addr))) {
        //
        // We expect that a v4 addr may be sent via a v6 link local address.  However
        // if a v4 addr is sent via a v4 address then someone is misbehaving, so log
        // a warning.
        //
        if (remote.addr.IsIPv4()) {
            QCC_DbgPrintf(("Ignoring advertisement from %s for %s received on %s",
                           remote.addr.ToString().c_str(),
                           r4.addr.ToString().c_str(),
                           ifName.c_str()));
        }
        m_mutex.Unlock(MUTEX_CONTEXT);
        return;
    }

    //
    // Handle the advertised names first in case one of the registered response
    // handlers triggers an action that requires the name to be in the name
    // table (e.g. JoinSession).
    //
    HandleAdvertiseResponse(mdnsPacket, guid, ns4, r4, r6, u4, u6);

    m_protectListeners = true;
    m_mutex.Unlock(MUTEX_CONTEXT);
    bool handled = false;
    for (list<IpNameServiceListener*>::iterator it = m_listeners.begin(); !handled && it != m_listeners.end(); ++it) {
        handled = (*it)->ResponseHandler(transportMask, mdnsPacket, local.port);
    }
    m_mutex.Lock(MUTEX_CONTEXT);
    m_protectListeners = false;

    m_mutex.Unlock(MUTEX_CONTEXT);
}

bool IpNameServiceImpl::HandleAdvertiseResponse(MDNSPacket mdnsPacket,
                                                const qcc::String& guid, const qcc::IPEndpoint& ns4,
                                                const qcc::IPEndpoint& r4, const qcc::IPEndpoint& r6, const qcc::IPEndpoint& u4, const qcc::IPEndpoint& u6)
{
    uint32_t numMatches = mdnsPacket->GetNumMatches("advertise.*", MDNSResourceRecord::TXT, MDNSTextRData::TXTVERS);
    for (uint32_t match = 0; match < numMatches; match++) {
        MDNSResourceRecord* advRecord;
        if (!mdnsPacket->GetAdditionalRecordAt("advertise.*", MDNSResourceRecord::TXT, MDNSTextRData::TXTVERS, match, &advRecord)) {
            return false;
        }

        MDNSAdvertiseRData* advRData = static_cast<MDNSAdvertiseRData*>(advRecord->GetRData());
        if (!advRData) {
            QCC_DbgPrintf(("Ignoring response with invalid advertisement info"));
            return true;
        }
        uint32_t ttl = advRecord->GetRRttl();

        //
        // We need to populate our structure that keeps track of unicast ports of
        // services so that they can be polled for presence
        //
        if (ttl != 0) {
            AddToPeerInfoMap(guid, ns4);
        }

        vector<qcc::String> namesTcp;
        vector<qcc::String> namesUdp;

        for (uint8_t i = 0; i < advRData->GetNumNames(TRANSPORT_TCP | TRANSPORT_UDP); ++i) {
            String temp = advRData->GetNameAt(TRANSPORT_TCP | TRANSPORT_UDP, i);
            namesTcp.push_back(temp);
            namesUdp.push_back(temp);
        }
        for (uint8_t i = 0; i < advRData->GetNumNames(TRANSPORT_TCP); ++i) {
            String temp = advRData->GetNameAt(TRANSPORT_TCP, i);
            namesTcp.push_back(temp);
        }

        for (uint8_t i = 0; i < advRData->GetNumNames(TRANSPORT_UDP); ++i) {
            String temp = advRData->GetNameAt(TRANSPORT_UDP, i);
            namesUdp.push_back(temp);
        }

        //
        // Life is easier if we keep these things sorted.  Don't rely on the source
        // (even though it is really us) to do so.
        //
        sort(namesTcp.begin(), namesTcp.end());
        sort(namesUdp.begin(), namesUdp.end());

        //
        // In the version two protocol, the maximum size static buffer for the
        // longest bus address we can generate corresponds to two fully occupied
        // IPv4 addresses and two fully occupied IPV6 addresses.  So, we figure
        // that we need 31 bytes for the IPv4 endpoint information,
        // 55 bytes for the IPv6 endpoint information and one extra
        // comma:
        //
        //     "addr=192.168.100.101,port=65535,"
        //     "addr=ffff:ffff:ffff:ffff:ffff:ffff:ffff:ffff,port=65535"
        //
        // Adding a byte for the trailing '\0' we come up with 88 bytes of bus
        // address. C++ purists will object to using the C stdio routines but
        // they are simpler and faster since there are no memory allocations or
        // reallocations.
        //
        // Note that we do not prepend the bus address with the transport name,
        // i.e. "tcp:" since we assume that the transport knows its own name.
        //
        char busAddressTcp[88];
        char busAddressUdp[88];
        busAddressTcp[0] = '\0';
        busAddressUdp[0] = '\0';

        char addr6buf[60];
        addr6buf[0] = '\0';

        bool needComma = false;


        if (r4.port != 0 && r4.addr != IPAddress()) {
            snprintf(busAddressTcp, sizeof(busAddressTcp), "addr=%s,port=%d", r4.addr.ToString().c_str(), r4.port);
            needComma = true;
        }
        if (r6.port != 0 && r6.addr != IPAddress()) {
            if (needComma) {
                snprintf(addr6buf, sizeof(addr6buf), ",addr=%s,port=%d", r6.addr.ToString().c_str(), r6.port);
            } else {

                snprintf(addr6buf, sizeof(addr6buf), "addr=%s,port=%d", r6.addr.ToString().c_str(), r6.port);
            }
            strncat(busAddressTcp, &addr6buf[0], sizeof(addr6buf));

        }
        needComma = false;
        if (u4.port != 0 && u4.addr != IPAddress()) {

            snprintf(busAddressUdp, sizeof(busAddressUdp), "addr=%s,port=%d", u4.addr.ToString().c_str(), u4.port);
            needComma = true;
        }

        if (u6.port != 0 && u6.addr != IPAddress()) {
            if (needComma) {
                snprintf(addr6buf, sizeof(addr6buf), ",addr=%s,port=%d", u6.addr.ToString().c_str(), u6.port);
            } else {

                snprintf(addr6buf, sizeof(addr6buf), "addr=%s,port=%d", u6.addr.ToString().c_str(), u6.port);
            }
            strncat(busAddressUdp, &addr6buf[0], sizeof(addr6buf));

        }

        if ((namesUdp.size() > 0) && m_callback[TRANSPORT_INDEX_UDP]) {
            m_protect_callback = true;
            m_mutex.Unlock(MUTEX_CONTEXT);
            (*m_callback[TRANSPORT_INDEX_UDP])(busAddressUdp, guid, namesUdp, ttl);
            m_mutex.Lock(MUTEX_CONTEXT);
            m_protect_callback = false;
        }

        if ((namesTcp.size() > 0) && m_callback[TRANSPORT_INDEX_TCP]) {
            m_protect_callback = true;
            m_mutex.Unlock(MUTEX_CONTEXT);
            (*m_callback[TRANSPORT_INDEX_TCP])(busAddressTcp, guid, namesTcp, ttl);
            m_mutex.Lock(MUTEX_CONTEXT);
            m_protect_callback = false;
        }
    }
    return true;
}

void IpNameServiceImpl::HandleProtocolQuery(MDNSPacket mdnsPacket, const qcc::IPEndpoint& remote, const qcc::IPEndpoint& local)
{
    QCC_UNUSED(remote);

    bool isAllJoynQuery = true;
    // Check if someone is asking about an alljoyn service.
    MDNSQuestion* questionTcp;
    MDNSQuestion* questionUdp;
    TransportMask completeTransportMask = TRANSPORT_NONE;
    if (mdnsPacket->GetQuestion("_alljoyn._tcp.local.", &questionTcp)) {
        isAllJoynQuery = true;
        completeTransportMask |= TRANSPORT_TCP;
    }
    if (mdnsPacket->GetQuestion("_alljoyn._udp.local.", &questionUdp)) {
        isAllJoynQuery = true;
        completeTransportMask |= TRANSPORT_UDP;
    }
    if (!isAllJoynQuery) {
        QCC_DbgPrintf(("IpNameServiceImpl::HandleProtocolQuery Ignoring Non-AllJoyn related query"));
        return;
    }
    MDNSResourceRecord* refRecord;
    if (!mdnsPacket->GetAdditionalRecord("sender-info.*", MDNSResourceRecord::TXT, MDNSTextRData::TXTVERS, &refRecord)) {
        QCC_DbgPrintf(("Ignoring query without sender info"));
        return;
    }
    MDNSSenderRData* refRData = static_cast<MDNSSenderRData*>(refRecord->GetRData());
    if (!refRData) {
        QCC_DbgPrintf(("Ignoring query with invalid sender info"));
        return;
    }
    IPEndpoint dst(refRData->GetIPV4ResponseAddr(), refRData->GetIPV4ResponsePort());

    String guid = refRecord->GetDomainName().substr(sizeof("sender-info.") - 1, 32);
    if (guid == m_guid) {
        QCC_DbgPrintf(("Ignoring my own query"));
        return;
    }
    m_mutex.Lock(MUTEX_CONTEXT);

    //
    // We first check if this packet was received over MDNS multicast port 5353
    // If Yes, only then are we interested in keeping track of the burst ID.
    //     We check if we have seen this packet with burst id from this GUID
    //     If Yes, we do not process this packet
    //     If No, we process this packet
    // If No, This is a unicast response in which case we need not keep track of Burst IDs
    //
    if (local.port == MULTICAST_MDNS_PORT) {
        // We need to check if this packet is from a burst which we have seen before in which case we will ignore it
        if (!UpdateMDNSPacketTracker(guid, dst, refRData->GetSearchID())) {
            QCC_DbgPrintf(("Ignoring query with duplicate burst ID"));
            m_mutex.Unlock(MUTEX_CONTEXT);
            return;
        }
    }
    m_protectListeners = true;
    m_mutex.Unlock(MUTEX_CONTEXT);
    bool handled = false;
    for (list<IpNameServiceListener*>::iterator it = m_listeners.begin(); !handled && it != m_listeners.end(); ++it) {
        handled = (*it)->QueryHandler(completeTransportMask, mdnsPacket, local, dst);
    }
    m_mutex.Lock(MUTEX_CONTEXT);
    m_protectListeners = false;
    if (handled) {
        m_mutex.Unlock(MUTEX_CONTEXT);
        return;
    }
    HandleSearchQuery(completeTransportMask, mdnsPacket, local, guid, dst);

    m_mutex.Unlock(MUTEX_CONTEXT);
}

bool IpNameServiceImpl::HandleSearchQuery(TransportMask completeTransportMask, MDNSPacket mdnsPacket, const qcc::IPEndpoint& src,
                                          const qcc::String& guid, const qcc::IPEndpoint& dst)
{
    QCC_UNUSED(guid);

    QCC_DbgPrintf(("IpNameServiceImpl::HandleSearchQuery"));
    MDNSResourceRecord* searchRecord;
    if (!mdnsPacket->GetAdditionalRecord("search.*", MDNSResourceRecord::TXT, MDNSTextRData::TXTVERS, &searchRecord)) {
        return false;
    }

    MDNSSearchRData* searchRData = static_cast<MDNSSearchRData*>(searchRecord->GetRData());
    if (!searchRData) {
        QCC_DbgPrintf(("Ignoring query with invalid search info"));
        return true;
    }

    vector<String> wkns;
    //
    // The who-has message doesn't specify which transport is doing the asking.
    // This is an oversight and should be fixed in a subsequent version.  The
    // only reasonable thing to do is to return name matches found in all of
    // the advertising transports.
    //
    for (uint32_t index = 0; index < N_TRANSPORTS; ++index) {

        //
        // If there are no names being advertised by the transport identified by
        // its index (actively or quietly), there is nothing to do.
        //
        if (m_advertised[index].empty() && m_advertised_quietly[index].empty()) {
            continue;
        }

        //
        // Loop through the names we are being asked about, and if we have
        // advertised any of them, we are going to need to respond to this
        // question.  Keep track of whether or not any of our corresponding
        // advertisements are quiet, since we want to respond quietly to a
        // question about a quiet advertisements.  That is, if any of the names
        // the client is asking about corresponds to a quiet advertisement we
        // respond directly to the client and do not multicast the response.
        // The only way we multicast a response is if the client does not ask
        // about any of our quietly advertised names.
        //
        // Becuse of this requirement, we loop through all of the names in the
        // who-has message to see if any of them correspond to quiet
        // advertisements.  We don't just break out and respond if we find any
        // old match since it may be the case that the last name is the quiet
        // one.
        //
        bool respond = false;
        bool respondQuietly = false;
        for (int i = 0; i < searchRData->GetNumNames(); ++i) {
            String wkn = searchRData->GetNameAt(i);
            if (searchRData->SendMatchOnly()) {
                wkns.push_back(wkn);
            }
            //
            // Zero length strings are unmatchable.  If you want to do a wildcard
            // match, you've got to send a wildcard character.
            //
            if (wkn.size() == 0) {
                continue;
            }

            //
            // Check to see if this name on the list of names we actively advertise.
            //
            for (set<String>::iterator j = m_advertised[index].begin(); j != m_advertised[index].end(); ++j) {

                //
                // The requested name comes in from the WhoHas message and we
                // allow wildcards there.
                //
                if (WildcardMatch((*j), wkn)) {
                    QCC_DbgPrintf(("IpNameServiceImpl::HandleSearchQuery(): request for %s does not match my %s",
                                   wkn.c_str(), (*j).c_str()));
                    continue;
                } else {
                    respond = true;
                    break;
                }
            }

            //
            // Check to see if this name on the list of names we quietly advertise.
            //
            for (set<String>::iterator j = m_advertised_quietly[index].begin(); j != m_advertised_quietly[index].end(); ++j) {

                //
                // The requested name comes in from the WhoHas message and we
                // allow wildcards there.
                //
                if (WildcardMatch((*j), wkn)) {
                    QCC_DbgPrintf(("IpNameServiceImpl::HandleSearchQuery(): request for %s does not match my %s",
                                   wkn.c_str(), (*j).c_str()));
                    continue;
                } else {
                    respond = true;
                    respondQuietly = true;
                    break;
                }
            }
        }
        //
        // Since any response we send must include all of the advertisements we
        // are exporting; this just means to retransmit all of our advertisements.
        //
        if (respond) {
            m_mutex.Unlock(MUTEX_CONTEXT);
            if (dst.GetAddress().IsIPv4()) {
                Retransmit(index, false, respondQuietly, dst, src, TRANSMIT_V2, completeTransportMask, wkns);
            }
            m_mutex.Lock(MUTEX_CONTEXT);
        }
    }
    return true;
}

QStatus IpNameServiceImpl::Start(void* arg, qcc::ThreadListener* listener)
{
    QCC_UNUSED(arg);

    QCC_DbgPrintf(("IpNameServiceImpl::Start()"));
    m_mutex.Lock(MUTEX_CONTEXT);
    QCC_ASSERT(IsRunning() == false);
    m_state = IMPL_RUNNING;
    QCC_DbgPrintf(("IpNameServiceImpl::Start(): Starting thread"));
    QStatus status = Thread::Start(this, listener);
    QCC_DbgPrintf(("IpNameServiceImpl::Start(): Started"));
    m_mutex.Unlock(MUTEX_CONTEXT);
    m_packetScheduler.Start();
    return status;
}

bool IpNameServiceImpl::Started()
{
    return IsRunning();
}

QStatus IpNameServiceImpl::Stop()
{
    QCC_DbgPrintf(("IpNameServiceImpl::Stop()"));
    m_mutex.Lock(MUTEX_CONTEXT);
    if (m_state != IMPL_SHUTDOWN) {
        m_state = IMPL_STOPPING;
    }
    QCC_DbgPrintf(("IpNameServiceImpl::Stop(): Stopping thread"));
    QStatus status = Thread::Stop();
    QCC_DbgPrintf(("IpNameServiceImpl::Stop(): Stopped"));
    m_packetScheduler.Stop();
    m_mutex.Unlock(MUTEX_CONTEXT);
    return status;
}

QStatus IpNameServiceImpl::Join()
{
    m_packetScheduler.Join();
    QCC_DbgPrintf(("IpNameServiceImpl::Join()"));
    QCC_ASSERT(m_state == IMPL_STOPPING || m_state == IMPL_SHUTDOWN);
    QCC_DbgPrintf(("IpNameServiceImpl::Join(): Joining thread"));
    QStatus status = Thread::Join();
    QCC_DbgPrintf(("IpNameServiceImpl::Join(): Joined"));
    m_state = IMPL_SHUTDOWN;
    return status;
}

//
// Count the number of bits set in a 32-bit word using one of the many
// well-known high-performance algorithms for calculating Population Count while
// determining Hamming Distance.  It's completely obscure and mostly
// incomprehensible at first glance.  Google hamming distance or popcount if you
// dare.
//
// This is a well-investigated operation so similar code snippets are widely
// available on the web and are in the public domain.
//
// We use this method in the process of ensuring that only one bit is set in a
// TransportMask.  This is because there must be a one-to-one correspondence
// between a transport mask bit and a transport.
//
uint32_t IpNameServiceImpl::CountOnes(uint32_t data)
{
    QCC_DbgPrintf(("IpNameServiceImpl::CountOnes(0x%x)", data));

    data = data - ((data >> 1) & 0x55555555);
    data = (data & 0x33333333) + ((data >> 2) & 0x33333333);
    uint32_t result = (((data + (data >> 4)) & 0x0F0F0F0F) * 0x01010101) >> 24;

    QCC_DbgPrintf(("IpNameServiceImpl::CountOnes(): %d bits are set", result));
    return result;
}

//
// Convert a data word with one bit set to an index into a table corresponding
// to that bit.  This uses one of the many well-known high performance
// algorithms for counting the number of consecutive trailing zero bits in an
// integer.  This is similar to finding log base two of the data word.  Google
// consecutive trailing zero bits if you dare.
//
// This is a well-investigated operation so similar code snippets are widely
// available on the web and are in the public domain.
//
// We use this method to convert from a transport mask to an index into a table
// corresponding to some property of the transport that is using the name service.
// We assume that the data has been verified to contain one bit set in the low
// order word.
//
uint32_t IpNameServiceImpl::IndexFromBit(uint32_t data)
{
    QCC_DbgPrintf(("IpNameServiceImpl::IndexFromBit(0x%x)", data));

    uint32_t c = 32;
    data &= -signed(data);

    if (data) {
        --c;
    }
    if (data & 0x0000ffff) {
        c -= 16;
    }
    if (data & 0x00ff00ff) {
        c -= 8;
    }
    if (data & 0x0f0f0f0f) {
        c -= 4;
    }
    if (data & 0x33333333) {
        c -= 2;
    }
    if (data & 0x55555555) {
        c -= 1;
    }

    //
    // If the number of trailing bits that are set to zero is count, then the
    // first set bit must be at position count + 1.  Since array indices are
    // zero-based, the index into an array corresponding to the first set bit
    // is count (index == number of trailing zero bits).
    //
    QCC_DbgPrintf(("IpNameServiceImpl::IndexFromBit(): Index is %d.", c));
    QCC_ASSERT(c < 16 && "IpNameServiceImpl::IndexFromBit(): Bad transport index");
    return c;
}

//
// Convert a data word with one bit set to an index into a table corresponding
// to that bit.  This uses one of the many well-known high performance
// algorithms for counting the number of consecutive trailing zero bits in an
// integer.  This is similar to finding log base two of the data word.  Google
// consecutive trailing zero bits if you dare.
//
// This is a well-investigated operation so similar code snippets are widely
// available on the web and are in the public domain.
//
// We use this method to convert from a transport mask to an index into a table
// corresponding to some property of the transport that is using the name service.
// We assume that the data has been verified to contain one bit set in the low
// order word.
//
TransportMask IpNameServiceImpl::MaskFromIndex(uint32_t index)
{
    QCC_DbgPrintf(("IpNameServiceImpl::MaskFromIndex(%d.)", index));
    uint32_t result = 1 << index;
    QCC_DbgPrintf(("IpNameServiceImpl::MaskFromIndex(): Bit is 0x%x", result));
    return result;
}

set<String> IpNameServiceImpl::GetAdvertising(TransportMask transportMask) {
    set<String> set_common, set_return;
    std::set<String> empty;
    set_intersection(m_advertised[TRANSPORT_INDEX_TCP].begin(), m_advertised[TRANSPORT_INDEX_TCP].end(), m_advertised[TRANSPORT_INDEX_UDP].begin(), m_advertised[TRANSPORT_INDEX_UDP].end(), std::inserter(set_common, set_common.end()));

    if (transportMask == TRANSPORT_TCP || transportMask == TRANSPORT_UDP) {


        uint32_t transportIndex = IndexFromBit(transportMask);
        if (transportIndex >= 16) {
            return empty;
        }

        set_difference(m_advertised[transportIndex].begin(), m_advertised[transportIndex].end(), set_common.begin(), set_common.end(), std::inserter(set_return, set_return.end()));
        return set_return;
    }
    if (transportMask == (TRANSPORT_TCP | TRANSPORT_UDP)) {
        return set_common;
    }

    return empty;

}
set<String> IpNameServiceImpl::GetAdvertisingQuietly(TransportMask transportMask) {
    set<String> set_common, set_return;
    std::set<String> empty;
    set_intersection(m_advertised_quietly[TRANSPORT_INDEX_TCP].begin(), m_advertised_quietly[TRANSPORT_INDEX_TCP].end(), m_advertised_quietly[TRANSPORT_INDEX_UDP].begin(), m_advertised_quietly[TRANSPORT_INDEX_UDP].end(), std::inserter(set_common, set_common.end()));

    if (transportMask == TRANSPORT_TCP || transportMask == TRANSPORT_UDP) {
        uint32_t transportIndex = IndexFromBit(transportMask);
        if (transportIndex >= 16) {
            return empty;
        }

        set_difference(m_advertised_quietly[transportIndex].begin(), m_advertised_quietly[transportIndex].end(), set_common.begin(), set_common.end(), std::inserter(set_return, set_return.end()));
        return set_return;
    }
    if (transportMask == (TRANSPORT_TCP | TRANSPORT_UDP)) {

        return set_common;
    }

    return empty;

}

bool IpNameServiceImpl::PurgeAndUpdatePacket(MDNSPacket mdnspacket, bool updateSid)
{
    bool isUnicast = mdnspacket->DestinationSet();
    MDNSResourceRecord* refRecord;
    mdnspacket->GetAdditionalRecord("sender-info.*", MDNSResourceRecord::TXT, MDNSTextRData::TXTVERS, &refRecord);
    MDNSSenderRData* refRData = static_cast<MDNSSenderRData*>(refRecord->GetRData());
    if (updateSid) {
        int32_t id = IncrementAndFetch(&INCREMENTAL_PACKET_ID);
        refRData->SetSearchID(id);
    }
    if (mdnspacket->GetHeader().GetQRType() == MDNSHeader::MDNS_QUERY) {
        if (isUnicast) {
            /* Do not purge unicast queries(RefreshCache and Ping),
             * These packets do not have an entry in m_v2_queries.
             */
            return true;
        }
        MDNSResourceRecord* searchRecord;
        mdnspacket->GetAdditionalRecord("search.*", MDNSResourceRecord::TXT, MDNSTextRData::TXTVERS, &searchRecord);
        MDNSSearchRData* searchRData = static_cast<MDNSSearchRData*>(searchRecord->GetRData());

        set<String> set_union_tcp_udp;
        set_union(m_v2_queries[TRANSPORT_INDEX_TCP].begin(), m_v2_queries[TRANSPORT_INDEX_TCP].end(), m_v2_queries[TRANSPORT_INDEX_UDP].begin(), m_v2_queries[TRANSPORT_INDEX_UDP].end(), std::inserter(set_union_tcp_udp, set_union_tcp_udp.end()));
        uint32_t numSearch = searchRData->GetNumSearchCriteria();
        for (uint32_t k = 0; k < numSearch; k++) {
            String crit = searchRData->GetSearchCriterion(k);
            if (std::find(set_union_tcp_udp.begin(), set_union_tcp_udp.end(), crit) == set_union_tcp_udp.end()) {
                searchRData->RemoveSearchCriterion(k);
                k--;
                numSearch = searchRData->GetNumSearchCriteria();
            }
        }

        if (m_v2_queries[TRANSPORT_INDEX_TCP].size() == 0) {
            //Remove TCP PTR/SRV/TXT records
            MDNSResourceRecord* ptrRecord;
            if (mdnspacket->GetAnswer("_alljoyn._tcp.local.", MDNSResourceRecord::PTR, &ptrRecord)) {
                MDNSPtrRData* ptrRData = static_cast<MDNSPtrRData*>(ptrRecord->GetRData());
                String name = ptrRData->GetPtrDName();
                mdnspacket->RemoveAnswer(name, MDNSResourceRecord::SRV);
                mdnspacket->RemoveAnswer(name, MDNSResourceRecord::TXT);
                mdnspacket->RemoveAnswer("_alljoyn._tcp.local.", MDNSResourceRecord::PTR);
            }
        }
        if (m_v2_queries[TRANSPORT_INDEX_UDP].size() == 0) {
            //Remove UDP PTR/SRV/TXT records
            MDNSResourceRecord* ptrRecord;
            if (mdnspacket->GetAnswer("_alljoyn._udp.local.", MDNSResourceRecord::PTR, &ptrRecord)) {
                MDNSPtrRData* ptrRData = static_cast<MDNSPtrRData*>(ptrRecord->GetRData());
                String name = ptrRData->GetPtrDName();
                mdnspacket->RemoveAnswer(name, MDNSResourceRecord::SRV);
                mdnspacket->RemoveAnswer(name, MDNSResourceRecord::TXT);
                mdnspacket->RemoveAnswer("_alljoyn._udp.local.", MDNSResourceRecord::PTR);
            }

        }
        return (numSearch > 0);
    } else {
        /* If the packet is isUnicast, then we need to check the quietly advertised names too. */
        MDNSResourceRecord* advRecord;
        if (!mdnspacket->GetAdditionalRecord("advertise.*", MDNSResourceRecord::TXT, MDNSTextRData::TXTVERS, &advRecord) || (advRecord == NULL)) {
            /* Ping response packets do not contain an advertise record and must be always sent. */
            return true;
        }
        MDNSAdvertiseRData* advRData = static_cast<MDNSAdvertiseRData*>(advRecord->GetRData());

        TransportMask transportMaskArr[3] = { TRANSPORT_TCP, TRANSPORT_UDP, TRANSPORT_TCP | TRANSPORT_UDP };
        uint32_t numNamesTotal = 0;
        uint32_t ttl = advRecord->GetRRttl();
        uint32_t numNames[3];
        for (int i = 0; i < 3; i++) {
            TransportMask tm = transportMaskArr[i];
            set<String> advertising = GetAdvertising(tm);
            set<String> advertisingQuietly = GetAdvertisingQuietly(tm);
            numNames[i] = advRData->GetNumNames(tm);
            for (uint32_t k = 0; k < numNames[i]; k++) {
                if (ttl == 0) {
                    //If this is a packet with ttl == 0, ensure that we are NOT advertising the names mentioned in the packet.

                    if (std::find(advertising.begin(), advertising.end(), advRData->GetNameAt(tm, k)) != advertising.end() ||
                        (isUnicast && (std::find(advertisingQuietly.begin(), advertisingQuietly.end(), advRData->GetNameAt(tm, k)) != advertisingQuietly.end()))) {

                        advRData->RemoveNameAt(tm, k);
                        // a name has been removed from the IsAt response header make
                        // sure the numNames used in the for loop is updated to reflect
                        // the removal of that name.
                        k = k - 1;
                        numNames[i] = advRData->GetNumNames(tm);
                    }
                } else {
                    //If this is a packet with ttl >0, ensure that we are still advertising all the names mentioned in the packet.
                    // If only one of the transports has been enabled because the interface specified for the other transport
                    // is yet to be IFF_UP, then restrict the search space to only the transport that is enabled.

                    if ((tm == (TRANSPORT_TCP | TRANSPORT_UDP)) && m_enabledReliableIPv4[TRANSPORT_INDEX_TCP] && !m_enabledUnreliableIPv4[TRANSPORT_INDEX_UDP]) {
                        advertising = GetAdvertising(TRANSPORT_TCP);
                        advertisingQuietly = GetAdvertisingQuietly(TRANSPORT_TCP);
                    }
                    if ((tm == (TRANSPORT_TCP | TRANSPORT_UDP)) && !m_enabledReliableIPv4[TRANSPORT_INDEX_TCP] && m_enabledUnreliableIPv4[TRANSPORT_INDEX_UDP]) {
                        advertising = GetAdvertising(TRANSPORT_UDP);
                        advertisingQuietly = GetAdvertisingQuietly(TRANSPORT_UDP);
                    }
                    if (std::find(advertising.begin(), advertising.end(), advRData->GetNameAt(tm, k)) == advertising.end() &&
                        (!isUnicast || (std::find(advertisingQuietly.begin(), advertisingQuietly.end(), advRData->GetNameAt(tm, k)) == advertisingQuietly.end()))) {

                        advRData->RemoveNameAt(tm, k);
                        // a name has been removed from the IsAt response header make
                        // sure the numNames used in the for loop is updated to reflect
                        // the removal of that name.
                        k = k - 1;
                        numNames[i] = advRData->GetNumNames(tm);

                    }

                }
            }
            numNamesTotal += numNames[i];


        }

        if (numNames[0] == 0 && numNames[2] == 0) {
            //Remove TCP PTR/SRV/TXT records
            MDNSResourceRecord* ptrRecord;
            if (mdnspacket->GetAnswer("_alljoyn._tcp.local.", MDNSResourceRecord::PTR, &ptrRecord)) {
                MDNSPtrRData* ptrRData = static_cast<MDNSPtrRData*>(ptrRecord->GetRData());
                String name = ptrRData->GetPtrDName();
                mdnspacket->RemoveAnswer(name, MDNSResourceRecord::SRV);
                mdnspacket->RemoveAnswer(name, MDNSResourceRecord::TXT);
                mdnspacket->RemoveAnswer("_alljoyn._tcp.local.", MDNSResourceRecord::PTR);
            }
        }
        if (numNames[1] == 0 && numNames[2] == 0) {
            //Remove UDP PTR/SRV/TXT records
            MDNSResourceRecord* ptrRecord;
            if (mdnspacket->GetAnswer("_alljoyn._udp.local.", MDNSResourceRecord::PTR, &ptrRecord)) {
                MDNSPtrRData* ptrRData = static_cast<MDNSPtrRData*>(ptrRecord->GetRData());
                String name = ptrRData->GetPtrDName();
                mdnspacket->RemoveAnswer(name, MDNSResourceRecord::SRV);
                mdnspacket->RemoveAnswer(name, MDNSResourceRecord::TXT);
                mdnspacket->RemoveAnswer("_alljoyn._udp.local.", MDNSResourceRecord::PTR);
            }

        }

        return (numNamesTotal > 0);
    }
    return false;
}
ThreadReturn STDCALL IpNameServiceImpl::PacketScheduler::Run(void* arg) {
    QCC_UNUSED(arg);

    m_impl.m_mutex.Lock(MUTEX_CONTEXT);
    while (!IsStopping()) {
        Timespec<MonotonicTime> now;
        GetTimeNow(&now);
        uint32_t timeToSleep = (uint32_t) Event::WAIT_FOREVER;
        //Step 1: Collect all packets
        std::list<Packet> subsequentBurstpackets;
        std::list<Packet> initialBurstPackets;
        subsequentBurstpackets.clear();
        initialBurstPackets.clear();

        // If doAnyNetworkCallback is true, then one of the transports
        // is waiting for us to supply the list of live interfaces so
        // it can get things started. We only want to provide the
        // sub-set of live interfaces that have been requested by
        // each transport (by name or addr) when the callback is invoked.
        bool doAnyNetworkCallback = false;
        for (uint32_t transportIndex = 0; transportIndex < N_TRANSPORTS; transportIndex++) {
            if (m_impl.m_doNetworkCallback[transportIndex]) {
                doAnyNetworkCallback = true;
                break;
            }
        }

        if (doAnyNetworkCallback) {
            std::map<qcc::String, qcc::IPAddress> ifMap;
            for (uint32_t i = 0; (m_impl.m_state == IMPL_RUNNING) && (i < m_impl.m_liveInterfaces.size()); ++i) {
                if (m_impl.m_liveInterfaces[i].m_address.IsIPv4()) {
                    ifMap[m_impl.m_liveInterfaces[i].m_interfaceName] = m_impl.m_liveInterfaces[i].m_address;
                }
            }
            if (!ifMap.empty()) {
                for (uint32_t transportIndex = 0; transportIndex < N_TRANSPORTS; transportIndex++) {
                    if (m_impl.m_networkEventCallback[transportIndex] && m_impl.m_doNetworkCallback[transportIndex]) {
                        std::map<qcc::String, qcc::IPAddress> transportIfMap;
                        for (uint32_t j = 0; j < m_impl.m_requestedInterfaces[transportIndex].size(); j++) {
                            for (std::map<qcc::String, qcc::IPAddress>::iterator it = ifMap.begin(); it != ifMap.end(); it++) {
                                qcc::String name = it->first;
                                qcc::IPAddress addr = it->second;
                                if (m_impl.m_requestedInterfaces[transportIndex][j].m_interfaceName == name || m_impl.m_requestedInterfaces[transportIndex][j].m_interfaceAddr == addr) {
                                    transportIfMap[name] = addr;
                                }
                            }
                        }
                        if (m_impl.m_any[transportIndex]) {
                            transportIfMap = ifMap;
                        }
                        if (!transportIfMap.empty()) {
                            m_impl.m_protect_net_callback = true;
                            m_impl.m_mutex.Unlock(MUTEX_CONTEXT);
                            (*m_impl.m_networkEventCallback[transportIndex])(ifMap);
                            m_impl.m_mutex.Lock(MUTEX_CONTEXT);
                            m_impl.m_protect_net_callback = false;
                        }
                    }
                    m_impl.m_doNetworkCallback[transportIndex] = false;
                }
            }
        }
        //Collect network change burst packets
        if ((m_impl.m_networkChangeScheduleCount <= m_impl.m_retries) && ((m_impl.m_networkChangeScheduleCount == 0) || ((m_impl.m_networkChangeTimeStamp - now) < PACKET_TIME_ACCURACY_MS))) {

#ifndef QCC_OS_GROUP_WINDOWS
            if (!m_impl.m_networkEvents.empty()) {
                for (std::set<uint32_t>::const_iterator iter =  m_impl.m_networkEvents.begin(); iter !=  m_impl.m_networkEvents.end(); iter++) {
                    qcc::AddressFamily family = qcc::QCC_AF_UNSPEC;
                    int32_t interfaceIndex = -1;
                    if (NETWORK_EVENT_IF_FAMILY(*iter) == qcc::QCC_AF_INET_INDEX) {
                        family = qcc::QCC_AF_INET;
                    }
                    if (NETWORK_EVENT_IF_FAMILY(*iter) == qcc::QCC_AF_INET6_INDEX) {
                        family = qcc::QCC_AF_INET6;
                    }
                    interfaceIndex = NETWORK_EVENT_IF_INDEX(*iter);
#if defined(QCC_OS_LINUX)
                    // If this is a loopback interface and we have an event for IPv6
                    // address change, we also add an event for the IPv4 address of
                    // the loopback interface as we don't get an event for IPv4
                    // address changes on ifdown/up on loopback interfaces unless
                    // the IPv4 address is also removed.
                    for (uint32_t i = 0; (m_impl.m_state == IMPL_RUNNING) && (i < m_impl.m_liveInterfaces.size()); ++i) {
                        int currentIndex = m_impl.m_liveInterfaces[i].m_index;
                        if (currentIndex == interfaceIndex && (m_impl.m_liveInterfaces[i].m_flags & qcc::IfConfigEntry::LOOPBACK)) {
                            family = qcc::QCC_AF_UNSPEC;
                            break;
                        }
                    }
#endif
                    m_impl.GetResponsePackets(subsequentBurstpackets, false, qcc::IPEndpoint("0.0.0.0", 0), TRANSMIT_V2, (TRANSPORT_TCP | TRANSPORT_UDP), interfaceIndex, family);
                    m_impl.GetQueryPackets(subsequentBurstpackets, (TRANSMIT_V0_V1 | TRANSMIT_V2), interfaceIndex, family);
                }
            }
#else
            m_impl.GetResponsePackets(subsequentBurstpackets);
            m_impl.GetQueryPackets(subsequentBurstpackets);
#endif
            if (m_impl.m_networkChangeScheduleCount == 0) {
                m_impl.m_networkChangeTimeStamp = now + RETRY_INTERVALS[0] * 1000;
                std::map<qcc::String, qcc::IPAddress> ifMap;
#ifndef QCC_OS_GROUP_WINDOWS
                // For the transport callbacks, we want to include only the
                // interfaces that have changed their IPv4 addresses or the
                // loopback interfaces as these retain their IPv4 addresses
                // on interface down events on Linux.
                // In addition, we want to include the interfaces with IPv4
                // addresses that have changed on platforms where we do not
                // have information about the address family that changed.
                // We also want to include all interfaces with IPv4 addresses
                // on platforms where we do not have information about which
                // interface index/address family has changed.
                for (std::set<uint32_t>::const_iterator it = m_impl.m_networkEvents.begin(); it != m_impl.m_networkEvents.end(); it++) {
                    for (uint32_t i = 0; (m_impl.m_state == IMPL_RUNNING) && (i < m_impl.m_liveInterfaces.size()); ++i) {
                        bool sameInterfaceIndex = (m_impl.m_liveInterfaces[i].m_index == NETWORK_EVENT_IF_INDEX(*it));
                        bool interfaceAddrIsIPv4 = m_impl.m_liveInterfaces[i].m_address.IsIPv4();
                        bool ipv4OrUnspecifiedEvent = (NETWORK_EVENT_IF_FAMILY(*it) == qcc::QCC_AF_INET_INDEX || NETWORK_EVENT_IF_FAMILY(*it) == qcc::QCC_AF_UNSPEC_INDEX);
                        bool loopbackInterface = ((m_impl.m_liveInterfaces[i].m_flags & qcc::IfConfigEntry::LOOPBACK) != 0);
                        if (sameInterfaceIndex && interfaceAddrIsIPv4 && (ipv4OrUnspecifiedEvent || loopbackInterface)) {
                            ifMap[m_impl.m_liveInterfaces[i].m_interfaceName] = m_impl.m_liveInterfaces[i].m_address;
                            break;
                        }
                    }
                }
#else
                for (uint32_t i = 0; (m_impl.m_state == IMPL_RUNNING) && (i < m_impl.m_liveInterfaces.size()); ++i) {
                    if (m_impl.m_liveInterfaces[i].m_address.IsIPv4()) {
                        ifMap[m_impl.m_liveInterfaces[i].m_interfaceName] = m_impl.m_liveInterfaces[i].m_address;
                    }
                }
#endif
                if (!ifMap.empty()) {
                    for (uint32_t transportIndex = 0; transportIndex < N_TRANSPORTS; transportIndex++) {
                        if (m_impl.m_networkEventCallback[transportIndex]) {
                            std::map<qcc::String, qcc::IPAddress> transportIfMap;
                            for (uint32_t j = 0; j < m_impl.m_requestedInterfaces[transportIndex].size(); j++) {
                                for (std::map<qcc::String, qcc::IPAddress>::iterator it = ifMap.begin(); it != ifMap.end(); it++) {
                                    qcc::String name = it->first;
                                    qcc::IPAddress addr = it->second;
                                    if (m_impl.m_requestedInterfaces[transportIndex][j].m_interfaceName == name || m_impl.m_requestedInterfaces[transportIndex][j].m_interfaceAddr == addr) {
                                        transportIfMap[name] = addr;
                                    }
                                }
                            }
                            if (m_impl.m_any[transportIndex]) {
                                transportIfMap = ifMap;
                            }
                            if (!transportIfMap.empty()) {
                                m_impl.m_protect_net_callback = true;
                                m_impl.m_mutex.Unlock(MUTEX_CONTEXT);
                                (*m_impl.m_networkEventCallback[transportIndex])(ifMap);
                                m_impl.m_mutex.Lock(MUTEX_CONTEXT);
                                m_impl.m_protect_net_callback = false;
                            }
                        }
                    }
                }
            } else if (m_impl.m_networkChangeScheduleCount < m_impl.m_retries) {
                //adjust m_networkChangeTimeStamp
                QCC_ASSERT(m_impl.m_networkChangeScheduleCount < ArraySize(RETRY_INTERVALS));
                m_impl.m_networkChangeTimeStamp += RETRY_INTERVALS[m_impl.m_networkChangeScheduleCount] * 1000 + (BURST_RESPONSE_RETRIES) *BURST_RESPONSE_INTERVAL;
            } else {
                m_impl.m_networkEvents.clear();
            }

            if (now < m_impl.m_networkChangeTimeStamp) {
                uint32_t delay = m_impl.m_networkChangeTimeStamp - now;
                if (timeToSleep > delay) {
                    timeToSleep = delay;
                }
            } else {
                timeToSleep = 0;
            }

            m_impl.m_networkChangeScheduleCount++;
        }

        //Collect unsolicited Advertise/CancelAdvertise/FindAdvertisement burst packets
        std::list<BurstResponseHeader>::iterator it = m_impl.m_burstQueue.begin();
        it = m_impl.m_burstQueue.begin();

        while (it != m_impl.m_burstQueue.end()) {
            if (((*it).nextScheduleTime - now) < PACKET_TIME_ACCURACY_MS) {
                uint32_t nsVersion;
                uint32_t msgVersion;
                (*it).packet->GetVersion(nsVersion, msgVersion);
                if (msgVersion == 2) {
                    MDNSPacket mdnspacket = MDNSPacket::cast((*it).packet);
                    //PurgeAndUpdatePacket will remove any names that have changed - not being advertised/discovered
                    // and also update the burst ID in the packet.
                    if (!m_impl.PurgeAndUpdatePacket(mdnspacket, (*it).scheduleCount != 0)) {
                        //No names found, remove this packet
                        m_impl.m_burstQueue.erase(it++);
                        continue;
                    }
                }

                if ((*it).scheduleCount == 0) {
                    initialBurstPackets.push_back((*it).packet);
                    (*it).nextScheduleTime += RETRY_INTERVALS[(*it).scheduleCount] * 1000 - BURST_RESPONSE_INTERVAL;
                } else if ((*it).scheduleCount < m_impl.m_retries) {
                    subsequentBurstpackets.push_back((*it).packet);
                    QCC_ASSERT((*it).scheduleCount < ArraySize(RETRY_INTERVALS));
                    (*it).nextScheduleTime += RETRY_INTERVALS[(*it).scheduleCount] * 1000 + (BURST_RESPONSE_RETRIES) *BURST_RESPONSE_INTERVAL;
                } else {
                    subsequentBurstpackets.push_back((*it).packet);
                    // scheduleCount has reached max_retries, get rid of entry and advance iterator.
                    m_impl.m_burstQueue.erase(it++);
                    continue;
                }

                (*it).scheduleCount++;
            }

            if (now < (*it).nextScheduleTime) {
                uint32_t delay = (*it).nextScheduleTime - now;
                if (timeToSleep > delay) {
                    timeToSleep = delay;
                }
            } else {
                timeToSleep = 0;
            }
            it++;

        }
        m_impl.m_mutex.Unlock(MUTEX_CONTEXT);
        //Step 2: Burst the packets
        uint32_t burstIndex  = 0;
        while (burstIndex < BURST_RESPONSE_RETRIES && (!subsequentBurstpackets.empty() || !initialBurstPackets.empty()) && !IsStopping()) {

            //If this is the first burst in the schedule, queue one less packet, first one is queued by TriggerTransmission
            if (burstIndex != BURST_RESPONSE_RETRIES - 1) {
                for (std::list<Packet>::const_iterator i = initialBurstPackets.begin(); i != initialBurstPackets.end(); i++) {
                    Packet packet = *i;
                    uint32_t nsVersion;
                    uint32_t msgVersion;

                    packet->GetVersion(nsVersion, msgVersion);
                    if (msgVersion == 2) {
                        m_impl.QueueProtocolMessage(*i);
                    }

                }
            }

            for (std::list<Packet>::const_iterator i = subsequentBurstpackets.begin(); i != subsequentBurstpackets.end(); i++) {
                Packet packet = *i;
                uint32_t nsVersion;
                uint32_t msgVersion;

                packet->GetVersion(nsVersion, msgVersion);
                if ((msgVersion == 2) || (burstIndex == 0)) {
                    m_impl.QueueProtocolMessage(*i);
                }

            }
            // Wait for burst interval = BURST_RESPONSE_INTERVAL
            Event::Wait(Event::neverSet, BURST_RESPONSE_INTERVAL);
            GetStopEvent().ResetEvent();
            burstIndex++;
        }
        m_impl.m_mutex.Lock(MUTEX_CONTEXT);
        //Step 3: Wait for a specific amount of time
        if (!IsStopping()) {
            if ((timeToSleep == Event::WAIT_FOREVER) && !m_impl.IsMDNSPacketTrackerEmpty()) {
                timeToSleep = MDNS_PACKET_TRACKER_PURGE_TIMEOUT;
            }
            m_impl.m_mutex.Unlock(MUTEX_CONTEXT);
            Event::Wait(Event::neverSet, timeToSleep);
            m_impl.PurgeMDNSPacketTracker();
            GetStopEvent().ResetEvent();
            m_impl.m_mutex.Lock(MUTEX_CONTEXT);

        }
    }
    m_impl.m_burstQueue.clear();
    m_impl.m_mutex.Unlock(MUTEX_CONTEXT);

    return 0;

}
} // namespace ajn<|MERGE_RESOLUTION|>--- conflicted
+++ resolved
@@ -2236,13 +2236,8 @@
     // We first retrieve the destination for the guid from the PeerInfoMap and set the destination for the
     // MDNS packet that we will be sending out over unicast to this guid
     //
-<<<<<<< HEAD
     m_mutex.Lock(MUTEX_CONTEXT);
-    std::unordered_map<qcc::String, std::set<PeerInfo>, Hash, Equal>::iterator it = m_peerInfoMap.end();
-=======
-    m_mutex.Lock();
     std::unordered_map<std::string, std::set<PeerInfo> >::iterator it = m_peerInfoMap.end();
->>>>>>> 3ae12bc0
     if (!ping) {
         it = m_peerInfoMap.find(guid);
         longGuid = guid;
@@ -7766,13 +7761,8 @@
     if (ipEndpoint.GetPort() == 0 || ipEndpoint.GetAddress() == IPAddress()) {
         return false;
     }
-<<<<<<< HEAD
     m_mutex.Lock(MUTEX_CONTEXT);
-    std::unordered_map<qcc::String, std::set<PeerInfo>, Hash, Equal>::iterator it = m_peerInfoMap.find(guid);
-=======
-    m_mutex.Lock();
     std::unordered_map<std::string, std::set<PeerInfo> >::iterator it = m_peerInfoMap.find(guid);
->>>>>>> 3ae12bc0
     if (it != m_peerInfoMap.end()) {
         bool foundEntry = false;
         for (std::set<PeerInfo>::iterator pit = it->second.begin(); !foundEntry && pit != it->second.end(); ++pit) {
@@ -7801,13 +7791,8 @@
 
 bool IpNameServiceImpl::RemoveFromPeerInfoMap(const qcc::String& guid)
 {
-<<<<<<< HEAD
     m_mutex.Lock(MUTEX_CONTEXT);
-    std::unordered_map<qcc::String, std::set<PeerInfo>, Hash, Equal>::iterator it = m_peerInfoMap.find(guid);
-=======
-    m_mutex.Lock();
     std::unordered_map<std::string, std::set<PeerInfo> >::iterator it = m_peerInfoMap.find(guid);
->>>>>>> 3ae12bc0
     if (it != m_peerInfoMap.end()) {
         for (std::set<PeerInfo>::iterator pit = it->second.begin(); pit != it->second.end(); ++pit) {
             QCC_DbgHLPrintf(("Remove from peer info map: %s", pit->ToString(guid).c_str()));
