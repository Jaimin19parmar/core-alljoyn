#ifndef _ALLJOYN_INTERNAL_H
#define _ALLJOYN_INTERNAL_H
/**
 * @file
 *
 * This file defines internal state for a BusAttachment
 */

/******************************************************************************
 * Copyright (c) 2009-2011, 2014-2015 AllSeen Alliance. All rights reserved.
 *
 *    Permission to use, copy, modify, and/or distribute this software for any
 *    purpose with or without fee is hereby granted, provided that the above
 *    copyright notice and this permission notice appear in all copies.
 *
 *    THE SOFTWARE IS PROVIDED "AS IS" AND THE AUTHOR DISCLAIMS ALL WARRANTIES
 *    WITH REGARD TO THIS SOFTWARE INCLUDING ALL IMPLIED WARRANTIES OF
 *    MERCHANTABILITY AND FITNESS. IN NO EVENT SHALL THE AUTHOR BE LIABLE FOR
 *    ANY SPECIAL, DIRECT, INDIRECT, OR CONSEQUENTIAL DAMAGES OR ANY DAMAGES
 *    WHATSOEVER RESULTING FROM LOSS OF USE, DATA OR PROFITS, WHETHER IN AN
 *    ACTION OF CONTRACT, NEGLIGENCE OR OTHER TORTIOUS ACTION, ARISING OUT OF
 *    OR IN CONNECTION WITH THE USE OR PERFORMANCE OF THIS SOFTWARE.
 ******************************************************************************/

#ifndef __cplusplus
#error Only include BusInternal.h in C++ code.
#endif

#include <qcc/platform.h>
#include <qcc/String.h>
#include <qcc/Event.h>
#include <qcc/atomic.h>
#include <qcc/ManagedObj.h>
#include <qcc/IODispatch.h>

#include <alljoyn/BusAttachment.h>
#include <alljoyn/InterfaceDescription.h>

#include "AuthManager.h"
#include "ClientRouter.h"
#include "KeyStore.h"
#include "PeerState.h"
#include "Transport.h"
#include "TransportList.h"
#include "CompressionRules.h"
#include "PermissionManager.h"
#include "PermissionConfiguratorImpl.h"

#include <alljoyn/Status.h>
#include <set>

namespace ajn {

class BusAttachment::Internal : public MessageReceiver, public JoinSessionAsyncCB {
    friend class BusAttachment;
  public:

    /**
     * Get a reference to the internal store object.
     *
     * @return A reference to the bus's key store.
     */
    KeyStore& GetKeyStore() { return keyStore; }

    /**
     * Return the next available serial number. Note 0 is an invalid serial number.
     *
     * @return   The next available serial number.
     */
    uint32_t NextSerial() {
        uint32_t sn = (uint32_t) qcc::IncrementAndFetch(&msgSerial);
        return sn ? sn : NextSerial();
    }

    /**
     * Return most recently allocated serial number
     */
    uint32_t PrevSerial() { return msgSerial ? msgSerial : -1; }

    /**
     * Get a reference to the authentication manager object.
     *
     * @return A pointer to the bus's authentication manager
     */
    AuthManager& GetAuthManager() { return authManager; }

    /**
     * Get a reference to the internal transport list.
     *
     * @return A reference to the bus's transport list.
     */
    TransportList& GetTransportList() { return transportList; }

    /**
     * Get a pointer to the internal peer state table.
     *
     * @return  The peer state table.
     */
    PeerStateTable* GetPeerStateTable() { return &peerStateTable; }

    /**
     * Get the global GUID for this bus.
     *
     * @return Global GUID
     */
    const qcc::GUID128& GetGlobalGUID(void) const { return globalGuid; }

    /**
     * Return the local endpoint for this bus.
     *
     * @return  Returns the local endpoint.
     */
    LocalEndpoint& GetLocalEndpoint() { return localEndpoint; }

    /**
     * Get the router.
     *
     * @return  The router
     */
    Router& GetRouter(void) { return *router; }

    /**
     * Get the router.
     *
     * @return  The router
     */
    const Router& GetRouter(void) const { return *router; }

    /**
     * Get the iodispatch.
     *
     * @return  The iodispatch
     */
    qcc::IODispatch& GetIODispatch(void) { return m_ioDispatch; }
    /**
     * Get the header compression rules
     *
     * @return The header compression rules.
     */
    CompressionRules& GetCompressionRules() { return compressionRules; };

    /**
     * Override the compressions rules for this bus attachment.
     */
    void OverrideCompressionRules(CompressionRules& newRules) { compressionRules = newRules; }

    /**
     * Get the Announced Object Description for the BusObjects registered on
     * the BusAttachment with interfaces marked as announced.
     *
     * This will clear any previous contents of the of the MsgArg provided. The
     * resulting MsgArg will have a signature a(oas) and will contain an array
     * of object paths. For each object path an array of announced interfaces found
     * at that object path will be listed.
     *
     * @param[out] aboutObjectDescriptionArg reference to a MsgArg that will
     *             be filled in.
     * @return ER_OK on success
     */
    QStatus GetAnnouncedObjectDescription(MsgArg& objectDescriptionArg);

    /**
     * Constructor called by BusAttachment.
     */
    Internal(const char* appName,
             BusAttachment& bus,
             TransportFactoryContainer& factories,
             Router* router,
             bool allowRemoteMessages,
             const char* listenAddresses,
             uint32_t concurrency);

    /*
     * Destructor also called by BusAttachment
     */
    virtual ~Internal();

    /**
     * Filter out authentication mechanisms not present in the list.
     *
     * @param list  The list of authentication mechanisms to filter on.
     */
    size_t FilterAuthMechanisms(const qcc::String& list) { return authManager.FilterMechanisms(list); }

    /**
     * A generic signal handler for AllJoyn signals
     */
    void AllJoynSignalHandler(const InterfaceDescription::Member* member, const char* srcPath, Message& message);

    /**
     * Indicate whether endpoints of this attachment are allowed to receive messages
     * from remote devices.
     */
    bool AllowRemoteMessages() const { return allowRemoteMessages; }

    /**
     * Get the bus addresses that this daemon uses to listen on.
     * For clients, this list is empty since clients dont listen.
     *
     * @return The bus addresses that this bus instance uses to listen on.
     */
    const qcc::String& GetListenAddresses() const { return listenAddresses; }

    /**
     * Inform BusListeners of incoming JoinSession attempt.
     *
     * @param sessionPort    SessionPort specified in join request.
     * @param joiner         Unique name of potential joiner.
     * @param opts           Session options requested by joiner.
     * @return   Return true if JoinSession request is accepted. false if rejected.
     */
    bool CallAcceptListeners(SessionPort sessionPort, const char* joiner, const SessionOpts& opts);

    /**
     * Inform BusListeners of a successful JoinSession.
     *
     * @param sessionPort    SessionPort specified by joiner.
     * @param id             Session id.
     * @param joiner         Unique name of sucessful joiner.
     */
    void CallJoinedListeners(SessionPort sessionPort, SessionId id, const char* joiner);

    /**
     * Set the SessionListener for an existing session id.
     *
     * @param sessionId  Existing session Id.
     * @param listener   SessionListener to associate with sessionId.
     * @return  ER_OK if successful.
     */
    QStatus SetSessionListener(SessionId id, SessionListener* listener, SessionSideMask bitset);

    /**
     * Check whether a session with a particular sessionId exists for host/joiner side
     *
     * @param id  Existing session Id.
     * @param index      host/joiner
     * @return  true if session exists
     */
    bool SessionExists(SessionId id, size_t index) const;

    /**
     * Check whether a session with a particular sessionId exists has been selfjoined
     *
     * @param sessionId  Existing session Id.
     *
     * @return  true if session exists and session was selfjoined on this leaf
     */
    bool IsSelfJoin(SessionId id) const;

    /**
     * Called if the bus attachment become disconnected from the bus.
     */
    void NonLocalEndpointDisconnected();

    /**
     * JoinSession implementation.
     */
    QStatus JoinSession(const char* sessionHost, SessionPort sessionPort, SessionListener* listener,
                        SessionId& sessionId, SessionOpts& opts);

    /**
     * JoinSessionAsync method_reply handler.
     */
    void JoinSessionAsyncCB(Message& message, void* context);

    /**
     * SetLinkTimeoutAsync method_reply handler.
     */
    void SetLinkTimeoutAsyncCB(Message& message, void* context);

    /**
     * PingAsync method_reply handler
     */
    void PingAsyncCB(Message& message, void* context);

    /**
<<<<<<< HEAD
     * Get a reference to the internal permission manager
     *
     * @return A reference to the bus's permmision manager
     */
    PermissionManager& GetPermissionManager() { return permissionManager; }

    /**
     * Get a reference to the permission configurator
     *
     * @return A reference to the bus's permmision configurator
     */
    PermissionConfigurator& GetPermissionConfigurator() { return permissionConfigurator; }
=======
     * GetNameOwnerAsync method_reply handler
     */
    void GetNameOwnerAsyncCB(Message& message, void* context);
>>>>>>> b1b4dc56

    /**
     * Push a message into the local endpoint
     *
     * @param msg  The message to push
     * @return  ER_OK if successful.
     */
    QStatus PushToLocalEndpoint(Message& msg) {
        BusEndpoint busEndpoint = BusEndpoint::cast(localEndpoint);
        return router->PushMessage(msg, busEndpoint);
    }

    /**
     * Find out if the BusAttachment has bound the specified SessionPort
     *
     * @param sessionPort port number being checked
     *
     * @return true if the sessionPort is bound
     */
    bool IsSessionPortBound(SessionPort sessionPort);

    /**
     * Return all hosted sessions
     *
     * @return set with all hosted session ids
     */
    std::set<SessionId> GetHostedSessions() const {
        sessionSetLock[SESSION_SIDE_HOST].Lock(MUTEX_CONTEXT);
        std::set<SessionId> copy = sessionSet[SESSION_SIDE_HOST];
        sessionSetLock[SESSION_SIDE_HOST].Unlock(MUTEX_CONTEXT);
        return copy;
    }

    /**
     * Indicate whether bus is currently connected.
     *
     * Messages can only be sent or received when the bus is connected.
     *
     * @return true if the bus is connected.
     */
    bool IsConnected() const;

    /**
     * Start all the transports.
     *
     * @return
     *         - ER_OK if successful.
     */
    virtual QStatus TransportsStart() { return transportList.Start(GetListenAddresses()); }

    /**
     * Stop all the transports.
     *
     * @return
     *         - ER_OK if successful.
     *         - an error status otherwise.
     */
    virtual QStatus TransportsStop() { return transportList.Stop(); }

    /**
     * Wait for all transports to stop.
     *
     * @return
     *         - ER_OK if successful.
     *         - an error status otherwise.
     */
    virtual QStatus TransportsJoin() { return transportList.Join(); }

    /**
     * Connect to an AllJoyn router at a specific connectSpec destination.
     *
     * If there is no router present at the given connectSpec or if the router
     * at the connectSpec has an incompatible AllJoyn version, this method will
     * attempt to use a bundled router if one exists.
     *
     * @param[in] requestedConnectSpec The transport connection spec to try.
     * @param[out] actualConnectSpec The connected transport spec if successful.
     *
     * @return
     *     - #ER_OK if successful.
     *     - An error status otherwise
     */
    virtual QStatus TransportConnect(const char* requestedConnectSpec, qcc::String& actualConnectSpec);

    /**
     * Disconnect a remote bus address connection.
     *
     * @param[in] connectSpec The transport connection spec used to connect.
     *
     * @return
     *     - #ER_OK if successful
     *     - #ER_BUS_BUS_NOT_STARTED if the bus is not started
     *     - #ER_BUS_NOT_CONNECTED if the %BusAttachment is not connected to the bus
     *     - Other error status codes indicating a failure
     */
    virtual QStatus TransportDisconnect(const char* connectSpec);

    /** @copydoc _LocalEndpoint::RegisterSignalHandler() */
    virtual QStatus RegisterSignalHandler(MessageReceiver* receiver,
                                          MessageReceiver::SignalHandler signalHandler,
                                          const InterfaceDescription::Member* member,
                                          const char* matchRule) {
        return localEndpoint->RegisterSignalHandler(receiver, signalHandler, member, matchRule);
    }

    /** @copydoc _LocalEndpoint::UnregisterSignalHandler() */
    virtual QStatus UnregisterSignalHandler(MessageReceiver* receiver,
                                            MessageReceiver::SignalHandler signalHandler,
                                            const InterfaceDescription::Member* member,
                                            const char* matchRule) {
        return localEndpoint->UnregisterSignalHandler(receiver, signalHandler, member, matchRule);
    }

    /** @copydoc _LocalEndpoint::GetDBusProxyObj() */
    virtual const ProxyBusObject& GetDBusProxyObj() const { return localEndpoint->GetDBusProxyObj(); }

  private:

    /**
     * Copy constructor.
     * Internal may not be copy constructed.
     *
     * @param other   sink being copied.
     */
    Internal(const BusAttachment::Internal& other);

    /**
     * Assignment operator.
     * Internal may not be assigned.
     *
     * @param other   RHS of assignment.
     */
    Internal& operator=(const BusAttachment::Internal& other);

    /**
     * @internal
     * JoinSessionAsync callback used by JoinSession
     */
    void JoinSessionCB(QStatus status, SessionId sessionId, const SessionOpts& opts, void* context);

    /**
     * @internal
     * Connect to an AllJoyn router at a specific connectSpec destination.
     *
     * @param[in] connectSpec The transport connection spec to try.
     *
     * @return
     *     - #ER_OK if successful.
     *     - An error status otherwise
     */
    QStatus TransportConnect(const char* connectSpec);

    qcc::String application;              /* Name of the that owns the BusAttachment application */
    BusAttachment& bus;                   /* Reference back to the bus attachment that owns this state */


    qcc::Mutex listenersLock;             /* Mutex that protects BusListeners container (set) */
    typedef qcc::ManagedObj<BusListener*> ProtectedBusListener;
    typedef std::set<ProtectedBusListener> ListenerSet;
    ListenerSet listeners;               /* List of registered BusListeners */
    qcc::IODispatch m_ioDispatch;         /* iodispatch for this bus */
    std::map<qcc::StringMapKey, InterfaceDescription> ifaceDescriptions;
    TransportList transportList;          /* List of active transports */
    KeyStore keyStore;                    /* The key store for the bus attachment */
    AuthManager authManager;              /* The authentication manager for the bus attachment */
    qcc::GUID128 globalGuid;              /* Global GUID for this BusAttachment */
    int32_t msgSerial;                    /* Serial number is updated for every message sent by this bus */
    Router* router;                       /* Message bus router */
    PeerStateTable peerStateTable;        /* Table that maintains state information about remote peers */
    LocalEndpoint localEndpoint;          /* The local endpoint */
    CompressionRules compressionRules;    /* Rules for compresssing and decompressing headers */

    bool allowRemoteMessages;             /* true iff endpoints of this attachment can receive messages from remote devices */
    qcc::String listenAddresses;          /* The set of bus addresses that this bus can listen on. (empty for clients) */
    qcc::Mutex stopLock;                  /* Protects BusAttachement::Stop from being reentered */
    int32_t stopCount;                    /* Number of caller's blocked in BusAttachment::Stop() */

    typedef qcc::ManagedObj<SessionPortListener*> ProtectedSessionPortListener;
    typedef std::map<SessionPort, ProtectedSessionPortListener> SessionPortListenerMap;
    SessionPortListenerMap sessionPortListeners;  /* Lookup SessionPortListener by session port */
    qcc::Mutex sessionPortListenersLock;       /* Lock protecting sessionPortListeners maps */

    typedef qcc::ManagedObj<SessionListener*> ProtectedSessionListener;
    typedef std::map<SessionId, ProtectedSessionListener> SessionListenerMap;
    SessionListenerMap sessionListeners[SESSION_SIDE_NUM];   /* Lookup SessionListener by session id (index 0 for hoster, index 1 for joiner)*/
    mutable qcc::Mutex sessionListenersLock[SESSION_SIDE_NUM];       /* Lock protecting sessionListeners maps */

    typedef qcc::ManagedObj<AboutListener*> ProtectedAboutListener;
    typedef std::set<ProtectedAboutListener> AboutListenerSet;
    AboutListenerSet aboutListeners; /* About Signals are recieved out of Sessions so a set is all that is needed */

    qcc::Mutex aboutListenersLock;   /* Lock protecting the aboutListeners set */

    struct JoinContext {
        QStatus status;
        SessionId sessionId;
        SessionOpts opts;
    };


    std::set<SessionId> sessionSet[SESSION_SIDE_NUM];
    mutable qcc::Mutex sessionSetLock[SESSION_SIDE_NUM];

    std::map<qcc::Thread*, JoinContext> joinThreads;  /* List of threads waiting to join */
    qcc::Mutex joinLock;                              /* Mutex that protects joinThreads */
    KeyStoreKeyEventListener ksKeyEventListener;
<<<<<<< HEAD
    PermissionManager permissionManager;
    PermissionConfiguratorImpl permissionConfigurator;
=======

    std::set<SessionId> hostedSessions;    /* session IDs for all sessions hosted by this bus attachment */
    qcc::Mutex hostedSessionsLock;         /* Mutex that protects hostedSessions */
>>>>>>> b1b4dc56
};
}

#endif<|MERGE_RESOLUTION|>--- conflicted
+++ resolved
@@ -274,7 +274,6 @@
     void PingAsyncCB(Message& message, void* context);
 
     /**
-<<<<<<< HEAD
      * Get a reference to the internal permission manager
      *
      * @return A reference to the bus's permmision manager
@@ -287,11 +286,11 @@
      * @return A reference to the bus's permmision configurator
      */
     PermissionConfigurator& GetPermissionConfigurator() { return permissionConfigurator; }
-=======
+
+    /**
      * GetNameOwnerAsync method_reply handler
      */
     void GetNameOwnerAsyncCB(Message& message, void* context);
->>>>>>> b1b4dc56
 
     /**
      * Push a message into the local endpoint
@@ -498,14 +497,11 @@
     std::map<qcc::Thread*, JoinContext> joinThreads;  /* List of threads waiting to join */
     qcc::Mutex joinLock;                              /* Mutex that protects joinThreads */
     KeyStoreKeyEventListener ksKeyEventListener;
-<<<<<<< HEAD
     PermissionManager permissionManager;
     PermissionConfiguratorImpl permissionConfigurator;
-=======
 
     std::set<SessionId> hostedSessions;    /* session IDs for all sessions hosted by this bus attachment */
     qcc::Mutex hostedSessionsLock;         /* Mutex that protects hostedSessions */
->>>>>>> b1b4dc56
 };
 }
 
