<!--
Copyright AllSeen Alliance. All rights reserved.

   Permission to use, copy, modify, and/or distribute this software for any
   purpose with or without fee is hereby granted, provided that the above
   copyright notice and this permission notice appear in all copies.

   THE SOFTWARE IS PROVIDED "AS IS" AND THE AUTHOR DISCLAIMS ALL WARRANTIES
   WITH REGARD TO THIS SOFTWARE INCLUDING ALL IMPLIED WARRANTIES OF
   MERCHANTABILITY AND FITNESS. IN NO EVENT SHALL THE AUTHOR BE LIABLE FOR
   ANY SPECIAL, DIRECT, INDIRECT, OR CONSEQUENTIAL DAMAGES OR ANY DAMAGES
   WHATSOEVER RESULTING FROM LOSS OF USE, DATA OR PROFITS, WHETHER IN AN
   ACTION OF CONTRACT, NEGLIGENCE OR OTHER TORTIOUS ACTION, ARISING OUT OF
   OR IN CONNECTION WITH THE USE OR PERFORMANCE OF THIS SOFTWARE.

-->
<status_block xmlns:xi="http://www.w3.org/2001/XInclude">
  <xi:include href="../common/src/Status.xml"/>

  <status name="ER_BUS_ERRORS" value="0x9000" comment="Error code block for ALLJOYN wire protocol"/>
  <status name="ER_BUS_READ_ERROR" value="0x9001" comment="Error attempting to read"/>
  <status name="ER_BUS_WRITE_ERROR" value="0x9002" comment="Error attempting to write"/>
  <status name="ER_BUS_BAD_VALUE_TYPE" value="0x9003" comment="Read an invalid value type"/>
  <status name="ER_BUS_BAD_HEADER_FIELD" value="0x9004" comment="Read an invalid header field"/>
  <status name="ER_BUS_BAD_SIGNATURE" value="0x9005" comment="Signature was badly formed"/>
  <status name="ER_BUS_BAD_OBJ_PATH" value="0x9006" comment="Object path contained an illegal character"/>
  <status name="ER_BUS_BAD_MEMBER_NAME" value="0x9007" comment="A member name contained an illegal character"/>
  <status name="ER_BUS_BAD_INTERFACE_NAME" value="0x9008" comment="An interface name contained an illegal character"/>
  <status name="ER_BUS_BAD_ERROR_NAME" value="0x9009" comment="An error name contained an illegal character"/>
  <status name="ER_BUS_BAD_BUS_NAME" value="0x900a" comment="A bus name contained an illegal character"/>
  <status name="ER_BUS_NAME_TOO_LONG" value="0x900b" comment="A name exceeded the permitted length"/>
  <status name="ER_BUS_BAD_LENGTH" value="0x900c" comment="Length of an array was not a multiple of the array element size"/>
  <status name="ER_BUS_BAD_VALUE" value="0x900d" comment="Parsed value in a message was invalid (for example: boolean &gt; 1) "/>
  <status name="ER_BUS_BAD_HDR_FLAGS" value="0x900e" comment="Unknown header flags"/>
  <status name="ER_BUS_BAD_BODY_LEN" value="0x900f" comment="Body length was to long or too short"/>
  <status name="ER_BUS_BAD_HEADER_LEN" value="0x9010" comment="Header length was to long or too short"/>
  <status name="ER_BUS_UNKNOWN_SERIAL" value="0x9011" comment="Serial number in a method response was unknown"/>
  <status name="ER_BUS_UNKNOWN_PATH" value="0x9012" comment="Path in a method call or signal was unknown"/>
  <status name="ER_BUS_UNKNOWN_INTERFACE" value="0x9013" comment="Interface in a method call or signal was unknown"/>
  <status name="ER_BUS_ESTABLISH_FAILED" value="0x9014" comment="Failed to establish a connection"/>
  <status name="ER_BUS_UNEXPECTED_SIGNATURE" value="0x9015" comment="Signature in message was not what was expected"/>
  <status name="ER_BUS_INTERFACE_MISSING" value="0x9016" comment="Interface header field is missing"/>
  <status name="ER_BUS_PATH_MISSING" value="0x9017" comment="Object path header field is missing"/>
  <status name="ER_BUS_MEMBER_MISSING" value="0x9018" comment="Member header field is missing"/>
  <status name="ER_BUS_REPLY_SERIAL_MISSING" value="0x9019" comment="Reply-Serial header field is missing"/>
  <status name="ER_BUS_ERROR_NAME_MISSING" value="0x901a" comment="Error Name header field is missing"/>
  <status name="ER_BUS_INTERFACE_NO_SUCH_MEMBER" value="0x901b" comment="Interface does not have the requested member"/>
  <status name="ER_BUS_NO_SUCH_OBJECT" value="0x901c" comment="Object does not exist"/>
  <status name="ER_BUS_OBJECT_NO_SUCH_MEMBER" value="0x901d" comment="Object does not have the requested member (on any interface)"/>
  <status name="ER_BUS_OBJECT_NO_SUCH_INTERFACE" value="0x901e" comment="Object does not have the requested interface"/>
  <status name="ER_BUS_NO_SUCH_INTERFACE" value="0x901f" comment="Requested interface does not exist"/>
  <status name="ER_BUS_MEMBER_NO_SUCH_SIGNATURE" value="0x9020" comment="Member exists but does not have the requested signature"/>
  <status name="ER_BUS_NOT_NUL_TERMINATED" value="0x9021" comment="A string or signature was not NUL terminated"/>
  <status name="ER_BUS_NO_SUCH_PROPERTY" value="0x9022" comment="No such property for a GET or SET operation "/>
  <status name="ER_BUS_SET_WRONG_SIGNATURE" value="0x9023" comment="Attempt to set a property value with the wrong signature"/>
  <status name="ER_BUS_PROPERTY_VALUE_NOT_SET" value="0x9024" comment="Attempt to get a property whose value has not been set"/>
  <status name="ER_BUS_PROPERTY_ACCESS_DENIED" value="0x9025" comment="Attempt to set or get a property failed due to access rights"/>
  <status name="ER_BUS_NO_TRANSPORTS" value="0x9026" comment="No physical message transports were specified"/>
  <status name="ER_BUS_BAD_TRANSPORT_ARGS" value="0x9027" comment="Missing or badly formatted transports args specified"/>
  <status name="ER_BUS_NO_ROUTE" value="0x9028" comment="Message cannot be routed to destination"/>
  <status name="ER_BUS_NO_ENDPOINT" value="0x9029" comment="An endpoint with given name cannot be found"/>
  <status name="ER_BUS_BAD_SEND_PARAMETER" value="0x902a" comment="Bad parameter in send message call"/>
  <status name="ER_BUS_UNMATCHED_REPLY_SERIAL" value="0x902b" comment="Serial number in method call reply message did not match any method calls"/>
  <status name="ER_BUS_BAD_SENDER_ID" value="0x902c" comment="Sender identifier is invalid"/>
  <status name="ER_BUS_TRANSPORT_NOT_STARTED" value="0x902d" comment="Attempt to send on a transport that has not been started"/>
  <status name="ER_BUS_EMPTY_MESSAGE" value="0x902e" comment="Attempt to deliver an empty message"/>
  <status name="ER_BUS_NOT_OWNER" value="0x902f" comment="A bus name operation was not permitted because sender does not own name"/>
  <status name="ER_BUS_SET_PROPERTY_REJECTED" value="0x9030" comment="Application rejected a request to set a property"/>
  <status name="ER_BUS_CONNECT_FAILED" value="0x9031" comment="Connection failed"/>
  <status name="ER_BUS_REPLY_IS_ERROR_MESSAGE" value="0x9032" comment="Response from a method call was an ERROR message"/>
  <status name="ER_BUS_NOT_AUTHENTICATING" value="0x9033" comment="Not in an authentication conversation"/>
  <status name="ER_BUS_NO_LISTENER" value="0x9034" comment="A listener is required to implement the requested function"/>
  <status name="ER_BUS_NOT_ALLOWED" value="0x9036" comment="The operation attempted is not allowed"/>
  <status name="ER_BUS_WRITE_QUEUE_FULL" value="0x9037" comment="Write failed because write queue is full"/>
  <status name="ER_BUS_ENDPOINT_CLOSING" value="0x9038" comment="Operation not permitted on endpoint in process of closing"/>
  <status name="ER_BUS_INTERFACE_MISMATCH" value="0x9039" comment="Received two conflicting definitions for the same interface"/>
  <status name="ER_BUS_MEMBER_ALREADY_EXISTS" value="0x903a" comment="Attempt to add a member to an interface that already exists"/>
  <status name="ER_BUS_PROPERTY_ALREADY_EXISTS" value="0x903b" comment="Attempt to add a property to an interface that already exists"/>
  <status name="ER_BUS_IFACE_ALREADY_EXISTS" value="0x903c" comment="Attempt to add an interface to an object that already exists"/>
  <status name="ER_BUS_ERROR_RESPONSE" value="0x903d" comment="Received an error response to a method call"/>
  <status name="ER_BUS_BAD_XML" value="0x903e" comment="XML data is improperly formatted"/>
  <status name="ER_BUS_BAD_CHILD_PATH" value="0x903f" comment="The path of a child object is incorrect given its parent's path"/>
  <status name="ER_BUS_OBJ_ALREADY_EXISTS" value="0x9040" comment="Attempt to add a RemoteObject child that already exists"/>
  <status name="ER_BUS_OBJ_NOT_FOUND" value="0x9041" comment="Object with given path does not exist"/>
  <status name="ER_BUS_CANNOT_EXPAND_MESSAGE" value="0x9042" comment="Expansion information for a compressed message is not available"/>
  <status name="ER_BUS_NOT_COMPRESSED" value="0x9043" comment="Attempt to expand a message that is not compressed"/>
  <status name="ER_BUS_ALREADY_CONNECTED" value="0x9044" comment="Attempt to connect to a bus which is already connected"/>
  <status name="ER_BUS_NOT_CONNECTED" value="0x9045" comment="Attempt to use a bus attachment that is not connected to a router"/>
  <status name="ER_BUS_ALREADY_LISTENING" value="0x9046" comment="Attempt to listen on a bus address which is already being listened on"/>
  <status name="ER_BUS_KEY_UNAVAILABLE" value="0x9047" comment="The request key is not available"/>
  <status name="ER_BUS_TRUNCATED" value="0x9048" comment="Insufficient memory to copy data"/>
  <status name="ER_BUS_KEY_STORE_NOT_LOADED" value="0x9049" comment="Accessing the key store before it is loaded"/>
  <status name="ER_BUS_NO_AUTHENTICATION_MECHANISM" value="0x904a" comment="There is no authentication mechanism"/>
  <status name="ER_BUS_BUS_ALREADY_STARTED" value="0x904b" comment="Bus has already been started"/>
  <status name="ER_BUS_BUS_NOT_STARTED" value="0x904c" comment="Bus has not yet been started"/>
  <status name="ER_BUS_KEYBLOB_OP_INVALID" value="0x904d" comment="The operation requested cannot be performed using this key blob"/>
  <status name="ER_BUS_INVALID_HEADER_CHECKSUM" value="0x904e" comment="Invalid header checksum in an encrypted message"/>
  <status name="ER_BUS_MESSAGE_NOT_ENCRYPTED" value="0x904f" comment="Security policy requires the message to be encrypted"/>
  <status name="ER_BUS_INVALID_HEADER_SERIAL" value="0x9050" comment="Serial number in message header is invalid"/>
  <status name="ER_BUS_TIME_TO_LIVE_EXPIRED" value="0x9051" comment="Message time-to-live has expired"/>
  <status name="ER_BUS_HDR_EXPANSION_INVALID" value="0x9052" comment="Something is wrong with a header expansion"/>
  <status name="ER_BUS_MISSING_COMPRESSION_TOKEN" value="0x9053" comment="Compressed headers require a compression token"/>
  <status name="ER_BUS_NO_PEER_GUID" value="0x9054" comment="There is no GUID for this peer"/>
  <status name="ER_BUS_MESSAGE_DECRYPTION_FAILED" value="0x9055" comment="Message decryption failed"/>
  <status name="ER_BUS_SECURITY_FATAL" value="0x9056" comment="A fatal security failure"/>
  <status name="ER_BUS_KEY_EXPIRED" value="0x9057" comment="An encryption key has expired"/>
  <status name="ER_BUS_CORRUPT_KEYSTORE" value="0x9058" comment="Key store is corrupt"/>
  <status name="ER_BUS_NO_CALL_FOR_REPLY" value="0x9059" comment="A reply only allowed in response to a method call"/>
  <status name="ER_BUS_NOT_A_COMPLETE_TYPE" value="0x905a" comment="Signature must be a single complete type"/>
  <status name="ER_BUS_POLICY_VIOLATION" value="0x905b" comment="Message does not meet policy restrictions"/>
  <status name="ER_BUS_NO_SUCH_SERVICE" value="0x905c" comment="Service name is unknown"/>
  <status name="ER_BUS_TRANSPORT_NOT_AVAILABLE" value="0x905d" comment="Transport cannot be used due to underlying mechanism disabled by OS"/>
  <status name="ER_BUS_INVALID_AUTH_MECHANISM" value="0x905e" comment="Authentication mechanism is not valid"/>
  <status name="ER_BUS_KEYSTORE_VERSION_MISMATCH" value="0x905f" comment="Key store has wrong version number"/>
  <status name="ER_BUS_BLOCKING_CALL_NOT_ALLOWED" value="0x9060" comment="A synchronous method call from within handler is not permitted."/>
  <status name="ER_BUS_SIGNATURE_MISMATCH" value="0x9061" comment="MsgArg(s) do not match signature."/>
  <status name="ER_BUS_STOPPING" value="0x9062" comment="The bus is stopping."/>
  <status name="ER_BUS_METHOD_CALL_ABORTED" value="0x9063" comment="The method call was aborted."/>
  <status name="ER_BUS_CANNOT_ADD_INTERFACE" value="0x9064" comment="An interface cannot be added to an object that is already registered."/>
  <status name="ER_BUS_CANNOT_ADD_HANDLER" value="0x9065" comment="A method handler cannot be added to an object that is already registered."/>
  <status name="ER_BUS_KEYSTORE_NOT_LOADED" value="0x9066" comment="Key store has not been loaded"/>
  <status name="ER_BUS_NO_SUCH_HANDLE" value="0x906b" comment="Handle is not in the handle table"/>
  <status name="ER_BUS_HANDLES_NOT_ENABLED" value="0x906c" comment="Passing of handles is not enabled for this connection"/>
  <status name="ER_BUS_HANDLES_MISMATCH" value="0x906d" comment="Message had more handles than expected"/>
  <status name="ER_BUS_NO_SESSION" value="0x906f" comment="Session id is not valid"/>
  <status name="ER_BUS_ELEMENT_NOT_FOUND" value="0x9070" comment="Dictionary element was not found"/>
  <status name="ER_BUS_NOT_A_DICTIONARY" value="0x9071" comment="MsgArg was not an array of dictionary elements"/>
  <status name="ER_BUS_WAIT_FAILED" value="0x9072" comment="Wait failed"/>
  <status name="ER_BUS_BAD_SESSION_OPTS" value="0x9074" comment="Session options are bad or incompatible"/>
  <status name="ER_BUS_CONNECTION_REJECTED" value="0x9075" comment="Incoming connection rejected"/>
  <status name="ER_DBUS_REQUEST_NAME_REPLY_PRIMARY_OWNER" value="0x9076" comment="RequestName reply: Name was successfully obtained"/>
  <status name="ER_DBUS_REQUEST_NAME_REPLY_IN_QUEUE" value="0x9077" comment="RequestName reply: Name is already owned, request for name has been queued"/>
  <status name="ER_DBUS_REQUEST_NAME_REPLY_EXISTS" value="0x9078" comment="RequestName reply: Name is already owned and DO_NOT_QUEUE was specified in request"/>
  <status name="ER_DBUS_REQUEST_NAME_REPLY_ALREADY_OWNER" value="0x9079" comment="RequestName reply: Name is already owned by this endpoint"/>
  <status name="ER_DBUS_RELEASE_NAME_REPLY_RELEASED" value="0x907a" comment="ReleaseName reply: Name was released"/>
  <status name="ER_DBUS_RELEASE_NAME_REPLY_NON_EXISTENT" value="0x907b" comment=" ReleaseName reply: Name does not exist"/>
  <status name="ER_DBUS_RELEASE_NAME_REPLY_NOT_OWNER" value="0x907c" comment="ReleaseName reply: Request to release name that is not owned by this endpoint"/>
  <status name="ER_DBUS_START_REPLY_ALREADY_RUNNING" value="0x907e" comment="StartServiceByName reply: Service is already running"/>
  <status name="ER_ALLJOYN_BINDSESSIONPORT_REPLY_ALREADY_EXISTS" value="0x9080" comment="BindSessionPort reply: SessionPort already exists"/>
  <status name="ER_ALLJOYN_BINDSESSIONPORT_REPLY_FAILED" value="0x9081" comment="BindSessionPort reply: Failed"/>
  <status name="ER_ALLJOYN_JOINSESSION_REPLY_NO_SESSION" value="0x9083" comment="JoinSession reply: Session with given name does not exist"/>
  <status name="ER_ALLJOYN_JOINSESSION_REPLY_UNREACHABLE" value="0x9084" comment="JoinSession reply: Failed to find suitable transport"/>
  <status name="ER_ALLJOYN_JOINSESSION_REPLY_CONNECT_FAILED" value="0x9085" comment="JoinSession reply: Connect to advertised address"/>
  <status name="ER_ALLJOYN_JOINSESSION_REPLY_REJECTED" value="0x9086" comment="JoinSession reply: The session creator rejected the join req"/>
  <status name="ER_ALLJOYN_JOINSESSION_REPLY_BAD_SESSION_OPTS" value="0x9087" comment="JoinSession reply: Failed due to session option incompatibilities"/>
  <status name="ER_ALLJOYN_JOINSESSION_REPLY_FAILED" value="0x9088" comment="JoinSession reply: Failed for unknown reason"/>
  <status name="ER_ALLJOYN_LEAVESESSION_REPLY_NO_SESSION" value="0x908a" comment="LeaveSession reply: Session with given name does not exist"/>
  <status name="ER_ALLJOYN_LEAVESESSION_REPLY_FAILED" value="0x908b" comment="LeaveSession reply: Failed for unspecified reason"/>
  <status name="ER_ALLJOYN_ADVERTISENAME_REPLY_TRANSPORT_NOT_AVAILABLE" value="0x908c" comment="AdvertiseName reply: The specified transport is unavailable for advertising"/>
  <status name="ER_ALLJOYN_ADVERTISENAME_REPLY_ALREADY_ADVERTISING" value="0x908d" comment="AdvertiseName reply: This endpoint is already advertising this name"/>
  <status name="ER_ALLJOYN_ADVERTISENAME_REPLY_FAILED" value="0x908e" comment="AdvertiseName reply: Advertise failed"/>
  <status name="ER_ALLJOYN_CANCELADVERTISENAME_REPLY_FAILED" value="0x9090" comment="CancelAdvertiseName reply: Advertise failed"/>
  <status name="ER_ALLJOYN_FINDADVERTISEDNAME_REPLY_TRANSPORT_NOT_AVAILABLE" value="0x9091" comment="FindAdvertisedName reply: The specified transport is unavailable for discovery"/>
  <status name="ER_ALLJOYN_FINDADVERTISEDNAME_REPLY_ALREADY_DISCOVERING" value="0x9092" comment="FindAdvertisedName reply: This endpoint is already discovering this name"/>
  <status name="ER_ALLJOYN_FINDADVERTISEDNAME_REPLY_FAILED" value="0x9093" comment="FindAdvertisedName reply: Failed"/>
  <status name="ER_ALLJOYN_CANCELFINDADVERTISEDNAME_REPLY_FAILED" value="0x9095" comment="CancelFindAdvertisedName reply: Failed"/>
  <status name="ER_BUS_UNEXPECTED_DISPOSITION" value="0x9096" comment="An unexpected disposition was returned and has been treated as an error"/>
  <status name="ER_BUS_INTERFACE_ACTIVATED" value="0x9097" comment="An InterfaceDescription cannot be modified once activated"/>
  <status name="ER_ALLJOYN_UNBINDSESSIONPORT_REPLY_BAD_PORT" value="0x9098" comment="UnbindSessionPort reply: SessionPort does not exist"/>
  <status name="ER_ALLJOYN_UNBINDSESSIONPORT_REPLY_FAILED" value="0x9099" comment="UnbindSessionPort reply: Failed"/>
  <status name="ER_ALLJOYN_BINDSESSIONPORT_REPLY_INVALID_OPTS" value="0x909a" comment="BindSessionPort reply: SessionOpts are invalid"/>
  <status name="ER_ALLJOYN_JOINSESSION_REPLY_ALREADY_JOINED" value="0x909b" comment="JoinSession reply: Caller has already joined the session"/>
  <status name="ER_BUS_SELF_CONNECT" value="0x909c" comment="Received BusHello from self"/>
  <status name="ER_BUS_SECURITY_NOT_ENABLED" value="0x909d" comment="Security is not enabled for this bus attachment"/>
  <status name="ER_BUS_LISTENER_ALREADY_SET" value="0x909e" comment="A listener has already been set"/>
  <status name="ER_BUS_PEER_AUTH_VERSION_MISMATCH" value="0x909f" comment="Incompatible peer authentication version numbers"/>
  <status name="ER_ALLJOYN_SETLINKTIMEOUT_REPLY_NOT_SUPPORTED" value="0x90a0" comment="Local router does not support SetLinkTimeout"/>
  <status name="ER_ALLJOYN_SETLINKTIMEOUT_REPLY_NO_DEST_SUPPORT" value="0x90a1" comment="SetLinkTimeout not supported by destination"/>
  <status name="ER_ALLJOYN_SETLINKTIMEOUT_REPLY_FAILED" value="0x90a2" comment="SetLinkTimeout failed"/>
  <status name="ER_ALLJOYN_ACCESS_PERMISSION_WARNING" value="0x90a3" comment="No permission to use Wifi"/>
  <status name="ER_ALLJOYN_ACCESS_PERMISSION_ERROR" value="0x90a4" comment="No permission to access peer service"/>
  <status name="ER_BUS_DESTINATION_NOT_AUTHENTICATED" value="0x90a5" comment="Cannot send a signal to a destination that is not authenticated"/>
  <status name="ER_BUS_ENDPOINT_REDIRECTED" value="0x90a6" comment="Endpoint was redirected to another address"/>
  <status name="ER_BUS_AUTHENTICATION_PENDING" value="0x90a7" comment="Authentication of remote peer is pending"/>
  <status name="ER_BUS_NOT_AUTHORIZED" value="0x90a8" comment="Operation was not authorized"/>
  <status name="ER_PACKET_BUS_NO_SUCH_CHANNEL" value="0x90a9" comment="Received packet for unknown channel"/>
  <status name="ER_PACKET_BAD_FORMAT" value="0x90aa" comment="Received packet with incorrect header information"/>
  <status name="ER_PACKET_CONNECT_TIMEOUT" value="0x90ab" comment="Timed out waiting for connect response"/>
  <status name="ER_PACKET_CHANNEL_FAIL" value="0x90ac" comment="Failed to create new comm channel"/>
  <status name="ER_PACKET_TOO_LARGE" value="0x90ad" comment="Message too large for use with packet based transport"/>
  <status name="ER_PACKET_BAD_PARAMETER" value="0x90ae" comment="Invalid PacketEngine control packet received"/>
  <status name="ER_PACKET_BAD_CRC" value="0x90af" comment="Packet has invalid CRC"/>
  <status name="ER_RENDEZVOUS_SERVER_DEACTIVATED_USER" value="0x90cb" comment="Rendezvous Server has deactivated the current user. Register with the Rendezvous Server to continue." />
  <status name="ER_RENDEZVOUS_SERVER_UNKNOWN_USER" value="0x90cc" comment="Rendezvous Server does not recognize the current user. Register with the Rendezvous Server to continue." />
  <status name="ER_UNABLE_TO_CONNECT_TO_RENDEZVOUS_SERVER" value="0x90cd" comment="Unable to connect to the Rendezvous Server" />
  <status name="ER_NOT_CONNECTED_TO_RENDEZVOUS_SERVER" value="0x90ce" comment="Not connected to the Rendezvous Server" />
  <status name="ER_UNABLE_TO_SEND_MESSAGE_TO_RENDEZVOUS_SERVER" value="0x90cf" comment="Unable to send message to the Rendezvous Server" />
  <status name="ER_INVALID_RENDEZVOUS_SERVER_INTERFACE_MESSAGE" value="0x90d0" comment="Invalid Rendezvous Server interface message" />
  <status name="ER_INVALID_PERSISTENT_CONNECTION_MESSAGE_RESPONSE" value="0x90d1" comment="Invalid message response received over the Persistent connection with the Rendezvous Server" />
  <status name="ER_INVALID_ON_DEMAND_CONNECTION_MESSAGE_RESPONSE" value="0x90d2" comment="Invalid message response received over the On Demand connection with the Rendezvous Server" />
  <status name="ER_INVALID_HTTP_METHOD_USED_FOR_RENDEZVOUS_SERVER_INTERFACE_MESSAGE" value="0x90d3" comment="Invalid HTTP method type used for Rendezvous Server interface message" />
  <status name="ER_RENDEZVOUS_SERVER_ERR500_INTERNAL_ERROR" value="0x90d4" comment="Received a HTTP 500 status code from the Rendezvous Server. This indicates an internal error in the Server" />
  <status name="ER_RENDEZVOUS_SERVER_ERR503_STATUS_UNAVAILABLE" value="0x90d5" comment="Received a HTTP 503 status code from the Rendezvous Server. This indicates unavailability of the Server error state" />
  <status name="ER_RENDEZVOUS_SERVER_ERR401_UNAUTHORIZED_REQUEST" value="0x90d6" comment="Received a HTTP 401 status code from the Rendezvous Server. This indicates that the client is unauthorized to send a request to the Server. The Client login procedure must be initiated." />
  <status name="ER_RENDEZVOUS_SERVER_UNRECOVERABLE_ERROR" value="0x90d7" comment="Received a HTTP status code indicating unrecoverable error from the Rendezvous Server. The connection with the Server should be re-established." />
  <status name="ER_RENDEZVOUS_SERVER_ROOT_CERTIFICATE_UNINITIALIZED" value="0x90d8" comment="Rendezvous Server root ceritificate uninitialized." />
  <status name="ER_BUS_NO_SUCH_ANNOTATION" value="0x90d9" comment="No such annotation for a GET or SET operation "/>
  <status name="ER_BUS_ANNOTATION_ALREADY_EXISTS" value="0x90da" comment="Attempt to add an annotation to an interface or property that already exists"/>
  <status name="ER_SOCK_CLOSING" value="0x90db" comment="Socket close in progress"/>
  <status name="ER_NO_SUCH_DEVICE" value="0x90dc" comment="A referenced device cannot be located"/>
  <status name="ER_P2P" value="0x90dd" comment="An error occurred in a Wi-Fi Direct helper method call"/>
  <status name="ER_P2P_TIMEOUT" value="0x90de" comment="A timeout occurred in a Wi-Fi Direct helper method call"/>
  <status name="ER_P2P_NOT_CONNECTED" value="0x90df" comment="A required Wi-Fi Direct network connection does not exist"/>
  <status name="ER_BAD_TRANSPORT_MASK" value="0x90e0" comment="Exactly one mask bit was not set in the provided TransportMask"/>
  <status name="ER_PROXIMITY_CONNECTION_ESTABLISH_FAIL" value="0x90e1" comment="Fail to establish P2P proximity connection"/>
  <status name="ER_PROXIMITY_NO_PEERS_FOUND" value="0x90e2" comment="Cannot find proximity P2P peers"/>  
  <status name="ER_BUS_OBJECT_NOT_REGISTERED" value="0x90e3" comment="Operation not permitted on unregistered bus object"/>  
  <status name="ER_P2P_DISABLED" value="0x90e4" comment="Wi-Fi Direct is disabled on the device"/>
  <status name="ER_P2P_BUSY" value="0x90e5" comment="Wi-Fi Direct resources are in busy state"/>
  <status name="ER_BUS_INCOMPATIBLE_DAEMON" value="0x90e6" comment="The router version is too old to be used by this client"/>
  <status name="ER_P2P_NO_GO" value="0x90e7" comment="Attempt to execute a Wi-Fi Direct GO-related operation while STA"/>
  <status name="ER_P2P_NO_STA" value="0x90e8" comment="Attempt to execute a Wi-Fi Direct STA-related operation while GO"/>
  <status name="ER_P2P_FORBIDDEN" value="0x90e9" comment="Attempt to execute a forbidden Wi-Fi Direct operation"/>
  <status name="ER_ALLJOYN_ONAPPSUSPEND_REPLY_FAILED" value="0x90ea" comment="OnAppSuspend reply: Failed"/>
  <status name="ER_ALLJOYN_ONAPPSUSPEND_REPLY_UNSUPPORTED" value="0x90eb" comment="OnAppSuspend reply: Unsupported operation"/>
  <status name="ER_ALLJOYN_ONAPPRESUME_REPLY_FAILED" value="0x90ec" comment="OnAppResume reply: Failed"/>
  <status name="ER_ALLJOYN_ONAPPRESUME_REPLY_UNSUPPORTED" value="0x90ed" comment="OnAppResume reply: Unsupported operation"/>
  <status name="ER_BUS_NO_SUCH_MESSAGE" value="0x90ee" comment="Message not found"/>
  <status name="ER_ALLJOYN_REMOVESESSIONMEMBER_REPLY_NO_SESSION" value="0x90ef" comment="RemoveSessionMember reply: Specified session Id with this endpoint was not found"/>
  <status name="ER_ALLJOYN_REMOVESESSIONMEMBER_NOT_BINDER" value="0x90f0" comment="RemoveSessionMember reply: Endpoint is not the binder of session"/>
  <status name="ER_ALLJOYN_REMOVESESSIONMEMBER_NOT_MULTIPOINT" value="0x90f1" comment="RemoveSessionMember reply: Session is not multipoint"/>
  <status name="ER_ALLJOYN_REMOVESESSIONMEMBER_NOT_FOUND" value="0x90f2" comment="RemoveSessionMember reply: Specified session member was not found"/>
  <status name="ER_ALLJOYN_REMOVESESSIONMEMBER_INCOMPATIBLE_REMOTE_DAEMON" value="0x90f3" comment="RemoveSessionMember reply: The remote router does not support this feature"/>
  <status name="ER_ALLJOYN_REMOVESESSIONMEMBER_REPLY_FAILED" value="0x90f4" comment="RemoveSessionMember reply: Failed for unspecified reason"/>
  <status name="ER_BUS_REMOVED_BY_BINDER" value="0x90f5" comment="The session member was removed by the binder"/>
  <status name="ER_BUS_MATCH_RULE_NOT_FOUND" value="0x90f6" comment="The match rule was not found"/>
  <status name="ER_ALLJOYN_PING_FAILED" value="0x90f7" comment="Ping failed"/>
  <status name="ER_ALLJOYN_PING_REPLY_UNREACHABLE" value="0x90f8" comment="Name pinged is unreachable"/>
  <status name="ER_UDP_MSG_TOO_LONG" value="0x90f9" comment="The message is too long to transmit over the UDP transport"/>
  <status name="ER_UDP_DEMUX_NO_ENDPOINT" value="0x90fa" comment="Tried to demux the callback but found no endpoint for the connection"/>
  <status name="ER_UDP_NO_NETWORK" value="0x90fb" comment="Not listening on network implied by IP address"/>
  <status name="ER_UDP_UNEXPECTED_LENGTH" value="0x90fc" comment="Request for more bytes than are in the underlying datagram"/>
  <status name="ER_UDP_UNEXPECTED_FLOW" value="0x90fd" comment="The data flow type of the endpoint has an unexpected value"/>
  <status name="ER_UDP_DISCONNECT" value="0x90fe" comment="Unexpected disconnect occurred"/>
  <status name="ER_UDP_NOT_IMPLEMENTED" value="0x90ff" comment="Feature not implemented for the UDP transport"/>
  <status name="ER_UDP_NO_LISTENER" value="0x9100" comment="Discovery started with no listener to receive callbacks"/>
  <status name="ER_UDP_STOPPING" value="0x9101" comment="Attempt to use UDP when transport stopping"/>
  <status name="ER_ARDP_BACKPRESSURE" value="0x9102" comment="ARDP is applying backpressure -- send window is full"/>
  <status name="ER_UDP_BACKPRESSURE" value="0x9103" comment="UDP is applying backpressure to ARDP -- queue is full"/>
  <status name="ER_ARDP_INVALID_STATE" value="0x9104" comment="Current ARDP state does not allow attempted operation"/>
  <status name="ER_ARDP_TTL_EXPIRED" value="0x9105" comment="Time-To-Live of ARDP segment has expired"/>
  <status name="ER_ARDP_PERSIST_TIMEOUT" value="0x9106" comment="Remote endpoint stopped consuming data -- send window is full"/>
  <status name="ER_ARDP_PROBE_TIMEOUT" value="0x9107" comment="ARDP link timeout"/>
  <status name="ER_ARDP_REMOTE_CONNECTION_RESET" value="0x9108" comment="Remote endpoint disconected: sent RST"/>
  <status name="ER_UDP_BUSHELLO" value="0x9109" comment="UDP Transport is unable to complete an operation relating to a BusHello Message"/>
  <status name="ER_UDP_MESSAGE" value="0x910a" comment="UDP Transport is unable to complete an operation on an AllJoyn Message"/>
  <status name="ER_UDP_INVALID" value="0x910b" comment="UDP Transport detected invalid data or parameters from network"/>
  <status name="ER_UDP_UNSUPPORTED" value="0x910c" comment="UDP Transport does not support the indicated operation or type"/>
  <status name="ER_UDP_ENDPOINT_STALLED" value="0x910d" comment="UDP Transport has detected an endpoint that is not terminating correctly"/>
  <status name="ER_ARDP_INVALID_RESPONSE" value="0x910e" comment="ARDP Transport detected invalid message data that causes disconnect"/>
  <status name="ER_ARDP_INVALID_CONNECTION" value="0x910f" comment="ARDP connection not found"/>
  <status name="ER_UDP_LOCAL_DISCONNECT" value="0x9110" comment="UDP Transport connection (intentionally) disconnected on local side"/>
  <status name="ER_UDP_EARLY_EXIT" value="0x9111" comment="UDP Transport connection aborted during setup"/>
  <status name="ER_UDP_LOCAL_DISCONNECT_FAIL" value="0x9112" comment="UDP Transport local connection disconnect failure"/>
  <status name="ER_ARDP_DISCONNECTING" value="0x9113" comment="ARDP connection is being shut down"/>
  <status name="ER_ALLJOYN_PING_REPLY_INCOMPATIBLE_REMOTE_ROUTING_NODE" value="0x9114" comment="Remote routing node does not implement Ping"/>
  <status name="ER_ALLJOYN_PING_REPLY_TIMEOUT" value="0x9115" comment="Ping call timeout"/>
  <status name="ER_ALLJOYN_PING_REPLY_UNKNOWN_NAME" value="0x9116" comment="Name not found currently or part of any known session"/>
  <status name="ER_ALLJOYN_PING_REPLY_FAILED" value="0x9117" comment="Generic Ping call error"/>
  <status name="ER_TCP_MAX_UNTRUSTED" value="0x9118" comment="The maximum configured number of Thin Library connections has been reached"/>
  <status name="ER_ALLJOYN_PING_REPLY_IN_PROGRESS" value="0x9119" comment="A ping request for same name is already in progress"/>
  <status name="ER_LANGUAGE_NOT_SUPPORTED" value ="0x911a" comment="The language requested is not supported"/>
  <status name="ER_ABOUT_FIELD_ALREADY_SPECIFIED" value = "0x911b" comment = "A field using the same name is already specified."/>
  <status name="ER_UDP_NOT_DISCONNECTED" value="0x911c" comment="A UDP stream was found to be connected during teardown"/>
  <status name="ER_UDP_ENDPOINT_NOT_STARTED" value="0x911d" comment="Attempt to send on a UDP endpoint that is not started"/>
  <status name="ER_UDP_ENDPOINT_REMOVED" value="0x911e" comment="Attempt to send on a UDP endpoint that has been removed"/>
  <status name="ER_ARDP_VERSION_NOT_SUPPORTED" value="0x911f" comment="Specified version of ARDP Protocol is not supported"/>
  <status name="ER_CONNECTION_LIMIT_EXCEEDED" value="0x9120" comment="Connection rejected due to configured connection limits"/>
  <status name="ER_ARDP_WRITE_BLOCKED" value="0x9121" comment="ARDP cannot write to UDP socket (queue is full)"/>
  <status name="ER_PERMISSION_DENIED" value="0x9122" comment="Permission denied"/>
  <status name="ER_ABOUT_DEFAULT_LANGUAGE_NOT_SPECIFIED" value="0x9123" comment="Default language must be specified before setting a localized field"/>
  <status name="ER_ABOUT_SESSIONPORT_NOT_BOUND" value="0x9124" comment="Unable to announce session port that is not bound to the BusAttachment"/>
  <status name="ER_ABOUT_ABOUTDATA_MISSING_REQUIRED_FIELD" value="0x9125" comment="The AboutData is missing a required field."/>
  <status name="ER_ABOUT_INVALID_ABOUTDATA_LISTENER" value="0x9126" comment="The AboutDataListener returns invalid data. Most likely cause: the announced data does not match with non-announced data."/>
  <status name="ER_BUS_PING_GROUP_NOT_FOUND" value="0x9127" comment="Ping group did not exist"/>
  <status name="ER_BUS_REMOVED_BY_BINDER_SELF" value="0x9128" comment="The self-joined session member was removed by the binder"/>
  <status name="ER_INVALID_CONFIG" value="0x9129" comment="Invalid configuration item or combination of items detected"/>
  <status name="ER_ABOUT_INVALID_ABOUTDATA_FIELD_VALUE" value="0x912a" comment="General error indicating the value given for an About Data field is invalid."/>
  <status name="ER_ABOUT_INVALID_ABOUTDATA_FIELD_APPID_SIZE" value="0x912b" comment="Error indicating the AppId field is not a 128-bit bite array."/>
  <status name="ER_BUS_TRANSPORT_ACCESS_DENIED" value="0x912c" comment="The transport denied the connection attempt because the application doesn't have the required permissions."/>
<<<<<<< HEAD
  <status name="ER_INVALID_CERTIFICATE" value="0x912d" comment="Invalid certificate"/>
  <status name="ER_CERTIFICATE_NOT_FOUND" value="0x912e" comment="Certificate not found"/>
  <status name="ER_DUPLICATE_CERTIFICATE" value="0x912f" comment="Duplicate Certificate found"/>
  <status name="ER_UNKNOWN_CERTIFICATE" value="0x9130" comment="Unknown Certificate"/>
  <status name="ER_MISSING_DIGEST_IN_CERTIFICATE" value="0x9131" comment="Missing digest in certificate"/>
  <status name="ER_DIGEST_MISMATCH" value="0x9132" comment="Digest mismatch"/>
  <status name="ER_DUPLICATE_KEY" value="0x9133" comment="Duplicate key found"/>
  <status name="ER_NO_COMMON_TRUST" value="0x9134" comment="No common trust anchor found"/>
  <status name="ER_MANIFEST_NOT_FOUND" value="0x9135" comment="Permission manifest not found"/>
  <status name="ER_INVALID_CERT_CHAIN" value="0x9136" comment="Invalid certificate chain"/>
  <status name="ER_NO_TRUST_ANCHOR" value="0x9137" comment="No trust anchor"/>
  <status name="ER_INVALID_APPLICATION_STATE" value="0x9138" comment="Invalid application state"/>
  <status name="ER_FEATURE_NOT_AVAILABLE" value="0x9139" comment="Feature is not available"/>
  <status name="ER_KEY_STORE_ALREADY_INITIALIZED" value="0x913a" comment="Key store is already initialized"/>
  <status name="ER_KEY_STORE_ID_NOT_YET_SET" value="0x913b" comment="Key store ID is not yet set"/>
  <status name="ER_POLICY_NOT_NEWER" value="0x913c" comment="Installing permission policy not newer than existing policy"/>
  <status name="ER_MANIFEST_REJECTED" value="0x913d" comment="The manifest of the application was rejected."/>
  <status name="ER_INVALID_CERTIFICATE_USAGE" value="0x913e" comment="The certificate extended key usage is not Alljoyn specific."/>
=======
  <status name="ER_INVALID_SIGNAL_EMISSION_TYPE" value="0x912d" comment="Attempt to send a signal with the wrong type."/>
>>>>>>> c4b83f77
</status_block><|MERGE_RESOLUTION|>--- conflicted
+++ resolved
@@ -278,7 +278,6 @@
   <status name="ER_ABOUT_INVALID_ABOUTDATA_FIELD_VALUE" value="0x912a" comment="General error indicating the value given for an About Data field is invalid."/>
   <status name="ER_ABOUT_INVALID_ABOUTDATA_FIELD_APPID_SIZE" value="0x912b" comment="Error indicating the AppId field is not a 128-bit bite array."/>
   <status name="ER_BUS_TRANSPORT_ACCESS_DENIED" value="0x912c" comment="The transport denied the connection attempt because the application doesn't have the required permissions."/>
-<<<<<<< HEAD
   <status name="ER_INVALID_CERTIFICATE" value="0x912d" comment="Invalid certificate"/>
   <status name="ER_CERTIFICATE_NOT_FOUND" value="0x912e" comment="Certificate not found"/>
   <status name="ER_DUPLICATE_CERTIFICATE" value="0x912f" comment="Duplicate Certificate found"/>
@@ -297,7 +296,5 @@
   <status name="ER_POLICY_NOT_NEWER" value="0x913c" comment="Installing permission policy not newer than existing policy"/>
   <status name="ER_MANIFEST_REJECTED" value="0x913d" comment="The manifest of the application was rejected."/>
   <status name="ER_INVALID_CERTIFICATE_USAGE" value="0x913e" comment="The certificate extended key usage is not Alljoyn specific."/>
-=======
-  <status name="ER_INVALID_SIGNAL_EMISSION_TYPE" value="0x912d" comment="Attempt to send a signal with the wrong type."/>
->>>>>>> c4b83f77
+  <status name="ER_INVALID_SIGNAL_EMISSION_TYPE" value="0x913f" comment="Attempt to send a signal with the wrong type."/>  
 </status_block>