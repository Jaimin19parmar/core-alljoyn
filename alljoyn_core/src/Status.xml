--- conflicted
+++ resolved
@@ -1,5 +1,5 @@
 <!--
-Copyright (c) 2010 - 2012, 2014, AllSeen Alliance. All rights reserved.
+Copyright (c) 2010 - 2012, 2014-2015, AllSeen Alliance. All rights reserved.
 
    Permission to use, copy, modify, and/or distribute this software for any
    purpose with or without fee is hereby granted, provided that the above
@@ -271,32 +271,24 @@
   <status name="ER_ABOUT_DEFAULT_LANGUAGE_NOT_SPECIFIED" value="0x9123" comment="Default language must be specified before setting a localized field"/>
   <status name="ER_ABOUT_SESSIONPORT_NOT_BOUND" value="0x9124" comment="Unable to announce session port that is not bound to the BusAttachment"/>
   <status name="ER_ABOUT_ABOUTDATA_MISSING_REQUIRED_FIELD" value="0x9125" comment="The AboutData is missing a required field."/>
-<<<<<<< HEAD
-  <status name="ER_ABOUT_INVALID_ABOUT_DATA_LISTENER" value="0x9126" comment="The AboutDataListener returns invalid data. Most likely cause: the announced data does not match with non-announced data."/>
-  <status name="ER_BUS_PING_GROUP_NOT_FOUND" value="0x9127" comment="Ping group did not exist"/>
-  <status name="ER_BUS_REMOVED_BY_BINDER_SELF" value="0x9128" comment="The self-joined session member was removed by the binder"/>
-  <status name="ER_INVALID_CONFIG" value="0x9129" comment="Invalid configuration item or combination of items detected"/>
-  <status name="ER_ABOUT_INVALID_ABOUTDATA_FIELD_VALUE" value="0x912a" comment="General error indicating the value given for an About Data field is invalid."/> 
-  <status name="ER_INVALID_CERTIFICATE" value="0x912b" comment="Invalid certificate"/>
-  <status name="ER_CERTIFICATE_NOT_FOUND" value="0x912c" comment="Certificate not found"/>
-  <status name="ER_DUPLICATE_CERTIFICATE" value="0x912d" comment="Duplicate Certificate found"/>
-  <status name="ER_UNKNOWN_CERTIFICATE" value="0x912e" comment="Unknown Certificate"/>
-  <status name="ER_MISSING_DIGEST_IN_CERTIFICATE" value="0x912f" comment="Missing digest in certificate"/>
-  <status name="ER_DIGEST_MISMATCH" value="0x9130" comment="Digest mismatch"/>
-  <status name="ER_DUPLICATE_KEY" value="0x9131" comment="Duplicate key found"/>
-  <status name="ER_NO_COMMON_TRUST" value="0x9132" comment="No common trust anchor found"/>
-  <status name="ER_MANIFEST_NOT_FOUND" value="0x9133" comment="Permission manifest not found"/>
-  <status name="ER_INVALID_CERT_CHAIN" value="0x9134" comment="Invalid certificate chain"/>
-  <status name="ER_NO_TRUST_ANCHOR" value="0x9135" comment="No trust anchor"/>
-  <status name="ER_INVALID_CLAIMABLE_STATE" value="0x9136" comment="Invalid claimable state"/>
-  <status name="ER_FEATURE_NOT_AVAILABLE" value="0x9137" comment="Feature is not available"/>
-  <status name="ER_KEY_STORE_ALREADY_INITIALIZED" value="0x9138" comment="Key store is already initialized"/>
-=======
   <status name="ER_ABOUT_INVALID_ABOUTDATA_LISTENER" value="0x9126" comment="The AboutDataListener returns invalid data. Most likely cause: the announced data does not match with non-announced data."/>
   <status name="ER_BUS_PING_GROUP_NOT_FOUND" value="0x9127" comment="Ping group did not exist"/>
   <status name="ER_BUS_REMOVED_BY_BINDER_SELF" value="0x9128" comment="The self-joined session member was removed by the binder"/>
   <status name="ER_INVALID_CONFIG" value="0x9129" comment="Invalid configuration item or combination of items detected"/>
   <status name="ER_ABOUT_INVALID_ABOUTDATA_FIELD_VALUE" value="0x912a" comment="General error indicating the value given for an About Data field is invalid."/>
   <status name="ER_ABOUT_INVALID_ABOUTDATA_FIELD_APPID_SIZE" value="0x912b" comment="Error indicating the AppId field is not a 128-bit bite array."/>
->>>>>>> b1b4dc56
+  <status name="ER_INVALID_CERTIFICATE" value="0x912c" comment="Invalid certificate"/>
+  <status name="ER_CERTIFICATE_NOT_FOUND" value="0x912d" comment="Certificate not found"/>
+  <status name="ER_DUPLICATE_CERTIFICATE" value="0x912e" comment="Duplicate Certificate found"/>
+  <status name="ER_UNKNOWN_CERTIFICATE" value="0x912f" comment="Unknown Certificate"/>
+  <status name="ER_MISSING_DIGEST_IN_CERTIFICATE" value="0x9130" comment="Missing digest in certificate"/>
+  <status name="ER_DIGEST_MISMATCH" value="0x9131" comment="Digest mismatch"/>
+  <status name="ER_DUPLICATE_KEY" value="0x9132" comment="Duplicate key found"/>
+  <status name="ER_NO_COMMON_TRUST" value="0x9133" comment="No common trust anchor found"/>
+  <status name="ER_MANIFEST_NOT_FOUND" value="0x9134" comment="Permission manifest not found"/>
+  <status name="ER_INVALID_CERT_CHAIN" value="0x9135" comment="Invalid certificate chain"/>
+  <status name="ER_NO_TRUST_ANCHOR" value="0x9136" comment="No trust anchor"/>
+  <status name="ER_INVALID_CLAIMABLE_STATE" value="0x9137" comment="Invalid claimable state"/>
+  <status name="ER_FEATURE_NOT_AVAILABLE" value="0x9138" comment="Feature is not available"/>
+  <status name="ER_KEY_STORE_ALREADY_INITIALIZED" value="0x9139" comment="Key store is already initialized"/>
 </status_block>