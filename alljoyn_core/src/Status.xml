<!--
Copyright AllSeen Alliance. All rights reserved.

   Permission to use, copy, modify, and/or distribute this software for any
   purpose with or without fee is hereby granted, provided that the above
   copyright notice and this permission notice appear in all copies.

   THE SOFTWARE IS PROVIDED "AS IS" AND THE AUTHOR DISCLAIMS ALL WARRANTIES
   WITH REGARD TO THIS SOFTWARE INCLUDING ALL IMPLIED WARRANTIES OF
   MERCHANTABILITY AND FITNESS. IN NO EVENT SHALL THE AUTHOR BE LIABLE FOR
   ANY SPECIAL, DIRECT, INDIRECT, OR CONSEQUENTIAL DAMAGES OR ANY DAMAGES
   WHATSOEVER RESULTING FROM LOSS OF USE, DATA OR PROFITS, WHETHER IN AN
   ACTION OF CONTRACT, NEGLIGENCE OR OTHER TORTIOUS ACTION, ARISING OUT OF
   OR IN CONNECTION WITH THE USE OR PERFORMANCE OF THIS SOFTWARE.

-->
<status_block xmlns:xi="http://www.w3.org/2001/XInclude">
  <xi:include href="../common/src/Status.xml"/>

  <status name="ER_BUS_ERRORS" value="0x9000" comment="Error code block for ALLJOYN wire protocol"/>
  <status name="ER_BUS_READ_ERROR" value="0x9001" comment="Error attempting to read"/>
  <status name="ER_BUS_WRITE_ERROR" value="0x9002" comment="Error attempting to write"/>
  <status name="ER_BUS_BAD_VALUE_TYPE" value="0x9003" comment="Read an invalid value type"/>
  <status name="ER_BUS_BAD_HEADER_FIELD" value="0x9004" comment="Read an invalid header field"/>
  <status name="ER_BUS_BAD_SIGNATURE" value="0x9005" comment="Signature was badly formed"/>
  <status name="ER_BUS_BAD_OBJ_PATH" value="0x9006" comment="Object path contained an illegal character"/>
  <status name="ER_BUS_BAD_MEMBER_NAME" value="0x9007" comment="A member name contained an illegal character"/>
  <status name="ER_BUS_BAD_INTERFACE_NAME" value="0x9008" comment="An interface name contained an illegal character"/>
  <status name="ER_BUS_BAD_ERROR_NAME" value="0x9009" comment="An error name contained an illegal character"/>
  <status name="ER_BUS_BAD_BUS_NAME" value="0x900a" comment="A bus name contained an illegal character"/>
  <status name="ER_BUS_NAME_TOO_LONG" value="0x900b" comment="A name exceeded the permitted length"/>
  <status name="ER_BUS_BAD_LENGTH" value="0x900c" comment="Length of an array was not a multiple of the array element size"/>
  <status name="ER_BUS_BAD_VALUE" value="0x900d" comment="Parsed value in a message was invalid (for example: boolean &gt; 1) "/>
  <status name="ER_BUS_BAD_HDR_FLAGS" value="0x900e" comment="Unknown header flags"/>
  <status name="ER_BUS_BAD_BODY_LEN" value="0x900f" comment="Body length was to long or too short"/>
  <status name="ER_BUS_BAD_HEADER_LEN" value="0x9010" comment="Header length was to long or too short"/>
  <status name="ER_BUS_UNKNOWN_SERIAL" value="0x9011" comment="Serial number in a method response was unknown"/>
  <status name="ER_BUS_UNKNOWN_PATH" value="0x9012" comment="Path in a method call or signal was unknown"/>
  <status name="ER_BUS_UNKNOWN_INTERFACE" value="0x9013" comment="Interface in a method call or signal was unknown"/>
  <status name="ER_BUS_ESTABLISH_FAILED" value="0x9014" comment="Failed to establish a connection"/>
  <status name="ER_BUS_UNEXPECTED_SIGNATURE" value="0x9015" comment="Signature in message was not what was expected"/>
  <status name="ER_BUS_INTERFACE_MISSING" value="0x9016" comment="Interface header field is missing"/>
  <status name="ER_BUS_PATH_MISSING" value="0x9017" comment="Object path header field is missing"/>
  <status name="ER_BUS_MEMBER_MISSING" value="0x9018" comment="Member header field is missing"/>
  <status name="ER_BUS_REPLY_SERIAL_MISSING" value="0x9019" comment="Reply-Serial header field is missing"/>
  <status name="ER_BUS_ERROR_NAME_MISSING" value="0x901a" comment="Error Name header field is missing"/>
  <status name="ER_BUS_INTERFACE_NO_SUCH_MEMBER" value="0x901b" comment="Interface does not have the requested member"/>
  <status name="ER_BUS_NO_SUCH_OBJECT" value="0x901c" comment="Object does not exist"/>
  <status name="ER_BUS_OBJECT_NO_SUCH_MEMBER" value="0x901d" comment="Object does not have the requested member (on any interface)"/>
  <status name="ER_BUS_OBJECT_NO_SUCH_INTERFACE" value="0x901e" comment="Object does not have the requested interface"/>
  <status name="ER_BUS_NO_SUCH_INTERFACE" value="0x901f" comment="Requested interface does not exist"/>
  <status name="ER_BUS_MEMBER_NO_SUCH_SIGNATURE" value="0x9020" comment="Member exists but does not have the requested signature"/>
  <status name="ER_BUS_NOT_NUL_TERMINATED" value="0x9021" comment="A string or signature was not NUL terminated"/>
  <status name="ER_BUS_NO_SUCH_PROPERTY" value="0x9022" comment="No such property for a GET or SET operation "/>
  <status name="ER_BUS_SET_WRONG_SIGNATURE" value="0x9023" comment="Attempt to set a property value with the wrong signature"/>
  <status name="ER_BUS_PROPERTY_VALUE_NOT_SET" value="0x9024" comment="Attempt to get a property whose value has not been set"/>
  <status name="ER_BUS_PROPERTY_ACCESS_DENIED" value="0x9025" comment="Attempt to set or get a property failed due to access rights"/>
  <status name="ER_BUS_NO_TRANSPORTS" value="0x9026" comment="No physical message transports were specified"/>
  <status name="ER_BUS_BAD_TRANSPORT_ARGS" value="0x9027" comment="Missing or badly formatted transports args specified"/>
  <status name="ER_BUS_NO_ROUTE" value="0x9028" comment="Message cannot be routed to destination"/>
  <status name="ER_BUS_NO_ENDPOINT" value="0x9029" comment="An endpoint with given name cannot be found"/>
  <status name="ER_BUS_BAD_SEND_PARAMETER" value="0x902a" comment="Bad parameter in send message call"/>
  <status name="ER_BUS_UNMATCHED_REPLY_SERIAL" value="0x902b" comment="Serial number in method call reply message did not match any method calls"/>
  <status name="ER_BUS_BAD_SENDER_ID" value="0x902c" comment="Sender identifier is invalid"/>
  <status name="ER_BUS_TRANSPORT_NOT_STARTED" value="0x902d" comment="Attempt to send on a transport that has not been started"/>
  <status name="ER_BUS_EMPTY_MESSAGE" value="0x902e" comment="Attempt to deliver an empty message"/>
  <status name="ER_BUS_NOT_OWNER" value="0x902f" comment="A bus name operation was not permitted because sender does not own name"/>
  <status name="ER_BUS_SET_PROPERTY_REJECTED" value="0x9030" comment="Application rejected a request to set a property"/>
  <status name="ER_BUS_CONNECT_FAILED" value="0x9031" comment="Connection failed"/>
  <status name="ER_BUS_REPLY_IS_ERROR_MESSAGE" value="0x9032" comment="Response from a method call was an ERROR message"/>
  <status name="ER_BUS_NOT_AUTHENTICATING" value="0x9033" comment="Not in an authentication conversation"/>
  <status name="ER_BUS_NO_LISTENER" value="0x9034" comment="A listener is required to implement the requested function"/>
  <status name="ER_BUS_NOT_ALLOWED" value="0x9036" comment="The operation attempted is not allowed"/>
  <status name="ER_BUS_WRITE_QUEUE_FULL" value="0x9037" comment="Write failed because write queue is full"/>
  <status name="ER_BUS_ENDPOINT_CLOSING" value="0x9038" comment="Operation not permitted on endpoint in process of closing"/>
  <status name="ER_BUS_INTERFACE_MISMATCH" value="0x9039" comment="Received two conflicting definitions for the same interface"/>
  <status name="ER_BUS_MEMBER_ALREADY_EXISTS" value="0x903a" comment="Attempt to add a member to an interface that already exists"/>
  <status name="ER_BUS_PROPERTY_ALREADY_EXISTS" value="0x903b" comment="Attempt to add a property to an interface that already exists"/>
  <status name="ER_BUS_IFACE_ALREADY_EXISTS" value="0x903c" comment="Attempt to add an interface to an object that already exists"/>
  <status name="ER_BUS_ERROR_RESPONSE" value="0x903d" comment="Received an error response to a method call"/>
  <status name="ER_BUS_BAD_XML" value="0x903e" comment="XML data is improperly formatted"/>
  <status name="ER_BUS_BAD_CHILD_PATH" value="0x903f" comment="The path of a child object is incorrect given its parent's path"/>
  <status name="ER_BUS_OBJ_ALREADY_EXISTS" value="0x9040" comment="Attempt to add a RemoteObject child that already exists"/>
  <status name="ER_BUS_OBJ_NOT_FOUND" value="0x9041" comment="Object with given path does not exist"/>
  <status name="ER_BUS_CANNOT_EXPAND_MESSAGE" value="0x9042" comment="Expansion information for a compressed message is not available"/>
  <status name="ER_BUS_NOT_COMPRESSED" value="0x9043" comment="Attempt to expand a message that is not compressed"/>
  <status name="ER_BUS_ALREADY_CONNECTED" value="0x9044" comment="Attempt to connect to a bus which is already connected"/>
  <status name="ER_BUS_NOT_CONNECTED" value="0x9045" comment="Attempt to use a bus attachment that is not connected to a router"/>
  <status name="ER_BUS_ALREADY_LISTENING" value="0x9046" comment="Attempt to listen on a bus address which is already being listened on"/>
  <status name="ER_BUS_KEY_UNAVAILABLE" value="0x9047" comment="The request key is not available"/>
  <status name="ER_BUS_TRUNCATED" value="0x9048" comment="Insufficient memory to copy data"/>
  <status name="ER_BUS_KEY_STORE_NOT_LOADED" value="0x9049" comment="Accessing the key store before it is loaded"/>
  <status name="ER_BUS_NO_AUTHENTICATION_MECHANISM" value="0x904a" comment="There is no authentication mechanism"/>
  <status name="ER_BUS_BUS_ALREADY_STARTED" value="0x904b" comment="Bus has already been started"/>
  <status name="ER_BUS_BUS_NOT_STARTED" value="0x904c" comment="Bus has not yet been started"/>
  <status name="ER_BUS_KEYBLOB_OP_INVALID" value="0x904d" comment="The operation requested cannot be performed using this key blob"/>
  <status name="ER_BUS_INVALID_HEADER_CHECKSUM" value="0x904e" comment="Invalid header checksum in an encrypted message"/>
  <status name="ER_BUS_MESSAGE_NOT_ENCRYPTED" value="0x904f" comment="Security policy requires the message to be encrypted"/>
  <status name="ER_BUS_INVALID_HEADER_SERIAL" value="0x9050" comment="Serial number in message header is invalid"/>
  <status name="ER_BUS_TIME_TO_LIVE_EXPIRED" value="0x9051" comment="Message time-to-live has expired"/>
  <status name="ER_BUS_HDR_EXPANSION_INVALID" value="0x9052" comment="Something is wrong with a header expansion"/>
  <status name="ER_BUS_MISSING_COMPRESSION_TOKEN" value="0x9053" comment="Compressed headers require a compression token"/>
  <status name="ER_BUS_NO_PEER_GUID" value="0x9054" comment="There is no GUID for this peer"/>
  <status name="ER_BUS_MESSAGE_DECRYPTION_FAILED" value="0x9055" comment="Message decryption failed"/>
  <status name="ER_BUS_SECURITY_FATAL" value="0x9056" comment="A fatal security failure"/>
  <status name="ER_BUS_KEY_EXPIRED" value="0x9057" comment="An encryption key has expired"/>
  <status name="ER_BUS_CORRUPT_KEYSTORE" value="0x9058" comment="Key store is corrupt"/>
  <status name="ER_BUS_NO_CALL_FOR_REPLY" value="0x9059" comment="A reply only allowed in response to a method call"/>
  <status name="ER_BUS_NOT_A_COMPLETE_TYPE" value="0x905a" comment="Signature must be a single complete type"/>
  <status name="ER_BUS_POLICY_VIOLATION" value="0x905b" comment="Message does not meet policy restrictions"/>
  <status name="ER_BUS_NO_SUCH_SERVICE" value="0x905c" comment="Service name is unknown"/>
  <status name="ER_BUS_TRANSPORT_NOT_AVAILABLE" value="0x905d" comment="Transport cannot be used due to underlying mechanism disabled by OS"/>
  <status name="ER_BUS_INVALID_AUTH_MECHANISM" value="0x905e" comment="Authentication mechanism is not valid"/>
  <status name="ER_BUS_KEYSTORE_VERSION_MISMATCH" value="0x905f" comment="Key store has wrong version number"/>
  <status name="ER_BUS_BLOCKING_CALL_NOT_ALLOWED" value="0x9060" comment="A synchronous method call from within handler is not permitted."/>
  <status name="ER_BUS_SIGNATURE_MISMATCH" value="0x9061" comment="MsgArg(s) do not match signature."/>
  <status name="ER_BUS_STOPPING" value="0x9062" comment="The bus is stopping."/>
  <status name="ER_BUS_METHOD_CALL_ABORTED" value="0x9063" comment="The method call was aborted."/>
  <status name="ER_BUS_CANNOT_ADD_INTERFACE" value="0x9064" comment="An interface cannot be added to an object that is already registered."/>
  <status name="ER_BUS_CANNOT_ADD_HANDLER" value="0x9065" comment="A method handler cannot be added to an object that is already registered."/>
  <status name="ER_BUS_KEYSTORE_NOT_LOADED" value="0x9066" comment="Key store has not been loaded"/>
  <status name="ER_BUS_NO_SUCH_HANDLE" value="0x906b" comment="Handle is not in the handle table"/>
  <status name="ER_BUS_HANDLES_NOT_ENABLED" value="0x906c" comment="Passing of handles is not enabled for this connection"/>
  <status name="ER_BUS_HANDLES_MISMATCH" value="0x906d" comment="Message had more handles than expected"/>
  <status name="ER_BUS_NO_SESSION" value="0x906f" comment="Session id is not valid"/>
  <status name="ER_BUS_ELEMENT_NOT_FOUND" value="0x9070" comment="Dictionary element was not found"/>
  <status name="ER_BUS_NOT_A_DICTIONARY" value="0x9071" comment="MsgArg was not an array of dictionary elements"/>
  <status name="ER_BUS_WAIT_FAILED" value="0x9072" comment="Wait failed"/>
  <status name="ER_BUS_BAD_SESSION_OPTS" value="0x9074" comment="Session options are bad or incompatible"/>
  <status name="ER_BUS_CONNECTION_REJECTED" value="0x9075" comment="Incoming connection rejected"/>
  <status name="ER_DBUS_REQUEST_NAME_REPLY_PRIMARY_OWNER" value="0x9076" comment="RequestName reply: Name was successfully obtained"/>
  <status name="ER_DBUS_REQUEST_NAME_REPLY_IN_QUEUE" value="0x9077" comment="RequestName reply: Name is already owned, request for name has been queued"/>
  <status name="ER_DBUS_REQUEST_NAME_REPLY_EXISTS" value="0x9078" comment="RequestName reply: Name is already owned and DO_NOT_QUEUE was specified in request"/>
  <status name="ER_DBUS_REQUEST_NAME_REPLY_ALREADY_OWNER" value="0x9079" comment="RequestName reply: Name is already owned by this endpoint"/>
  <status name="ER_DBUS_RELEASE_NAME_REPLY_RELEASED" value="0x907a" comment="ReleaseName reply: Name was released"/>
  <status name="ER_DBUS_RELEASE_NAME_REPLY_NON_EXISTENT" value="0x907b" comment=" ReleaseName reply: Name does not exist"/>
  <status name="ER_DBUS_RELEASE_NAME_REPLY_NOT_OWNER" value="0x907c" comment="ReleaseName reply: Request to release name that is not owned by this endpoint"/>
  <status name="ER_DBUS_START_REPLY_ALREADY_RUNNING" value="0x907e" comment="StartServiceByName reply: Service is already running"/>
  <status name="ER_ALLJOYN_BINDSESSIONPORT_REPLY_ALREADY_EXISTS" value="0x9080" comment="BindSessionPort reply: SessionPort already exists"/>
  <status name="ER_ALLJOYN_BINDSESSIONPORT_REPLY_FAILED" value="0x9081" comment="BindSessionPort reply: Failed"/>
  <status name="ER_ALLJOYN_JOINSESSION_REPLY_NO_SESSION" value="0x9083" comment="JoinSession reply: Session with given name does not exist"/>
  <status name="ER_ALLJOYN_JOINSESSION_REPLY_UNREACHABLE" value="0x9084" comment="JoinSession reply: Failed to find suitable transport"/>
  <status name="ER_ALLJOYN_JOINSESSION_REPLY_CONNECT_FAILED" value="0x9085" comment="JoinSession reply: Connect to advertised address"/>
  <status name="ER_ALLJOYN_JOINSESSION_REPLY_REJECTED" value="0x9086" comment="JoinSession reply: The session creator rejected the join req"/>
  <status name="ER_ALLJOYN_JOINSESSION_REPLY_BAD_SESSION_OPTS" value="0x9087" comment="JoinSession reply: Failed due to session option incompatibilities"/>
  <status name="ER_ALLJOYN_JOINSESSION_REPLY_FAILED" value="0x9088" comment="JoinSession reply: Failed for unknown reason"/>
  <status name="ER_ALLJOYN_LEAVESESSION_REPLY_NO_SESSION" value="0x908a" comment="LeaveSession reply: Session with given name does not exist"/>
  <status name="ER_ALLJOYN_LEAVESESSION_REPLY_FAILED" value="0x908b" comment="LeaveSession reply: Failed for unspecified reason"/>
  <status name="ER_ALLJOYN_ADVERTISENAME_REPLY_TRANSPORT_NOT_AVAILABLE" value="0x908c" comment="AdvertiseName reply: The specified transport is unavailable for advertising"/>
  <status name="ER_ALLJOYN_ADVERTISENAME_REPLY_ALREADY_ADVERTISING" value="0x908d" comment="AdvertiseName reply: This endpoint is already advertising this name"/>
  <status name="ER_ALLJOYN_ADVERTISENAME_REPLY_FAILED" value="0x908e" comment="AdvertiseName reply: Advertise failed"/>
  <status name="ER_ALLJOYN_CANCELADVERTISENAME_REPLY_FAILED" value="0x9090" comment="CancelAdvertiseName reply: Advertise failed"/>
  <status name="ER_ALLJOYN_FINDADVERTISEDNAME_REPLY_TRANSPORT_NOT_AVAILABLE" value="0x9091" comment="FindAdvertisedName reply: The specified transport is unavailable for discovery"/>
  <status name="ER_ALLJOYN_FINDADVERTISEDNAME_REPLY_ALREADY_DISCOVERING" value="0x9092" comment="FindAdvertisedName reply: This endpoint is already discovering this name"/>
  <status name="ER_ALLJOYN_FINDADVERTISEDNAME_REPLY_FAILED" value="0x9093" comment="FindAdvertisedName reply: Failed"/>
  <status name="ER_ALLJOYN_CANCELFINDADVERTISEDNAME_REPLY_FAILED" value="0x9095" comment="CancelFindAdvertisedName reply: Failed"/>
  <status name="ER_BUS_UNEXPECTED_DISPOSITION" value="0x9096" comment="An unexpected disposition was returned and has been treated as an error"/>
  <status name="ER_BUS_INTERFACE_ACTIVATED" value="0x9097" comment="An InterfaceDescription cannot be modified once activated"/>
  <status name="ER_ALLJOYN_UNBINDSESSIONPORT_REPLY_BAD_PORT" value="0x9098" comment="UnbindSessionPort reply: SessionPort does not exist"/>
  <status name="ER_ALLJOYN_UNBINDSESSIONPORT_REPLY_FAILED" value="0x9099" comment="UnbindSessionPort reply: Failed"/>
  <status name="ER_ALLJOYN_BINDSESSIONPORT_REPLY_INVALID_OPTS" value="0x909a" comment="BindSessionPort reply: SessionOpts are invalid"/>
  <status name="ER_ALLJOYN_JOINSESSION_REPLY_ALREADY_JOINED" value="0x909b" comment="JoinSession reply: Caller has already joined the session"/>
  <status name="ER_BUS_SELF_CONNECT" value="0x909c" comment="Received BusHello from self"/>
  <status name="ER_BUS_SECURITY_NOT_ENABLED" value="0x909d" comment="Security is not enabled for this bus attachment"/>
  <status name="ER_BUS_LISTENER_ALREADY_SET" value="0x909e" comment="A listener has already been set"/>
  <status name="ER_BUS_PEER_AUTH_VERSION_MISMATCH" value="0x909f" comment="Incompatible peer authentication version numbers"/>
  <status name="ER_ALLJOYN_SETLINKTIMEOUT_REPLY_NOT_SUPPORTED" value="0x90a0" comment="Local router does not support SetLinkTimeout"/>
  <status name="ER_ALLJOYN_SETLINKTIMEOUT_REPLY_NO_DEST_SUPPORT" value="0x90a1" comment="SetLinkTimeout not supported by destination"/>
  <status name="ER_ALLJOYN_SETLINKTIMEOUT_REPLY_FAILED" value="0x90a2" comment="SetLinkTimeout failed"/>
  <status name="ER_ALLJOYN_ACCESS_PERMISSION_WARNING" value="0x90a3" comment="No permission to use Wifi"/>
  <status name="ER_ALLJOYN_ACCESS_PERMISSION_ERROR" value="0x90a4" comment="No permission to access peer service"/>
  <status name="ER_BUS_DESTINATION_NOT_AUTHENTICATED" value="0x90a5" comment="Cannot send a signal to a destination that is not authenticated"/>
  <status name="ER_BUS_ENDPOINT_REDIRECTED" value="0x90a6" comment="Endpoint was redirected to another address"/>
  <status name="ER_BUS_AUTHENTICATION_PENDING" value="0x90a7" comment="Authentication of remote peer is pending"/>
  <status name="ER_BUS_NOT_AUTHORIZED" value="0x90a8" comment="Operation was not authorized"/>
  <status name="ER_PACKET_BUS_NO_SUCH_CHANNEL" value="0x90a9" comment="Received packet for unknown channel"/>
  <status name="ER_PACKET_BAD_FORMAT" value="0x90aa" comment="Received packet with incorrect header information"/>
  <status name="ER_PACKET_CONNECT_TIMEOUT" value="0x90ab" comment="Timed out waiting for connect response"/>
  <status name="ER_PACKET_CHANNEL_FAIL" value="0x90ac" comment="Failed to create new comm channel"/>
  <status name="ER_PACKET_TOO_LARGE" value="0x90ad" comment="Message too large for use with packet based transport"/>
  <status name="ER_PACKET_BAD_PARAMETER" value="0x90ae" comment="Invalid PacketEngine control packet received"/>
  <status name="ER_PACKET_BAD_CRC" value="0x90af" comment="Packet has invalid CRC"/>
  <status name="ER_RENDEZVOUS_SERVER_DEACTIVATED_USER" value="0x90cb" comment="Rendezvous Server has deactivated the current user. Register with the Rendezvous Server to continue." />
  <status name="ER_RENDEZVOUS_SERVER_UNKNOWN_USER" value="0x90cc" comment="Rendezvous Server does not recognize the current user. Register with the Rendezvous Server to continue." />
  <status name="ER_UNABLE_TO_CONNECT_TO_RENDEZVOUS_SERVER" value="0x90cd" comment="Unable to connect to the Rendezvous Server" />
  <status name="ER_NOT_CONNECTED_TO_RENDEZVOUS_SERVER" value="0x90ce" comment="Not connected to the Rendezvous Server" />
  <status name="ER_UNABLE_TO_SEND_MESSAGE_TO_RENDEZVOUS_SERVER" value="0x90cf" comment="Unable to send message to the Rendezvous Server" />
  <status name="ER_INVALID_RENDEZVOUS_SERVER_INTERFACE_MESSAGE" value="0x90d0" comment="Invalid Rendezvous Server interface message" />
  <status name="ER_INVALID_PERSISTENT_CONNECTION_MESSAGE_RESPONSE" value="0x90d1" comment="Invalid message response received over the Persistent connection with the Rendezvous Server" />
  <status name="ER_INVALID_ON_DEMAND_CONNECTION_MESSAGE_RESPONSE" value="0x90d2" comment="Invalid message response received over the On Demand connection with the Rendezvous Server" />
  <status name="ER_INVALID_HTTP_METHOD_USED_FOR_RENDEZVOUS_SERVER_INTERFACE_MESSAGE" value="0x90d3" comment="Invalid HTTP method type used for Rendezvous Server interface message" />
  <status name="ER_RENDEZVOUS_SERVER_ERR500_INTERNAL_ERROR" value="0x90d4" comment="Received a HTTP 500 status code from the Rendezvous Server. This indicates an internal error in the Server" />
  <status name="ER_RENDEZVOUS_SERVER_ERR503_STATUS_UNAVAILABLE" value="0x90d5" comment="Received a HTTP 503 status code from the Rendezvous Server. This indicates unavailability of the Server error state" />
  <status name="ER_RENDEZVOUS_SERVER_ERR401_UNAUTHORIZED_REQUEST" value="0x90d6" comment="Received a HTTP 401 status code from the Rendezvous Server. This indicates that the client is unauthorized to send a request to the Server. The Client login procedure must be initiated." />
  <status name="ER_RENDEZVOUS_SERVER_UNRECOVERABLE_ERROR" value="0x90d7" comment="Received a HTTP status code indicating unrecoverable error from the Rendezvous Server. The connection with the Server should be re-established." />
  <status name="ER_RENDEZVOUS_SERVER_ROOT_CERTIFICATE_UNINITIALIZED" value="0x90d8" comment="Rendezvous Server root ceritificate uninitialized." />
  <status name="ER_BUS_NO_SUCH_ANNOTATION" value="0x90d9" comment="No such annotation for a GET or SET operation "/>
  <status name="ER_BUS_ANNOTATION_ALREADY_EXISTS" value="0x90da" comment="Attempt to add an annotation to an interface or property that already exists"/>
  <status name="ER_SOCK_CLOSING" value="0x90db" comment="Socket close in progress"/>
  <status name="ER_NO_SUCH_DEVICE" value="0x90dc" comment="A referenced device cannot be located"/>
  <status name="ER_P2P" value="0x90dd" comment="An error occurred in a Wi-Fi Direct helper method call"/>
  <status name="ER_P2P_TIMEOUT" value="0x90de" comment="A timeout occurred in a Wi-Fi Direct helper method call"/>
  <status name="ER_P2P_NOT_CONNECTED" value="0x90df" comment="A required Wi-Fi Direct network connection does not exist"/>
  <status name="ER_BAD_TRANSPORT_MASK" value="0x90e0" comment="Exactly one mask bit was not set in the provided TransportMask"/>
  <status name="ER_PROXIMITY_CONNECTION_ESTABLISH_FAIL" value="0x90e1" comment="Fail to establish P2P proximity connection"/>
  <status name="ER_PROXIMITY_NO_PEERS_FOUND" value="0x90e2" comment="Cannot find proximity P2P peers"/>  
  <status name="ER_BUS_OBJECT_NOT_REGISTERED" value="0x90e3" comment="Operation not permitted on unregistered bus object"/>  
  <status name="ER_P2P_DISABLED" value="0x90e4" comment="Wi-Fi Direct is disabled on the device"/>
  <status name="ER_P2P_BUSY" value="0x90e5" comment="Wi-Fi Direct resources are in busy state"/>
  <status name="ER_BUS_INCOMPATIBLE_DAEMON" value="0x90e6" comment="The router version is too old to be used by this client"/>
  <status name="ER_P2P_NO_GO" value="0x90e7" comment="Attempt to execute a Wi-Fi Direct GO-related operation while STA"/>
  <status name="ER_P2P_NO_STA" value="0x90e8" comment="Attempt to execute a Wi-Fi Direct STA-related operation while GO"/>
  <status name="ER_P2P_FORBIDDEN" value="0x90e9" comment="Attempt to execute a forbidden Wi-Fi Direct operation"/>
  <status name="ER_ALLJOYN_ONAPPSUSPEND_REPLY_FAILED" value="0x90ea" comment="OnAppSuspend reply: Failed"/>
  <status name="ER_ALLJOYN_ONAPPSUSPEND_REPLY_UNSUPPORTED" value="0x90eb" comment="OnAppSuspend reply: Unsupported operation"/>
  <status name="ER_ALLJOYN_ONAPPRESUME_REPLY_FAILED" value="0x90ec" comment="OnAppResume reply: Failed"/>
  <status name="ER_ALLJOYN_ONAPPRESUME_REPLY_UNSUPPORTED" value="0x90ed" comment="OnAppResume reply: Unsupported operation"/>
  <status name="ER_BUS_NO_SUCH_MESSAGE" value="0x90ee" comment="Message not found"/>
  <status name="ER_ALLJOYN_REMOVESESSIONMEMBER_REPLY_NO_SESSION" value="0x90ef" comment="RemoveSessionMember reply: Specified session Id with this endpoint was not found"/>
  <status name="ER_ALLJOYN_REMOVESESSIONMEMBER_NOT_BINDER" value="0x90f0" comment="RemoveSessionMember reply: Endpoint is not the binder of session"/>
  <status name="ER_ALLJOYN_REMOVESESSIONMEMBER_NOT_MULTIPOINT" value="0x90f1" comment="RemoveSessionMember reply: Session is not multipoint"/>
  <status name="ER_ALLJOYN_REMOVESESSIONMEMBER_NOT_FOUND" value="0x90f2" comment="RemoveSessionMember reply: Specified session member was not found"/>
  <status name="ER_ALLJOYN_REMOVESESSIONMEMBER_INCOMPATIBLE_REMOTE_DAEMON" value="0x90f3" comment="RemoveSessionMember reply: The remote router does not support this feature"/>
  <status name="ER_ALLJOYN_REMOVESESSIONMEMBER_REPLY_FAILED" value="0x90f4" comment="RemoveSessionMember reply: Failed for unspecified reason"/>
  <status name="ER_BUS_REMOVED_BY_BINDER" value="0x90f5" comment="The session member was removed by the binder"/>
  <status name="ER_BUS_MATCH_RULE_NOT_FOUND" value="0x90f6" comment="The match rule was not found"/>
  <status name="ER_ALLJOYN_PING_FAILED" value="0x90f7" comment="Ping failed"/>
  <status name="ER_ALLJOYN_PING_REPLY_UNREACHABLE" value="0x90f8" comment="Name pinged is unreachable"/>
  <status name="ER_UDP_MSG_TOO_LONG" value="0x90f9" comment="The message is too long to transmit over the UDP transport"/>
  <status name="ER_UDP_DEMUX_NO_ENDPOINT" value="0x90fa" comment="Tried to demux the callback but found no endpoint for the connection"/>
  <status name="ER_UDP_NO_NETWORK" value="0x90fb" comment="Not listening on network implied by IP address"/>
  <status name="ER_UDP_UNEXPECTED_LENGTH" value="0x90fc" comment="Request for more bytes than are in the underlying datagram"/>
  <status name="ER_UDP_UNEXPECTED_FLOW" value="0x90fd" comment="The data flow type of the endpoint has an unexpected value"/>
  <status name="ER_UDP_DISCONNECT" value="0x90fe" comment="Unexpected disconnect occurred"/>
  <status name="ER_UDP_NOT_IMPLEMENTED" value="0x90ff" comment="Feature not implemented for the UDP transport"/>
  <status name="ER_UDP_NO_LISTENER" value="0x9100" comment="Discovery started with no listener to receive callbacks"/>
  <status name="ER_UDP_STOPPING" value="0x9101" comment="Attempt to use UDP when transport stopping"/>
  <status name="ER_ARDP_BACKPRESSURE" value="0x9102" comment="ARDP is applying backpressure -- send window is full"/>
  <status name="ER_UDP_BACKPRESSURE" value="0x9103" comment="UDP is applying backpressure to ARDP -- queue is full"/>
  <status name="ER_ARDP_INVALID_STATE" value="0x9104" comment="Current ARDP state does not allow attempted operation"/>
  <status name="ER_ARDP_TTL_EXPIRED" value="0x9105" comment="Time-To-Live of ARDP segment has expired"/>
  <status name="ER_ARDP_PERSIST_TIMEOUT" value="0x9106" comment="Remote endpoint stopped consuming data -- send window is full"/>
  <status name="ER_ARDP_PROBE_TIMEOUT" value="0x9107" comment="ARDP link timeout"/>
  <status name="ER_ARDP_REMOTE_CONNECTION_RESET" value="0x9108" comment="Remote endpoint disconected: sent RST"/>
  <status name="ER_UDP_BUSHELLO" value="0x9109" comment="UDP Transport is unable to complete an operation relating to a BusHello Message"/>
  <status name="ER_UDP_MESSAGE" value="0x910a" comment="UDP Transport is unable to complete an operation on an AllJoyn Message"/>
  <status name="ER_UDP_INVALID" value="0x910b" comment="UDP Transport detected invalid data or parameters from network"/>
  <status name="ER_UDP_UNSUPPORTED" value="0x910c" comment="UDP Transport does not support the indicated operation or type"/>
  <status name="ER_UDP_ENDPOINT_STALLED" value="0x910d" comment="UDP Transport has detected an endpoint that is not terminating correctly"/>
  <status name="ER_ARDP_INVALID_RESPONSE" value="0x910e" comment="ARDP Transport detected invalid message data that causes disconnect"/>
  <status name="ER_ARDP_INVALID_CONNECTION" value="0x910f" comment="ARDP connection not found"/>
  <status name="ER_UDP_LOCAL_DISCONNECT" value="0x9110" comment="UDP Transport connection (intentionally) disconnected on local side"/>
  <status name="ER_UDP_EARLY_EXIT" value="0x9111" comment="UDP Transport connection aborted during setup"/>
  <status name="ER_UDP_LOCAL_DISCONNECT_FAIL" value="0x9112" comment="UDP Transport local connection disconnect failure"/>
  <status name="ER_ARDP_DISCONNECTING" value="0x9113" comment="ARDP connection is being shut down"/>
  <status name="ER_ALLJOYN_PING_REPLY_INCOMPATIBLE_REMOTE_ROUTING_NODE" value="0x9114" comment="Remote routing node does not implement Ping"/>
  <status name="ER_ALLJOYN_PING_REPLY_TIMEOUT" value="0x9115" comment="Ping call timeout"/>
  <status name="ER_ALLJOYN_PING_REPLY_UNKNOWN_NAME" value="0x9116" comment="Name not found currently or part of any known session"/>
  <status name="ER_ALLJOYN_PING_REPLY_FAILED" value="0x9117" comment="Generic Ping call error"/>
  <status name="ER_TCP_MAX_UNTRUSTED" value="0x9118" comment="The maximum configured number of Thin Library connections has been reached"/>
  <status name="ER_ALLJOYN_PING_REPLY_IN_PROGRESS" value="0x9119" comment="A ping request for same name is already in progress"/>
  <status name="ER_LANGUAGE_NOT_SUPPORTED" value ="0x911a" comment="The language requested is not supported"/>
  <status name="ER_ABOUT_FIELD_ALREADY_SPECIFIED" value = "0x911b" comment = "A field using the same name is already specified."/>
  <status name="ER_UDP_NOT_DISCONNECTED" value="0x911c" comment="A UDP stream was found to be connected during teardown"/>
  <status name="ER_UDP_ENDPOINT_NOT_STARTED" value="0x911d" comment="Attempt to send on a UDP endpoint that is not started"/>
  <status name="ER_UDP_ENDPOINT_REMOVED" value="0x911e" comment="Attempt to send on a UDP endpoint that has been removed"/>
  <status name="ER_ARDP_VERSION_NOT_SUPPORTED" value="0x911f" comment="Specified version of ARDP Protocol is not supported"/>
  <status name="ER_CONNECTION_LIMIT_EXCEEDED" value="0x9120" comment="Connection rejected due to configured connection limits"/>
  <status name="ER_ARDP_WRITE_BLOCKED" value="0x9121" comment="ARDP cannot write to UDP socket (queue is full)"/>
  <status name="ER_PERMISSION_DENIED" value="0x9122" comment="Permission denied"/>
  <status name="ER_ABOUT_DEFAULT_LANGUAGE_NOT_SPECIFIED" value="0x9123" comment="Default language must be specified before setting a localized field"/>
  <status name="ER_ABOUT_SESSIONPORT_NOT_BOUND" value="0x9124" comment="Unable to announce session port that is not bound to the BusAttachment"/>
  <status name="ER_ABOUT_ABOUTDATA_MISSING_REQUIRED_FIELD" value="0x9125" comment="The AboutData is missing a required field."/>
  <status name="ER_ABOUT_INVALID_ABOUTDATA_LISTENER" value="0x9126" comment="The AboutDataListener returns invalid data. Most likely cause: the announced data does not match with non-announced data."/>
  <status name="ER_BUS_PING_GROUP_NOT_FOUND" value="0x9127" comment="Ping group did not exist"/>
  <status name="ER_BUS_REMOVED_BY_BINDER_SELF" value="0x9128" comment="The self-joined session member was removed by the binder"/>
  <status name="ER_INVALID_CONFIG" value="0x9129" comment="Invalid configuration item or combination of items detected"/>
  <status name="ER_ABOUT_INVALID_ABOUTDATA_FIELD_VALUE" value="0x912a" comment="General error indicating the value given for an About Data field is invalid."/>
  <status name="ER_ABOUT_INVALID_ABOUTDATA_FIELD_APPID_SIZE" value="0x912b" comment="Error indicating the AppId field is not a 128-bit bite array."/>
  <status name="ER_BUS_TRANSPORT_ACCESS_DENIED" value="0x912c" comment="The transport denied the connection attempt because the application doesn't have the required permissions."/>
  <status name="ER_INVALID_CERTIFICATE" value="0x912d" comment="Invalid certificate"/>
  <status name="ER_CERTIFICATE_NOT_FOUND" value="0x912e" comment="Certificate not found"/>
  <status name="ER_DUPLICATE_CERTIFICATE" value="0x912f" comment="Duplicate Certificate found"/>
  <status name="ER_UNKNOWN_CERTIFICATE" value="0x9130" comment="Unknown Certificate"/>
  <status name="ER_MISSING_DIGEST_IN_CERTIFICATE" value="0x9131" comment="Missing digest in certificate"/>
  <status name="ER_DIGEST_MISMATCH" value="0x9132" comment="Digest mismatch"/>
  <status name="ER_DUPLICATE_KEY" value="0x9133" comment="Duplicate key found"/>
  <status name="ER_NO_COMMON_TRUST" value="0x9134" comment="No common trust anchor found"/>
  <status name="ER_MANIFEST_NOT_FOUND" value="0x9135" comment="Permission manifest not found"/>
  <status name="ER_INVALID_CERT_CHAIN" value="0x9136" comment="Invalid certificate chain"/>
  <status name="ER_NO_TRUST_ANCHOR" value="0x9137" comment="No trust anchor"/>
  <status name="ER_INVALID_APPLICATION_STATE" value="0x9138" comment="Invalid application state"/>
  <status name="ER_FEATURE_NOT_AVAILABLE" value="0x9139" comment="Feature is not available"/>
  <status name="ER_KEY_STORE_ALREADY_INITIALIZED" value="0x913a" comment="Key store is already initialized"/>
  <status name="ER_KEY_STORE_ID_NOT_YET_SET" value="0x913b" comment="Key store ID is not yet set"/>
  <status name="ER_POLICY_NOT_NEWER" value="0x913c" comment="Installing permission policy not newer than existing policy"/>
  <status name="ER_MANIFEST_REJECTED" value="0x913d" comment="The manifest of the application was rejected."/>
  <status name="ER_INVALID_CERTIFICATE_USAGE" value="0x913e" comment="The certificate extended key usage is not Alljoyn specific."/>
<<<<<<< HEAD
  <status name="ER_INVALID_SIGNAL_EMISSION_TYPE" value="0x913f" comment="Attempt to send a signal with the wrong type."/>
  <status name="ER_MANAGEMENT_ALREADY_STARTED" value="0x9140" comment="StartManagement has been called already. The app will not receive a second StartManagement callback."/>
  <status name="ER_MANAGEMENT_NOT_STARTED" value="0x9141" comment="StopManagement has been called without a previous StartManagement. The app will not receive a second StopManagement callback."/>
=======
  <status name="ER_INVALID_SIGNAL_EMISSION_TYPE" value="0x913f" comment="Attempt to send a signal with the wrong type."/>  
  <status name="ER_APPLICATION_STATE_LISTENER_ALREADY_EXISTS" value="0x9140" comment="Application state listener already exists."/>
  <status name="ER_APPLICATION_STATE_LISTENER_NO_SUCH_LISTENER" value="0x9141" comment="Application state listener does not exist."/>
>>>>>>> 1c68e5c2
</status_block><|MERGE_RESOLUTION|>--- conflicted
+++ resolved
@@ -296,13 +296,9 @@
   <status name="ER_POLICY_NOT_NEWER" value="0x913c" comment="Installing permission policy not newer than existing policy"/>
   <status name="ER_MANIFEST_REJECTED" value="0x913d" comment="The manifest of the application was rejected."/>
   <status name="ER_INVALID_CERTIFICATE_USAGE" value="0x913e" comment="The certificate extended key usage is not Alljoyn specific."/>
-<<<<<<< HEAD
-  <status name="ER_INVALID_SIGNAL_EMISSION_TYPE" value="0x913f" comment="Attempt to send a signal with the wrong type."/>
-  <status name="ER_MANAGEMENT_ALREADY_STARTED" value="0x9140" comment="StartManagement has been called already. The app will not receive a second StartManagement callback."/>
-  <status name="ER_MANAGEMENT_NOT_STARTED" value="0x9141" comment="StopManagement has been called without a previous StartManagement. The app will not receive a second StopManagement callback."/>
-=======
   <status name="ER_INVALID_SIGNAL_EMISSION_TYPE" value="0x913f" comment="Attempt to send a signal with the wrong type."/>  
   <status name="ER_APPLICATION_STATE_LISTENER_ALREADY_EXISTS" value="0x9140" comment="Application state listener already exists."/>
   <status name="ER_APPLICATION_STATE_LISTENER_NO_SUCH_LISTENER" value="0x9141" comment="Application state listener does not exist."/>
->>>>>>> 1c68e5c2
+  <status name="ER_MANAGEMENT_ALREADY_STARTED" value="0x9142" comment="StartManagement has been called already. The app will not receive a second StartManagement callback."/>
+  <status name="ER_MANAGEMENT_NOT_STARTED" value="0x9143" comment="StopManagement has been called without a previous StartManagement. The app will not receive a second StopManagement callback."/>
 </status_block>