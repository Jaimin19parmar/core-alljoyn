<!--
Copyright (c) 2010 - 2012, 2014, AllSeen Alliance. All rights reserved.

   Permission to use, copy, modify, and/or distribute this software for any
   purpose with or without fee is hereby granted, provided that the above
   copyright notice and this permission notice appear in all copies.

   THE SOFTWARE IS PROVIDED "AS IS" AND THE AUTHOR DISCLAIMS ALL WARRANTIES
   WITH REGARD TO THIS SOFTWARE INCLUDING ALL IMPLIED WARRANTIES OF
   MERCHANTABILITY AND FITNESS. IN NO EVENT SHALL THE AUTHOR BE LIABLE FOR
   ANY SPECIAL, DIRECT, INDIRECT, OR CONSEQUENTIAL DAMAGES OR ANY DAMAGES
   WHATSOEVER RESULTING FROM LOSS OF USE, DATA OR PROFITS, WHETHER IN AN
   ACTION OF CONTRACT, NEGLIGENCE OR OTHER TORTIOUS ACTION, ARISING OUT OF
   OR IN CONNECTION WITH THE USE OR PERFORMANCE OF THIS SOFTWARE.

-->
<status_block xmlns:xi="http://www.w3.org/2001/XInclude">
  <xi:include href="../common/src/Status.xml"/>

  <status name="ER_BUS_ERRORS" value="0x9000" comment="Error code block for ALLJOYN wire protocol"/>
  <status name="ER_BUS_READ_ERROR" value="0x9001" comment="Error attempting to read"/>
  <status name="ER_BUS_WRITE_ERROR" value="0x9002" comment="Error attempting to write"/>
  <status name="ER_BUS_BAD_VALUE_TYPE" value="0x9003" comment="Read an invalid value type"/>
  <status name="ER_BUS_BAD_HEADER_FIELD" value="0x9004" comment="Read an invalid header field"/>
  <status name="ER_BUS_BAD_SIGNATURE" value="0x9005" comment="Signature was badly formed"/>
  <status name="ER_BUS_BAD_OBJ_PATH" value="0x9006" comment="Object path contained an illegal character"/>
  <status name="ER_BUS_BAD_MEMBER_NAME" value="0x9007" comment="A member name contained an illegal character"/>
  <status name="ER_BUS_BAD_INTERFACE_NAME" value="0x9008" comment="An interface name contained an illegal character"/>
  <status name="ER_BUS_BAD_ERROR_NAME" value="0x9009" comment="An error name contained an illegal character"/>
  <status name="ER_BUS_BAD_BUS_NAME" value="0x900a" comment="A bus name contained an illegal character"/>
  <status name="ER_BUS_NAME_TOO_LONG" value="0x900b" comment="A name exceeded the permitted length"/>
  <status name="ER_BUS_BAD_LENGTH" value="0x900c" comment="Length of an array was not a multiple of the array element size"/>
  <status name="ER_BUS_BAD_VALUE" value="0x900d" comment="Parsed value in a message was invalid (for example: boolean &gt; 1) "/>
  <status name="ER_BUS_BAD_HDR_FLAGS" value="0x900e" comment="Unknown header flags"/>
  <status name="ER_BUS_BAD_BODY_LEN" value="0x900f" comment="Body length was to long or too short"/>
  <status name="ER_BUS_BAD_HEADER_LEN" value="0x9010" comment="Header length was to long or too short"/>
  <status name="ER_BUS_UNKNOWN_SERIAL" value="0x9011" comment="Serial number in a method response was unknown"/>
  <status name="ER_BUS_UNKNOWN_PATH" value="0x9012" comment="Path in a method call or signal was unknown"/>
  <status name="ER_BUS_UNKNOWN_INTERFACE" value="0x9013" comment="Interface in a method call or signal was unknown"/>
  <status name="ER_BUS_ESTABLISH_FAILED" value="0x9014" comment="Failed to establish a connection"/>
  <status name="ER_BUS_UNEXPECTED_SIGNATURE" value="0x9015" comment="Signature in message was not what was expected"/>
  <status name="ER_BUS_INTERFACE_MISSING" value="0x9016" comment="Interface header field is missing"/>
  <status name="ER_BUS_PATH_MISSING" value="0x9017" comment="Object path header field is missing"/>
  <status name="ER_BUS_MEMBER_MISSING" value="0x9018" comment="Member header field is missing"/>
  <status name="ER_BUS_REPLY_SERIAL_MISSING" value="0x9019" comment="Reply-Serial header field is missing"/>
  <status name="ER_BUS_ERROR_NAME_MISSING" value="0x901a" comment="Error Name header field is missing"/>
  <status name="ER_BUS_INTERFACE_NO_SUCH_MEMBER" value="0x901b" comment="Interface does not have the requested member"/>
  <status name="ER_BUS_NO_SUCH_OBJECT" value="0x901c" comment="Object does not exist"/>
  <status name="ER_BUS_OBJECT_NO_SUCH_MEMBER" value="0x901d" comment="Object does not have the requested member (on any interface)"/>
  <status name="ER_BUS_OBJECT_NO_SUCH_INTERFACE" value="0x901e" comment="Object does not have the requested interface"/>
  <status name="ER_BUS_NO_SUCH_INTERFACE" value="0x901f" comment="Requested interface does not exist"/>
  <status name="ER_BUS_MEMBER_NO_SUCH_SIGNATURE" value="0x9020" comment="Member exists but does not have the requested signature"/>
  <status name="ER_BUS_NOT_NUL_TERMINATED" value="0x9021" comment="A string or signature was not NUL terminated"/>
  <status name="ER_BUS_NO_SUCH_PROPERTY" value="0x9022" comment="No such property for a GET or SET operation "/>
  <status name="ER_BUS_SET_WRONG_SIGNATURE" value="0x9023" comment="Attempt to set a property value with the wrong signature"/>
  <status name="ER_BUS_PROPERTY_VALUE_NOT_SET" value="0x9024" comment="Attempt to get a property whose value has not been set"/>
  <status name="ER_BUS_PROPERTY_ACCESS_DENIED" value="0x9025" comment="Attempt to set or get a property failed due to access rights"/>
  <status name="ER_BUS_NO_TRANSPORTS" value="0x9026" comment="No physical message transports were specified"/>
  <status name="ER_BUS_BAD_TRANSPORT_ARGS" value="0x9027" comment="Missing or badly formatted transports args specified"/>
  <status name="ER_BUS_NO_ROUTE" value="0x9028" comment="Message cannot be routed to destination"/>
  <status name="ER_BUS_NO_ENDPOINT" value="0x9029" comment="An endpoint with given name cannot be found"/>
  <status name="ER_BUS_BAD_SEND_PARAMETER" value="0x902a" comment="Bad parameter in send message call"/>
  <status name="ER_BUS_UNMATCHED_REPLY_SERIAL" value="0x902b" comment="Serial number in method call reply message did not match any method calls"/>
  <status name="ER_BUS_BAD_SENDER_ID" value="0x902c" comment="Sender identifier is invalid"/>
  <status name="ER_BUS_TRANSPORT_NOT_STARTED" value="0x902d" comment="Attempt to send on a transport that has not been started"/>
  <status name="ER_BUS_EMPTY_MESSAGE" value="0x902e" comment="Attempt to deliver an empty message"/>
  <status name="ER_BUS_NOT_OWNER" value="0x902f" comment="A bus name operation was not permitted because sender does not own name"/>
  <status name="ER_BUS_SET_PROPERTY_REJECTED" value="0x9030" comment="Application rejected a request to set a property"/>
  <status name="ER_BUS_CONNECT_FAILED" value="0x9031" comment="Connection failed"/>
  <status name="ER_BUS_REPLY_IS_ERROR_MESSAGE" value="0x9032" comment="Response from a method call was an ERROR message"/>
  <status name="ER_BUS_NOT_AUTHENTICATING" value="0x9033" comment="Not in an authentication conversation"/>
  <status name="ER_BUS_NO_LISTENER" value="0x9034" comment="A listener is required to implement the requested function"/>
  <status name="ER_BUS_BT_TRANSPORT_ERROR" value="0x9035" comment="The Bluetooth transport reported an error"/>
  <status name="ER_BUS_NOT_ALLOWED" value="0x9036" comment="The operation attempted is not allowed"/>
  <status name="ER_BUS_WRITE_QUEUE_FULL" value="0x9037" comment="Write failed because write queue is full"/>
  <status name="ER_BUS_ENDPOINT_CLOSING" value="0x9038" comment="Operation not permitted on endpoint in process of closing"/>
  <status name="ER_BUS_INTERFACE_MISMATCH" value="0x9039" comment="Received two conflicting definitions for the same interface"/>
  <status name="ER_BUS_MEMBER_ALREADY_EXISTS" value="0x903a" comment="Attempt to add a member to an interface that already exists"/>
  <status name="ER_BUS_PROPERTY_ALREADY_EXISTS" value="0x903b" comment="Attempt to add a property to an interface that already exists"/>
  <status name="ER_BUS_IFACE_ALREADY_EXISTS" value="0x903c" comment="Attempt to add an interface to an object that already exists"/>
  <status name="ER_BUS_ERROR_RESPONSE" value="0x903d" comment="Received an error response to a method call"/>
  <status name="ER_BUS_BAD_XML" value="0x903e" comment="XML data is improperly formatted"/>
  <status name="ER_BUS_BAD_CHILD_PATH" value="0x903f" comment="The path of a child object is incorrect given it's parent's path"/>
  <status name="ER_BUS_OBJ_ALREADY_EXISTS" value="0x9040" comment="Attempt to add a RemoteObject child that already exists"/>
  <status name="ER_BUS_OBJ_NOT_FOUND" value="0x9041" comment="Object with given path does not exist"/>
  <status name="ER_BUS_CANNOT_EXPAND_MESSAGE" value="0x9042" comment="Expansion information for a compressed message is not available"/>
  <status name="ER_BUS_NOT_COMPRESSED" value="0x9043" comment="Attempt to expand a message that is not compressed"/>
  <status name="ER_BUS_ALREADY_CONNECTED" value="0x9044" comment="Attempt to connect to a bus which is already connected"/>
  <status name="ER_BUS_NOT_CONNECTED" value="0x9045" comment="Attempt to use a bus attachment that is not connected to a router"/>
  <status name="ER_BUS_ALREADY_LISTENING" value="0x9046" comment="Attempt to listen on a bus address which is already being listened on"/>
  <status name="ER_BUS_KEY_UNAVAILABLE" value="0x9047" comment="The request key is not available"/>
  <status name="ER_BUS_TRUNCATED" value="0x9048" comment="Insufficient memory to copy data"/>
  <status name="ER_BUS_KEY_STORE_NOT_LOADED" value="0x9049" comment="Accessing the key store before it is loaded"/>
  <status name="ER_BUS_NO_AUTHENTICATION_MECHANISM" value="0x904a" comment="There is no authentication mechanism"/>
  <status name="ER_BUS_BUS_ALREADY_STARTED" value="0x904b" comment="Bus has already been started"/>
  <status name="ER_BUS_BUS_NOT_STARTED" value="0x904c" comment="Bus has not yet been started"/>
  <status name="ER_BUS_KEYBLOB_OP_INVALID" value="0x904d" comment="The operation requested cannot be performed using this key blob"/>
  <status name="ER_BUS_INVALID_HEADER_CHECKSUM" value="0x904e" comment="Invalid header checksum in an encrypted message"/>
  <status name="ER_BUS_MESSAGE_NOT_ENCRYPTED" value="0x904f" comment="Security policy requires the message to be encrypted"/>
  <status name="ER_BUS_INVALID_HEADER_SERIAL" value="0x9050" comment="Serial number in message header is invalid"/>
  <status name="ER_BUS_TIME_TO_LIVE_EXPIRED" value="0x9051" comment="Message time-to-live has expired"/>
  <status name="ER_BUS_HDR_EXPANSION_INVALID" value="0x9052" comment="Something is wrong with a header expansion"/>
  <status name="ER_BUS_MISSING_COMPRESSION_TOKEN" value="0x9053" comment="Compressed headers require a compression token"/>
  <status name="ER_BUS_NO_PEER_GUID" value="0x9054" comment="There is no GUID for this peer"/>
  <status name="ER_BUS_MESSAGE_DECRYPTION_FAILED" value="0x9055" comment="Message decryption failed"/>
  <status name="ER_BUS_SECURITY_FATAL" value="0x9056" comment="A fatal security failure"/>
  <status name="ER_BUS_KEY_EXPIRED" value="0x9057" comment="An encryption key has expired"/>
  <status name="ER_BUS_CORRUPT_KEYSTORE" value="0x9058" comment="Key store is corrupt"/>
  <status name="ER_BUS_NO_CALL_FOR_REPLY" value="0x9059" comment="A reply only allowed in response to a method call"/>
  <status name="ER_BUS_NOT_A_COMPLETE_TYPE" value="0x905a" comment="Signature must be a single complete type"/>
  <status name="ER_BUS_POLICY_VIOLATION" value="0x905b" comment="Message does not meet policy restrictions"/>
  <status name="ER_BUS_NO_SUCH_SERVICE" value="0x905c" comment="Service name is unknown"/>
  <status name="ER_BUS_TRANSPORT_NOT_AVAILABLE" value="0x905d" comment="Transport cannot be used due to underlying mechanism disabled by OS"/>
  <status name="ER_BUS_INVALID_AUTH_MECHANISM" value="0x905e" comment="Authentication mechanism is not valid"/>
  <status name="ER_BUS_KEYSTORE_VERSION_MISMATCH" value="0x905f" comment="Key store has wrong version number"/>
  <status name="ER_BUS_BLOCKING_CALL_NOT_ALLOWED" value="0x9060" comment="A synchronous method call from within handler is not permitted."/>
  <status name="ER_BUS_SIGNATURE_MISMATCH" value="0x9061" comment="MsgArg(s) do not match signature."/>
  <status name="ER_BUS_STOPPING" value="0x9062" comment="The bus is stopping."/>
  <status name="ER_BUS_METHOD_CALL_ABORTED" value="0x9063" comment="The method call was aborted."/>
  <status name="ER_BUS_CANNOT_ADD_INTERFACE" value="0x9064" comment="An interface cannot be added to an object that is already registered."/>
  <status name="ER_BUS_CANNOT_ADD_HANDLER" value="0x9065" comment="A method handler cannot be added to an object that is already registered."/>
  <status name="ER_BUS_KEYSTORE_NOT_LOADED" value="0x9066" comment="Key store has not been loaded"/>
  <status name="ER_BUS_NO_SUCH_HANDLE" value="0x906b" comment="Handle is not in the handle table"/>
  <status name="ER_BUS_HANDLES_NOT_ENABLED" value="0x906c" comment="Passing of handles is not enabled for this connection"/>
  <status name="ER_BUS_HANDLES_MISMATCH" value="0x906d" comment="Message had more handles than expected"/>
  <status name="ER_BT_MAX_CONNECTIONS_USED" value="0x906e" comment="Maximum Bluetooth connections already in use"/>
  <status name="ER_BUS_NO_SESSION" value="0x906f" comment="Session id is not valid"/>
  <status name="ER_BUS_ELEMENT_NOT_FOUND" value="0x9070" comment="Dictionary element was not found"/>
  <status name="ER_BUS_NOT_A_DICTIONARY" value="0x9071" comment="MsgArg was not an array of dictionary elements"/>
  <status name="ER_BUS_WAIT_FAILED" value="0x9072" comment="Wait failed"/>
  <status name="ER_BUS_BAD_SESSION_OPTS" value="0x9074" comment="Session options are bad or incompatible"/>
  <status name="ER_BUS_CONNECTION_REJECTED" value="0x9075" comment="Incoming connection rejected"/>
  <status name="ER_DBUS_REQUEST_NAME_REPLY_PRIMARY_OWNER" value="0x9076" comment="RequestName reply: Name was successfully obtained"/>
  <status name="ER_DBUS_REQUEST_NAME_REPLY_IN_QUEUE" value="0x9077" comment="RequestName reply: Name is already owned, request for name has been queued"/>
  <status name="ER_DBUS_REQUEST_NAME_REPLY_EXISTS" value="0x9078" comment="RequestName reply: Name is already owned and DO_NOT_QUEUE was specified in request"/>
  <status name="ER_DBUS_REQUEST_NAME_REPLY_ALREADY_OWNER" value="0x9079" comment="RequestName reply: Name is already owned by this endpoint"/>
  <status name="ER_DBUS_RELEASE_NAME_REPLY_RELEASED" value="0x907a" comment="ReleaseName reply: Name was released"/>
  <status name="ER_DBUS_RELEASE_NAME_REPLY_NON_EXISTENT" value="0x907b" comment=" ReleaseName reply: Name does not exist"/>
  <status name="ER_DBUS_RELEASE_NAME_REPLY_NOT_OWNER" value="0x907c" comment="ReleaseName reply: Request to release name that is not owned by this endpoint"/>
  <status name="ER_DBUS_START_REPLY_ALREADY_RUNNING" value="0x907e" comment="StartServiceByName reply: Service is already running"/>
  <status name="ER_ALLJOYN_BINDSESSIONPORT_REPLY_ALREADY_EXISTS" value="0x9080" comment="BindSessionPort reply: SessionPort already exists"/>
  <status name="ER_ALLJOYN_BINDSESSIONPORT_REPLY_FAILED" value="0x9081" comment="BindSessionPort reply: Failed"/>
  <status name="ER_ALLJOYN_JOINSESSION_REPLY_NO_SESSION" value="0x9083" comment="JoinSession reply: Session with given name does not exist"/>
  <status name="ER_ALLJOYN_JOINSESSION_REPLY_UNREACHABLE" value="0x9084" comment="JoinSession reply: Failed to find suitable transport"/>
  <status name="ER_ALLJOYN_JOINSESSION_REPLY_CONNECT_FAILED" value="0x9085" comment="JoinSession reply: Connect to advertised address"/>
  <status name="ER_ALLJOYN_JOINSESSION_REPLY_REJECTED" value="0x9086" comment="JoinSession reply: The session creator rejected the join req"/>
  <status name="ER_ALLJOYN_JOINSESSION_REPLY_BAD_SESSION_OPTS" value="0x9087" comment="JoinSession reply: Failed due to session option incompatibilities"/>
  <status name="ER_ALLJOYN_JOINSESSION_REPLY_FAILED" value="0x9088" comment="JoinSession reply: Failed for unknown reason"/>
  <status name="ER_ALLJOYN_LEAVESESSION_REPLY_NO_SESSION" value="0x908a" comment="LeaveSession reply: Session with given name does not exist"/>
  <status name="ER_ALLJOYN_LEAVESESSION_REPLY_FAILED" value="0x908b" comment="LeaveSession reply: Failed for unspecified reason"/>
  <status name="ER_ALLJOYN_ADVERTISENAME_REPLY_ALREADY_ADVERTISING" value="0x908d" comment="AdvertiseName reply: This endpoint is already advertising this name"/>
  <status name="ER_ALLJOYN_ADVERTISENAME_REPLY_FAILED" value="0x908e" comment="AdvertiseName reply: Advertise failed"/>
  <status name="ER_ALLJOYN_CANCELADVERTISENAME_REPLY_FAILED" value="0x9090" comment="CancelAdvertiseName reply: Advertise failed"/>
  <status name="ER_ALLJOYN_FINDADVERTISEDNAME_REPLY_ALREADY_DISCOVERING" value="0x9092" comment="FindAdvertisedName reply: This endpoint is already discovering this name"/>
  <status name="ER_ALLJOYN_FINDADVERTISEDNAME_REPLY_FAILED" value="0x9093" comment="FindAdvertisedName reply: Failed"/>
  <status name="ER_ALLJOYN_CANCELFINDADVERTISEDNAME_REPLY_FAILED" value="0x9095" comment="CancelFindAdvertisedName reply: Failed"/>
  <status name="ER_BUS_UNEXPECTED_DISPOSITION" value="0x9096" comment="An unexpected disposition was returned and has been treated as an error"/>
  <status name="ER_BUS_INTERFACE_ACTIVATED" value="0x9097" comment="An InterfaceDescription cannot be modified once activated"/>
  <status name="ER_ALLJOYN_UNBINDSESSIONPORT_REPLY_BAD_PORT" value="0x9098" comment="UnbindSessionPort reply: SessionPort does not exist"/>
  <status name="ER_ALLJOYN_UNBINDSESSIONPORT_REPLY_FAILED" value="0x9099" comment="UnbindSessionPort reply: Failed"/>
  <status name="ER_ALLJOYN_BINDSESSIONPORT_REPLY_INVALID_OPTS" value="0x909a" comment="BindSessionPort reply: SessionOpts are invalid"/>
  <status name="ER_ALLJOYN_JOINSESSION_REPLY_ALREADY_JOINED" value="0x909b" comment="JoinSession reply: Caller has already joined the session"/>
  <status name="ER_BUS_SELF_CONNECT" value="0x909c" comment="Received BusHello from self"/>
  <status name="ER_BUS_SECURITY_NOT_ENABLED" value="0x909d" comment="Security is not enabled for this bus attachment"/>
  <status name="ER_BUS_LISTENER_ALREADY_SET" value="0x909e" comment="A listener has already been set"/>
  <status name="ER_BUS_PEER_AUTH_VERSION_MISMATCH" value="0x909f" comment="Incompatible peer authentication version numbers"/>
  <status name="ER_ALLJOYN_SETLINKTIMEOUT_REPLY_NOT_SUPPORTED" value="0x90a0" comment="Local router does not support SetLinkTimeout"/>
  <status name="ER_ALLJOYN_SETLINKTIMEOUT_REPLY_NO_DEST_SUPPORT" value="0x90a1" comment="SetLinkTimeout not supported by destination"/>
  <status name="ER_ALLJOYN_SETLINKTIMEOUT_REPLY_FAILED" value="0x90a2" comment="SetLinkTimeout failed"/>
  <status name="ER_ALLJOYN_ACCESS_PERMISSION_WARNING" value="0x90a3" comment="No permission to use Wifi/Bluetooth"/>
  <status name="ER_ALLJOYN_ACCESS_PERMISSION_ERROR" value="0x90a4" comment="No permission to access peer service"/>
  <status name="ER_BUS_DESTINATION_NOT_AUTHENTICATED" value="0x90a5" comment="Cannot send a signal to a destination that is not authenticated"/>
  <status name="ER_BUS_ENDPOINT_REDIRECTED" value="0x90a6" comment="Endpoint was redirected to another address"/>
  <status name="ER_BUS_AUTHENTICATION_PENDING" value="0x90a7" comment="Authentication of remote peer is pending"/>
  <status name="ER_BUS_NOT_AUTHORIZED" value="0x90a8" comment="Operation was not authorized"/>
  <status name="ER_PACKET_BUS_NO_SUCH_CHANNEL" value="0x90a9" comment="Received packet for unknown channel"/>
  <status name="ER_PACKET_BAD_FORMAT" value="0x90aa" comment="Received packet with incorrect header information"/>
  <status name="ER_PACKET_CONNECT_TIMEOUT" value="0x90ab" comment="Timed out waiting for connect response"/>
  <status name="ER_PACKET_CHANNEL_FAIL" value="0x90ac" comment="Failed to create new comm channel"/>
  <status name="ER_PACKET_TOO_LARGE" value="0x90ad" comment="Message too large for use with packet based transport"/>
  <status name="ER_PACKET_BAD_PARAMETER" value="0x90ae" comment="Invalid PacketEngine control packet received"/>
  <status name="ER_PACKET_BAD_CRC" value="0x90af" comment="Packet has invalid CRC"/>
  <status name="ER_RENDEZVOUS_SERVER_DEACTIVATED_USER" value="0x90cb" comment="Rendezvous Server has deactivated the current user. Register with the Rendezvous Server to continue." />
  <status name="ER_RENDEZVOUS_SERVER_UNKNOWN_USER" value="0x90cc" comment="Rendezvous Server does not recognize the current user. Register with the Rendezvous Server to continue." />
  <status name="ER_UNABLE_TO_CONNECT_TO_RENDEZVOUS_SERVER" value="0x90cd" comment="Unable to connect to the Rendezvous Server" />
  <status name="ER_NOT_CONNECTED_TO_RENDEZVOUS_SERVER" value="0x90ce" comment="Not connected to the Rendezvous Server" />
  <status name="ER_UNABLE_TO_SEND_MESSAGE_TO_RENDEZVOUS_SERVER" value="0x90cf" comment="Unable to send message to the Rendezvous Server" />
  <status name="ER_INVALID_RENDEZVOUS_SERVER_INTERFACE_MESSAGE" value="0x90d0" comment="Invalid Rendezvous Server interface message" />
  <status name="ER_INVALID_PERSISTENT_CONNECTION_MESSAGE_RESPONSE" value="0x90d1" comment="Invalid message response received over the Persistent connection with the Rendezvous Server" />
  <status name="ER_INVALID_ON_DEMAND_CONNECTION_MESSAGE_RESPONSE" value="0x90d2" comment="Invalid message response received over the On Demand connection with the Rendezvous Server" />
  <status name="ER_INVALID_HTTP_METHOD_USED_FOR_RENDEZVOUS_SERVER_INTERFACE_MESSAGE" value="0x90d3" comment="Invalid HTTP method type used for Rendezvous Server interface message" />
  <status name="ER_RENDEZVOUS_SERVER_ERR500_INTERNAL_ERROR" value="0x90d4" comment="Received a HTTP 500 status code from the Rendezvous Server. This indicates an internal error in the Server" />
  <status name="ER_RENDEZVOUS_SERVER_ERR503_STATUS_UNAVAILABLE" value="0x90d5" comment="Received a HTTP 503 status code from the Rendezvous Server. This indicates unavailability of the Server error state" />
  <status name="ER_RENDEZVOUS_SERVER_ERR401_UNAUTHORIZED_REQUEST" value="0x90d6" comment="Received a HTTP 401 status code from the Rendezvous Server. This indicates that the client is unauthorized to send a request to the Server. The Client login procedure must be initiated." />
  <status name="ER_RENDEZVOUS_SERVER_UNRECOVERABLE_ERROR" value="0x90d7" comment="Received a HTTP status code indicating unrecoverable error from the Rendezvous Server. The connection with the Server should be re-established." />
  <status name="ER_RENDEZVOUS_SERVER_ROOT_CERTIFICATE_UNINITIALIZED" value="0x90d8" comment="Rendezvous Server root ceritificate uninitialized." />
  <status name="ER_BUS_NO_SUCH_ANNOTATION" value="0x90d9" comment="No such annotation for a GET or SET operation "/>
  <status name="ER_BUS_ANNOTATION_ALREADY_EXISTS" value="0x90da" comment="Attempt to add an annotation to an interface or property that already exists"/>
  <status name="ER_SOCK_CLOSING" value="0x90db" comment="Socket close in progress"/>
  <status name="ER_NO_SUCH_DEVICE" value="0x90dc" comment="A referenced device cannot be located"/>
  <status name="ER_P2P" value="0x90dd" comment="An error occurred in a Wi-Fi Direct helper method call"/>
  <status name="ER_P2P_TIMEOUT" value="0x90de" comment="A timeout occurred in a Wi-Fi Direct helper method call"/>
  <status name="ER_P2P_NOT_CONNECTED" value="0x90df" comment="A required Wi-Fi Direct network connection does not exist"/>
  <status name="ER_BAD_TRANSPORT_MASK" value="0x90e0" comment="Exactly one mask bit was not set in the provided TransportMask"/>
  <status name="ER_PROXIMITY_CONNECTION_ESTABLISH_FAIL" value="0x90e1" comment="Fail to establish P2P proximity connection"/>
  <status name="ER_PROXIMITY_NO_PEERS_FOUND" value="0x90e2" comment="Cannot find proximity P2P peers"/>  
  <status name="ER_BUS_OBJECT_NOT_REGISTERED" value="0x90e3" comment="Operation not permitted on unregistered bus object"/>  
  <status name="ER_P2P_DISABLED" value="0x90e4" comment="Wi-Fi Direct is disabled on the device"/>
  <status name="ER_P2P_BUSY" value="0x90e5" comment="Wi-Fi Direct resources are in busy state"/>
  <status name="ER_BUS_INCOMPATIBLE_DAEMON" value="0x90e6" comment="The router version is too old to be used by this client"/>
  <status name="ER_P2P_NO_GO" value="0x90e7" comment="Attempt to execute a Wi-Fi Direct GO-related operation while STA"/>
  <status name="ER_P2P_NO_STA" value="0x90e8" comment="Attempt to execute a Wi-Fi Direct STA-related operation while GO"/>
  <status name="ER_P2P_FORBIDDEN" value="0x90e9" comment="Attempt to execute a forbidden Wi-Fi Direct operation"/>
  <status name="ER_ALLJOYN_ONAPPSUSPEND_REPLY_FAILED" value="0x90ea" comment="OnAppSuspend reply: Failed"/>
  <status name="ER_ALLJOYN_ONAPPSUSPEND_REPLY_UNSUPPORTED" value="0x90eb" comment="OnAppSuspend reply: Unsupported operation"/>
  <status name="ER_ALLJOYN_ONAPPRESUME_REPLY_FAILED" value="0x90ec" comment="OnAppResume reply: Failed"/>
  <status name="ER_ALLJOYN_ONAPPRESUME_REPLY_UNSUPPORTED" value="0x90ed" comment="OnAppResume reply: Unsupported operation"/>
  <status name="ER_BUS_NO_SUCH_MESSAGE" value="0x90ee" comment="Message not found"/>
  <status name="ER_ALLJOYN_REMOVESESSIONMEMBER_REPLY_NO_SESSION" value="0x90ef" comment="RemoveSessionMember reply: Specified session Id with this endpoint was not found"/>
  <status name="ER_ALLJOYN_REMOVESESSIONMEMBER_NOT_BINDER" value="0x90f0" comment="RemoveSessionMember reply: Endpoint is not the binder of session"/>
  <status name="ER_ALLJOYN_REMOVESESSIONMEMBER_NOT_MULTIPOINT" value="0x90f1" comment="RemoveSessionMember reply: Session is not multipoint"/>
  <status name="ER_ALLJOYN_REMOVESESSIONMEMBER_NOT_FOUND" value="0x90f2" comment="RemoveSessionMember reply: Specified session member was not found"/>
  <status name="ER_ALLJOYN_REMOVESESSIONMEMBER_INCOMPATIBLE_REMOTE_DAEMON" value="0x90f3" comment="RemoveSessionMember reply: The remote router does not support this feature"/>
  <status name="ER_ALLJOYN_REMOVESESSIONMEMBER_REPLY_FAILED" value="0x90f4" comment="RemoveSessionMember reply: Failed for unspecified reason"/>
  <status name="ER_BUS_REMOVED_BY_BINDER" value="0x90f5" comment="The session member was removed by the binder"/>
  <status name="ER_BUS_MATCH_RULE_NOT_FOUND" value="0x90f6" comment="The match rule was not found"/>
  <status name="ER_ALLJOYN_PING_FAILED" value="0x90f7" comment="Ping failed"/>
  <status name="ER_ALLJOYN_PING_REPLY_UNREACHABLE" value="0x90f8" comment="Name pinged is unreachable"/>
  <status name="ER_UDP_MSG_TOO_LONG" value="0x90f9" comment="The message is too long to transmit over the UDP transport"/>
  <status name="ER_UDP_DEMUX_NO_ENDPOINT" value="0x90fa" comment="Tried to demux the callback but found no endpoint for the connection"/>
  <status name="ER_UDP_NO_NETWORK" value="0x90fb" comment="Not listening on network implied by IP address"/>
  <status name="ER_UDP_UNEXPECTED_LENGTH" value="0x90fc" comment="Request for more bytes than are in the underlying datagram"/>
  <status name="ER_UDP_UNEXPECTED_FLOW" value="0x90fd" comment="The data flow type of the endpoint has an unexpected value"/>
  <status name="ER_UDP_DISCONNECT" value="0x90fe" comment="Authentication aborted due to unexpected disconnect"/>
  <status name="ER_UDP_NOT_IMPLEMENTED" value="0x90ff" comment="Feature not implemented for the UDP transport"/>
  <status name="ER_UDP_NO_LISTENER" value="0x9100" comment="Discovery started with no listener to receive callbacks"/>
  <status name="ER_UDP_STOPPING" value="0x9101" comment="Attempt to use UDP when transport stopping"/>
  <status name="ER_ARDP_BACKPRESSURE" value="0x9102" comment="ARDP is applying backpressure -- send window is full"/>
  <status name="ER_UDP_BACKPRESSURE" value="0x9103" comment="UDP is applying backpressure to ARDP -- queue is full"/>
  <status name="ER_ARDP_INVALID_STATE" value="0x9104" comment="Current ARDP state does not allow attempted operation"/>
  <status name="ER_ARDP_TTL_EXPIRED" value="0x9105" comment="Time-To-Live of ARDP segment has expired"/>
  <status name="ER_ARDP_PERSIST_TIMEOUT" value="0x9106" comment="Remote endpoint stopped consuming data -- send window is full"/>
  <status name="ER_ARDP_PROBE_TIMEOUT" value="0x9107" comment="ARDP link timeout"/>
  <status name="ER_ARDP_REMOTE_CONNECTION_RESET" value="0x9108" comment="Remote endpoint disconected: sent RST"/>
  <status name="ER_UDP_BUSHELLO" value="0x9109" comment="UDP Transport is unable to complete an operation relating to a BusHello Message"/>
  <status name="ER_UDP_MESSAGE" value="0x910a" comment="UDP Transport is unable to complete an operation on an AllJoyn Message"/>
  <status name="ER_UDP_INVALID" value="0x910b" comment="UDP Transport detected invalid data or parameters from network"/>
  <status name="ER_UDP_UNSUPPORTED" value="0x910c" comment="UDP Transport does not support the indicated operation or type"/>
  <status name="ER_UDP_ENDPOINT_STALLED" value="0x910d" comment="UDP Transport has detected an endpoint that is not terminating correctly"/>
  <status name="ER_ARDP_INVALID_RESPONSE" value="0x910e" comment="ARDP Transport detected invalid message data that causes disconnect"/>
  <status name="ER_ARDP_INVALID_CONNECTION" value="0x910f" comment="ARDP connection not found"/>
  <status name="ER_UDP_LOCAL_DISCONNECT" value="0x9110" comment="UDP Transport connection (intentionally) disconnected on local side"/>
  <status name="ER_UDP_EARLY_EXIT" value="0x9111" comment="UDP Transport connection aborted during setup"/>
  <status name="ER_UDP_LOCAL_DISCONNECT_FAIL" value="0x9112" comment="UDP Transport local connection disconnect failure"/>
  <status name="ER_ARDP_DISCONNECTING" value="0x9113" comment="ARDP connection is being shut down"/>
  <status name="ER_ALLJOYN_PING_REPLY_UNIMPLEMENTED" value="0x9114" comment="Remote routing node does not implement Ping"/>
  <status name="ER_ALLJOYN_PING_REPLY_TIMEOUT" value="0x9115" comment="Ping call timeout"/>
  <status name="ER_ALLJOYN_PING_REPLY_UNKNOWN_NAME" value="0x9116" comment="Name not found currently or part of any known session"/>
  <status name="ER_ALLJOYN_PING_REPLY_FAILED" value="0x9117" comment="Generic Ping call error"/>
<<<<<<< HEAD

=======
  <status name="ER_TCP_MAX_UNTRUSTED" value="0x9118" comment="The maximum configured number of Thin Library connections has been reached"/>
  <status name="ER_ALLJOYN_PING_REPLY_IN_PROGRESS" value="0x9119" comment="A ping request for same name is already in progress"/>
>>>>>>> ae4e2365
</status_block><|MERGE_RESOLUTION|>--- conflicted
+++ resolved
@@ -257,10 +257,6 @@
   <status name="ER_ALLJOYN_PING_REPLY_TIMEOUT" value="0x9115" comment="Ping call timeout"/>
   <status name="ER_ALLJOYN_PING_REPLY_UNKNOWN_NAME" value="0x9116" comment="Name not found currently or part of any known session"/>
   <status name="ER_ALLJOYN_PING_REPLY_FAILED" value="0x9117" comment="Generic Ping call error"/>
-<<<<<<< HEAD
-
-=======
   <status name="ER_TCP_MAX_UNTRUSTED" value="0x9118" comment="The maximum configured number of Thin Library connections has been reached"/>
   <status name="ER_ALLJOYN_PING_REPLY_IN_PROGRESS" value="0x9119" comment="A ping request for same name is already in progress"/>
->>>>>>> ae4e2365
 </status_block>