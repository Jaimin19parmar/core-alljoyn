--- conflicted
+++ resolved
@@ -262,11 +262,8 @@
   <status name="ER_ALLJOYN_PING_REPLY_IN_PROGRESS" value="0x9119" comment="A ping request for same name is already in progress"/>
   <status name="ER_LANGUAGE_NOT_SUPPORTED" value ="0x911a" comment="The language requested is not supported"/>
   <status name="ER_ABOUT_FIELD_ALREADY_SPECIFIED" value = "0x911b" comment = "A field using the same name is already specified."/>
-<<<<<<< HEAD
-=======
   <status name="ER_UDP_NOT_DISCONNECTED" value="0x911c" comment="A UDP stream was found to be connected during teardown"/>
   <status name="ER_UDP_ENDPOINT_NOT_STARTED" value="0x911d" comment="Attempt to send on a UDP endpoint that is not started"/>
   <status name="ER_UDP_ENDPOINT_REMOVED" value="0x911e" comment="Attempt to send on a UDP endpoint that has been removed"/>
   <status name="ER_ARDP_VERSION_NOT_SUPPORTED" value="0x911f" comment="Specified version of ARDP Protocol is not supported"/>
->>>>>>> b20504be
 </status_block>