--- conflicted
+++ resolved
@@ -435,17 +435,24 @@
 void KeyExchangerECDHE::KeyExchangeGenKeyInfo(MsgArg& variant)
 {
     KeyInfoNISTP256 keyInfo;
-    keyInfo.SetPublicKey(GetECDHEPublicKey());
+    const ECCPublicKey* publicKey = GetECDHEPublicKey();
+    keyInfo.SetPublicKey(publicKey);
     MsgArg* keyInfoVariant = new MsgArg();
     KeyInfoHelper::KeyInfoNISTP256ToMsgArg(keyInfo, *keyInfoVariant);
     variant.Set("(yv)", EXCHANGE_KEYINFO, keyInfoVariant);
     variant.SetOwnershipFlags(MsgArg::OwnsArgs, true);
-    hashUtil.Update((uint8_t*) GetECDHEPublicKey(), sizeof(ECCPublicKey));
+
+    size_t exportedPublicKeySize = publicKey->GetSize();
+    uint8_t* exportedPublicKey = new uint8_t[exportedPublicKeySize];
+    QCC_VERIFY(ER_OK == publicKey->Export(exportedPublicKey, &exportedPublicKeySize));
+
+    peerState->UpdateHash(CONVERSATION_V1, exportedPublicKey, exportedPublicKeySize);
+
+    delete[] exportedPublicKey;
 }
 
 void KeyExchangerECDHE::KeyExchangeGenKey(MsgArg& variant)
 {
-<<<<<<< HEAD
     if (PeerSupportsTrustAnchors()) {
         MsgArg* entries = new MsgArg[1];
         KeyExchangeGenKeyInfo(entries[0]);
@@ -453,10 +460,20 @@
         variant.SetOwnershipFlags(MsgArg::OwnsArgs, true);
     } else {
         uint8_t curveType = ecc.GetCurveType();
-        variant.Set("(yay)", curveType, sizeof(ECCPublicKey), (const uint8_t*) GetECDHEPublicKey());
-        variant.SetOwnershipFlags(MsgArg::OwnsArgs, true);
-        hashUtil.Update((uint8_t*) &curveType, sizeof(uint8_t));
-        hashUtil.Update((uint8_t*) GetECDHEPublicKey(), sizeof(ECCPublicKey));
+        const ECCPublicKey* publicKey = GetECDHEPublicKey();
+        size_t exportedPublicKeySize = publicKey->GetSize();
+        uint8_t* exportedPublicKey = new uint8_t[exportedPublicKeySize];
+        QCC_VERIFY(ER_OK == publicKey->Export(exportedPublicKey, &exportedPublicKeySize));
+        variant.Set("(yay)", curveType, exportedPublicKeySize, exportedPublicKey);
+
+        /* The MsgArg takes ownership of exportedPublicKey and will delete it on destruction. */
+        variant.SetOwnershipFlags(MsgArg::OwnsArgs | MsgArg::OwnsData, true);
+        peerState->UpdateHash(CONVERSATION_V1, &curveType, sizeof(curveType));
+        peerState->UpdateHash(CONVERSATION_V1, exportedPublicKey, exportedPublicKeySize);
+
+        /* In CONVERSATION_V4, this content is hashed one level up in ExecKeyExchange or
+         * RespondToKeyExchange. So no hashing is done here for that version.
+         */
     }
 }
 
@@ -464,10 +481,16 @@
 {
     MsgArg* entries = new MsgArg[trustAnchorList->size()];
     size_t cnt = 0;
+    size_t exportedPublicKeySize;
+    /* If we ever have keys of different sizes, this will need to change to be the largest possible key size. */
+    uint8_t exportedPublicKey[sizeof(ECCPublicKey)];
     for (PermissionMgmtObj::TrustAnchorList::iterator it = trustAnchorList->begin(); it != trustAnchorList->end(); it++) {
         PermissionMgmtObj::TrustAnchor* ta = *it;
         KeyInfoHelper::KeyInfoNISTP256ToMsgArg(ta->keyInfo, entries[cnt]);
-        hashUtil.Update((uint8_t*) ta->keyInfo.GetPublicKey(), sizeof(ECCPublicKey));
+        exportedPublicKeySize = ta->keyInfo.GetPublicKey()->GetSize();
+        assert(exportedPublicKeySize == sizeof(ECCPublicKey));
+        QCC_VERIFY(ER_OK == ta->keyInfo.GetPublicKey()->Export(exportedPublicKey, &exportedPublicKeySize));
+        peerState->UpdateHash(CONVERSATION_V1, exportedPublicKey, exportedPublicKeySize);
         cnt++;
     }
     variant.Set("(yv)", EXCHANGE_TRUST_ANCHORS, new MsgArg("a(yv)", trustAnchorList->size(), entries));
@@ -478,7 +501,7 @@
 {
     for (PermissionMgmtObj::TrustAnchorList::iterator it = trustAnchorList->begin(); it != trustAnchorList->end(); it++) {
 
-        if (memcmp((*it)->keyInfo.GetPublicKey(), publicKey, sizeof(ECCPublicKey)) == 0) {
+        if (*(*it)->keyInfo.GetPublicKey() == *publicKey) {
             return true;
         }
     }
@@ -508,28 +531,13 @@
         QCC_DbgHLPrintf(("KeyExchangerECDHE::KeyExchangeReadKeyInfo parsing KeyInfo fails status 0x%x\n", status));
         return status;
     }
-    memcpy(&peerPubKey, keyInfo.GetPublicKey(), sizeof(ECCPublicKey));
+    peerPubKey = *keyInfo.GetPublicKey();
     /* hash the handshake data */
-    hashUtil.Update((uint8_t*) &peerPubKey, sizeof(ECCPublicKey));
+    size_t exportedPublicKeySize = peerPubKey.GetSize();
+    uint8_t* exportedPublicKey = new uint8_t [exportedPublicKeySize];
+    QCC_VERIFY(ER_OK == peerPubKey.Export(exportedPublicKey, &exportedPublicKeySize));
+    peerState->UpdateHash(CONVERSATION_V1, exportedPublicKey, exportedPublicKeySize);
     return ER_OK;
-=======
-    uint8_t curveType = ecc.GetCurveType();
-    const ECCPublicKey* publicKey = GetECDHEPublicKey();
-    size_t exportedPublicKeySize = publicKey->GetSize();
-    uint8_t* exportedPublicKey = new uint8_t[exportedPublicKeySize];
-    QCC_VERIFY(ER_OK == publicKey->Export(exportedPublicKey, &exportedPublicKeySize));
-
-    variant.Set("(yay)", curveType, exportedPublicKeySize, exportedPublicKey);
-
-    /* The MsgArg takes ownership of exportedPublicKey and will delete it on destruction. */
-    variant.SetOwnershipFlags(MsgArg::OwnsArgs | MsgArg::OwnsData, true);
-    peerState->UpdateHash(CONVERSATION_V1, &curveType, sizeof(curveType));
-    peerState->UpdateHash(CONVERSATION_V1, exportedPublicKey, exportedPublicKeySize);
-
-    /* In CONVERSATION_V4, this content is hashed one level up in ExecKeyExchange or
-     * RespondToKeyExchange. So no hashing is done here for that version.
-     */
->>>>>>> c4b83f77
 }
 
 QStatus KeyExchangerECDHE::KeyExchangeReadKey(MsgArg& variant)
@@ -545,10 +553,15 @@
         if (eccCurveID != ecc.GetCurveType()) {
             return ER_INVALID_DATA;
         }
-        peerPubKey.Import(replyPubKey, sizeof(ECCPublicKey));
+        QCC_VERIFY(ER_OK == peerPubKey.Import(replyPubKey, sizeof(ECCPublicKey)));
         /* hash the handshake data */
-        hashUtil.Update(&eccCurveID, sizeof(uint8_t));
-        hashUtil.Update(replyPubKey, replyPubKeyLen);
+        peerState->UpdateHash(CONVERSATION_V1, &eccCurveID, sizeof(eccCurveID));
+        peerState->UpdateHash(CONVERSATION_V1, replyPubKey, replyPubKeyLen);
+
+        /* In CONVERSATION_V4, this content is hashed one level up in ExecKeyExchange or
+         * RespondToKeyExchange. So no hashing is done here for that version.
+         */
+
         return ER_OK;
     }
     size_t entryCount;
@@ -560,7 +573,6 @@
     if (entryCount == 0) {
         return ER_INVALID_DATA;
     }
-<<<<<<< HEAD
 
     for (size_t cnt = 0; cnt < entryCount; cnt++) {
         uint8_t entryType;
@@ -603,7 +615,12 @@
 
         peerTrustAnchorList.push_back(ta);
         /* hash the handshake data */
-        hashUtil.Update((uint8_t*) ta->keyInfo.GetPublicKey(), sizeof(ECCPublicKey));
+        size_t exportedPublicKeySize = sizeof(ECCPublicKey);
+        /* If we ever have keys of different sizes, this will need to change to be the largest possible key size. */
+        uint8_t exportedPublicKey[sizeof(ECCPublicKey)];
+        assert(exportedPublicKeySize == ta->keyInfo.GetPublicKey()->GetSize());
+        QCC_VERIFY(ER_OK == ta->keyInfo.GetPublicKey()->Export(exportedPublicKey, &exportedPublicKeySize));
+        peerState->UpdateHash(CONVERSATION_V1, exportedPublicKey, exportedPublicKeySize);
     }
     return ER_OK;
 }
@@ -616,7 +633,7 @@
     for (PermissionMgmtObj::TrustAnchorList::iterator it1 = list1.begin(); it1 != list1.end(); it1++) {
         for (PermissionMgmtObj::TrustAnchorList::iterator it2 = list2.begin(); it2 != list2.end(); it2++) {
             /* compare the public key */
-            if (memcmp((*it1)->keyInfo.GetPublicKey(), (*it2)->keyInfo.GetPublicKey(), sizeof(ECCPublicKey)) == 0) {
+            if (*(*it1)->keyInfo.GetPublicKey() == *(*it2)->keyInfo.GetPublicKey()) {
                 return true;
             }
         }
@@ -664,17 +681,6 @@
             break;
         }
     }
-=======
-    QCC_VERIFY(ER_OK == peerPubKey.Import(replyPubKey, sizeof(ECCPublicKey)));
-    /* hash the handshake data */
-    peerState->UpdateHash(CONVERSATION_V1, &eccCurveID, sizeof(eccCurveID));
-    peerState->UpdateHash(CONVERSATION_V1, replyPubKey, replyPubKeyLen);
-
-    /* In CONVERSATION_V4, this content is hashed one level up in ExecKeyExchange or
-     * RespondToKeyExchange. So no hashing is done here for that version.
-     */
-
->>>>>>> c4b83f77
     return ER_OK;
 }
 
@@ -945,7 +951,6 @@
 
 QStatus KeyExchanger::ReplyWithVerifier(Message& msg)
 {
-    peerState->UpdateHash(CONVERSATION_V4, msg);
     /* compute the local verifier to send back */
     uint8_t verifier[AUTH_VERIFIER_LEN];
     QStatus status = GenerateLocalVerifier(verifier, sizeof(verifier));
@@ -954,8 +959,11 @@
     }
     MsgArg variant;
     variant.Set("ay", sizeof(verifier), verifier);
-    MsgArg replyMsg("v", &variant);
-    return peerObj->HandleMethodReply(msg, &replyMsg, 1);
+    MsgArg replyArg("v", &variant);
+    Message replyMsg(bus);
+    status = peerObj->HandleMethodReply(msg, replyMsg, &replyArg, 1);
+    peerState->UpdateHash(CONVERSATION_V4, replyMsg);
+    return status;
 }
 
 QStatus KeyExchangerECDHE_NULL::RequestCredentialsCB(const char* peerName)
@@ -996,22 +1004,23 @@
     peerState->UpdateHash(CONVERSATION_V1, verifier, sizeof(verifier));
 
     status = callback.SendKeyAuthentication(&verifierMsg, &sentMsg, &replyMsg);
-    if (status != ER_OK) {
-        return status;
-    }
     peerState->UpdateHash(CONVERSATION_V4, sentMsg);
+    if (status != ER_OK) {
+        return status;
+    }
 
     MsgArg* variant;
     status = replyMsg->GetArg(0)->Get("v", &variant);
     if (status != ER_OK) {
         return status;
     }
-    return ValidateRemoteVerifierVariant(peerName, variant, authorized);
+    status = ValidateRemoteVerifierVariant(peerName, variant, authorized);
+    peerState->UpdateHash(CONVERSATION_V4, replyMsg);
+    return status;
 }
 
 QStatus KeyExchangerECDHE_PSK::ReplyWithVerifier(Message& msg)
 {
-    peerState->UpdateHash(CONVERSATION_V4, msg);
     /* compute the local verifier to send back */
     uint8_t verifier[AUTH_VERIFIER_LEN];
     QStatus status = GenerateLocalVerifier(verifier, sizeof(verifier));
@@ -1020,8 +1029,12 @@
     }
     MsgArg variant;
     variant.Set("(ayay)", pskName.length(), pskName.data(), sizeof(verifier), verifier);
-    MsgArg replyMsg("v", &variant);
-    return peerObj->HandleMethodReply(msg, &replyMsg, 1);
+    MsgArg replyArg("v", &variant);
+    Message replyMsg(bus);
+    status = peerObj->HandleMethodReply(msg, replyMsg, &replyArg, 1);
+    peerState->UpdateHash(CONVERSATION_V4, replyMsg);
+    return status;
+
 }
 
 QStatus KeyExchangerECDHE_PSK::RequestCredentialsCB(const char* peerName)
@@ -1064,10 +1077,18 @@
     }
     uint8_t digest[Crypto_SHA256::DIGEST_SIZE];
     peerState->GetDigest(digest, true);
-    return GenerateVerifier(label.c_str(), digest, sizeof(digest), masterSecret, verifier, verifierLen);
-}
-
-QStatus KeyExchangerECDHE_PSK::GenerateRemoteVerifier(uint8_t* verifier, size_t verifierLen)
+
+    if (GetPeerAuthVersion() >= CONVERSATION_V4) {
+        qcc::String seed((const char*)digest, sizeof(digest));
+        seed += pskName;
+        seed += pskValue;
+        return Crypto_PseudorandomFunction(masterSecret, label.c_str(), seed, verifier, verifierLen);
+    } else {
+        return GenerateVerifier(label.c_str(), digest, sizeof(digest), masterSecret, verifier, verifierLen);
+    }
+}
+
+QStatus KeyExchangerECDHE_PSK::GenerateRemoteVerifier(uint8_t* peerPskName, size_t peerPskNameLength, uint8_t* verifier, size_t verifierLen)
 {
     qcc::String label;
     if (IsInitiator()) {
@@ -1077,7 +1098,20 @@
     }
     uint8_t digest[Crypto_SHA256::DIGEST_SIZE];
     peerState->GetDigest(digest, true);
-    return GenerateVerifier(label.c_str(), digest, sizeof(digest), masterSecret, verifier, verifierLen);
+
+    /* In CONVERSATION_V4, the hash captures the entire conversation for its protection, and so
+     * the PSK cannot be hashed into it, because if the PSK between the peers mismatches the digests will never
+     * agree, and no other auth mechanism could possibly succeed. Instead, the PSK is added here as an input to
+     * the seed that generates the verifier.
+     */
+    if (GetPeerAuthVersion() >= CONVERSATION_V4) {
+        qcc::String seed((const char*)digest, sizeof(digest));
+        seed.append((const char*)peerPskName, peerPskNameLength);
+        seed += pskValue;
+        return Crypto_PseudorandomFunction(masterSecret, label.c_str(), seed, verifier, verifierLen);
+    } else {
+        return GenerateVerifier(label.c_str(), digest, sizeof(digest), masterSecret, verifier, verifierLen);
+    }
 }
 
 QStatus KeyExchangerECDHE_PSK::ValidateRemoteVerifierVariant(const char* peerName, MsgArg* variant, uint8_t* authorized)
@@ -1097,16 +1131,12 @@
         }
         peerState->UpdateHash(CONVERSATION_V1, peerPskName, peerPskNameLen);
         peerState->UpdateHash(CONVERSATION_V1, (const uint8_t*) pskValue.data(), pskValue.length());
-
-        peerState->UpdateHash(CONVERSATION_V4, peerPskName, peerPskNameLen);
-        peerState->UpdateHash(CONVERSATION_V4, (const uint8_t*)pskValue.data(), pskValue.length());
-
     }
     if (remoteVerifierLen != AUTH_VERIFIER_LEN) {
         return ER_INVALID_DATA;
     }
     uint8_t computedRemoteVerifier[AUTH_VERIFIER_LEN];
-    status = GenerateRemoteVerifier(computedRemoteVerifier, sizeof(computedRemoteVerifier));
+    status = GenerateRemoteVerifier(peerPskName, peerPskNameLen, computedRemoteVerifier, sizeof(computedRemoteVerifier));
     if (status != ER_OK) {
         return status;
     }
@@ -1133,9 +1163,6 @@
     /* hash the handshake */
     peerState->UpdateHash(CONVERSATION_V1, (const uint8_t*)pskName.data(), pskName.length());
     peerState->UpdateHash(CONVERSATION_V1, (const uint8_t*)pskValue.data(), pskValue.length());
-
-    peerState->UpdateHash(CONVERSATION_V4, (const uint8_t*)pskName.data(), pskName.length());
-    peerState->UpdateHash(CONVERSATION_V4, (const uint8_t*)pskValue.data(), pskValue.length());
 
     uint8_t verifier[AUTH_VERIFIER_LEN];
     GenerateLocalVerifier(verifier, sizeof(verifier));
@@ -1151,16 +1178,18 @@
     peerState->UpdateHash(CONVERSATION_V1, verifier, sizeof(verifier));
 
     status = callback.SendKeyAuthentication(&verifierMsg, &sentMsg, &replyMsg);
-    if (status != ER_OK) {
-        return status;
-    }
     peerState->UpdateHash(CONVERSATION_V4, sentMsg);
+    if (status != ER_OK) {
+        return status;
+    }
     MsgArg* variant;
     status = replyMsg->GetArg(0)->Get("v", &variant);
     if (status != ER_OK) {
         return status;
     }
-    return ValidateRemoteVerifierVariant(peerName, variant, authorized);
+    status = ValidateRemoteVerifierVariant(peerName, variant, authorized);
+    peerState->UpdateHash(CONVERSATION_V4, replyMsg);
+    return status;
 }
 
 QStatus KeyExchangerECDHE_ECDSA::ParseCertChainPEM(String& encodedCertChain)
@@ -1502,14 +1531,16 @@
 {
     QStatus status;
     MsgArg variant;
-    peerState->UpdateHash(CONVERSATION_V4, msg);
     status = GenVerifierSigInfoArg(variant, false);
     if (ER_OK != status) {
         return status;
     }
     variant.SetOwnershipFlags(MsgArg::OwnsArgs, true);
-    MsgArg replyMsg("v", &variant);
-    return peerObj->HandleMethodReply(msg, &replyMsg, 1);
+    MsgArg replyArg("v", &variant);
+    Message replyMsg(bus);
+    status = peerObj->HandleMethodReply(msg, replyMsg, &replyArg, 1);
+    peerState->UpdateHash(CONVERSATION_V4, replyMsg);
+    return status;
 }
 
 QStatus KeyExchangerECDHE_ECDSA::GenVerifierSigInfoArg(MsgArg& msgArg, bool updateHash)
@@ -1572,11 +1603,7 @@
             certArgs[cnt].Set("(ay)", der.size(), (const uint8_t*) der.data());
             certArgs[cnt].Stabilize();
             if (updateHash) {
-<<<<<<< HEAD
-                hashUtil.Update((const uint8_t*) der.data(), der.size());
-=======
-                peerState->UpdateHash(CONVERSATION_V1, certChain[cnt].GetEncoded(), certChain[cnt].GetEncodedLen());
->>>>>>> c4b83f77
+                peerState->UpdateHash(CONVERSATION_V1, (const uint8_t*) der.data(), der.size());
             }
         }
     }
@@ -1632,7 +1659,9 @@
     if (status != ER_OK) {
         return status;
     }
-    return ValidateRemoteVerifierVariant(peerName, remoteVariant, authorized);
+    status = ValidateRemoteVerifierVariant(peerName, remoteVariant, authorized);
+    peerState->UpdateHash(CONVERSATION_V4, replyMsg);
+    return status;
 }
 
 bool KeyExchanger::IsLegacyPeer()
