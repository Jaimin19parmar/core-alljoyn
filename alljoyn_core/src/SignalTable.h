--- conflicted
+++ resolved
@@ -26,11 +26,7 @@
 #endif
 
 #include <qcc/platform.h>
-<<<<<<< HEAD
-=======
-#include <qcc/StringMapKey.h>
 #include <qcc/LockLevel.h>
->>>>>>> 3a6d6b6c
 
 #include <vector>
 
