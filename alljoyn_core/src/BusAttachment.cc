--- conflicted
+++ resolved
@@ -2549,8 +2549,6 @@
     return CancelWhoImplements(tmp, 1);
 }
 
-<<<<<<< HEAD
-
 void BusAttachment::RegisterPermissionMgmtListener(PermissionMgmtListener& permissionMgmtListener)
 {
     busInternal->permissionMgmtListenersLock.Lock(MUTEX_CONTEXT);
@@ -2598,7 +2596,8 @@
 QStatus BusAttachment::RemovePermissionMgmtNotificationRule() {
     const char* notifyConfigMatchRule = "type='signal',interface='org.allseen.Security.PermissionMgmt.Notification',member='NotifyConfig',sessionless='t'";
     return RemoveMatch(notifyConfigMatchRule);
-=======
+}
+
 QStatus BusAttachment::CancelWhoImplementsNonBlocking(const char* iface)
 {
     if (iface == NULL) {
@@ -2606,7 +2605,6 @@
     }
     const char** tmp = &iface;
     return CancelWhoImplementsNonBlocking(tmp, 1);
->>>>>>> d869ff74
 }
 
 QStatus BusAttachment::Internal::GetAnnouncedObjectDescription(MsgArg& objectDescriptionArg) {
