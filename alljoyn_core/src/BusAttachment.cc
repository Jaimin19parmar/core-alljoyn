--- conflicted
+++ resolved
@@ -1482,12 +1482,12 @@
 
 
 bool BusAttachment::Internal::IsSessionPortBound(SessionPort sessionPort) {
-    sessionListenersLock.Lock(MUTEX_CONTEXT);
+    sessionPortListenersLock.Lock(MUTEX_CONTEXT);
     if (sessionPortListeners.find(sessionPort) != sessionPortListeners.end()) {
-        sessionListenersLock.Unlock(MUTEX_CONTEXT);
+        sessionPortListenersLock.Unlock(MUTEX_CONTEXT);
         return true;
     }
-    sessionListenersLock.Unlock(MUTEX_CONTEXT);
+    sessionPortListenersLock.Unlock(MUTEX_CONTEXT);
     return false;
 }
 QStatus BusAttachment::JoinSessionAsync(const char* sessionHost, SessionPort sessionPort, SessionListener* sessionListener,
@@ -2167,7 +2167,6 @@
     return qcc::GetTimestamp();
 }
 
-<<<<<<< HEAD
 void BusAttachment::RegisterAboutListener(AboutListener& aboutListener)
 {
     busInternal->aboutListenersLock.Lock(MUTEX_CONTEXT);
@@ -2286,10 +2285,7 @@
     return localEndpoint->GetAnnouncedObjectDescription(objectDescriptionArg);
 }
 
-QStatus BusAttachment::SetSessionListener(SessionId id, SessionListener* listener)
-=======
 QStatus BusAttachment::SetSessionListener(SessionId sessionId, SessionListener* listener)
->>>>>>> a3e16b9e
 {
     return busInternal->SetSessionListener(sessionId, listener, SESSION_SIDE_MASK_BOTH);
 }
@@ -2387,8 +2383,6 @@
     return ER_OK;
 }
 
-<<<<<<< HEAD
-=======
 bool BusAttachment::Internal::SessionExists(SessionId id, size_t index) const {
 
     sessionSetLock[index].Lock(MUTEX_CONTEXT);
@@ -2408,7 +2402,6 @@
 
 }
 
->>>>>>> a3e16b9e
 QStatus BusAttachment::GetPeerGUID(const char* name, qcc::String& guid)
 {
     PeerStateTable* peerTable = busInternal->GetPeerStateTable();
