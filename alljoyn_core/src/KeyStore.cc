/**
 * @file
 * The KeyStore class manages the storing and loading of key blobs from
 * external storage. The default implementation stores key blobs in a file.
 */

/******************************************************************************
 * Copyright AllSeen Alliance. All rights reserved.
 *
 *    Permission to use, copy, modify, and/or distribute this software for any
 *    purpose with or without fee is hereby granted, provided that the above
 *    copyright notice and this permission notice appear in all copies.
 *
 *    THE SOFTWARE IS PROVIDED "AS IS" AND THE AUTHOR DISCLAIMS ALL WARRANTIES
 *    WITH REGARD TO THIS SOFTWARE INCLUDING ALL IMPLIED WARRANTIES OF
 *    MERCHANTABILITY AND FITNESS. IN NO EVENT SHALL THE AUTHOR BE LIABLE FOR
 *    ANY SPECIAL, DIRECT, INDIRECT, OR CONSEQUENTIAL DAMAGES OR ANY DAMAGES
 *    WHATSOEVER RESULTING FROM LOSS OF USE, DATA OR PROFITS, WHETHER IN AN
 *    ACTION OF CONTRACT, NEGLIGENCE OR OTHER TORTIOUS ACTION, ARISING OUT OF
 *    OR IN CONNECTION WITH THE USE OR PERFORMANCE OF THIS SOFTWARE.
 ******************************************************************************/

#include <map>

#include <qcc/platform.h>
#include <qcc/Debug.h>
#include <qcc/String.h>
#include <qcc/Crypto.h>
#include <qcc/Environ.h>
#include <qcc/FileStream.h>
#include <qcc/KeyBlob.h>
#include <qcc/Util.h>
#include <qcc/StringSource.h>
#include <qcc/StringSink.h>
#include <qcc/Thread.h>

#include <alljoyn/KeyStoreListener.h>

#include "PeerState.h"
#include "KeyStore.h"
#include "BusUtil.h"

#include <alljoyn/Status.h>

#define QCC_MODULE "ALLJOYN_AUTH"

using namespace std;
using namespace qcc;

namespace ajn {


/*
 * Lowest version number we can read
 */
static const uint16_t LowStoreVersion = 0x0102;

/*
 * key store version (or any other older) that did not account for guid in secret
 * In the key store version x103 or order, there are some occurrences where the
 * GUID string used in the encryption key for the keystore can be empty
 * because the use of the GetGuid().
 */
static const uint16_t MixupGuidKeyStoreVersion = 0x0103;

/**
 * the key store version where the key is a composite key instead of just
 * the GUID.
 */
static const uint16_t CompositeKeyKeyStoreVersion = 0x0104;

/*
 * Current key store version we will write
 */
static const uint16_t KeyStoreVersion = 0x0104;

QStatus KeyStoreListener::PutKeys(KeyStore& keyStore, const qcc::String& source, const qcc::String& password)
{
    StringSource stringSource(source);
    return keyStore.Pull(stringSource, password);
}

QStatus KeyStoreListener::GetKeys(KeyStore& keyStore, qcc::String& sink)
{
    StringSink stringSink;
    QStatus status = keyStore.Push(stringSink);
    if (status == ER_OK) {
        sink = stringSink.GetString();
    }
    return status;
}

KeyStore::KeyStore(const qcc::String& application) :
    application(application),
    storeState(UNAVAILABLE),
    keys(new KeyMap),
    defaultListener(NULL),
    listener(NULL),
    thisGuid(),
    keyStoreKey(NULL),
    shared(false),
    stored(NULL),
    storedRefCount(0),
    loaded(NULL),
    loadedRefCount(0),
    keyEventListener(NULL),
    useDefaultListener(false),
    guidSetEvent(NULL),
    guidSet(false),
    guidSetRefCount(0)
{
}

KeyStore::~KeyStore()
{
    /* Unblock thread that might be waiting for a store to complete */
    lock.Lock(MUTEX_CONTEXT);
    if (stored) {
        stored->SetEvent();
        lock.Unlock(MUTEX_CONTEXT);
        while (stored) {
            qcc::Sleep(1);
        }
        lock.Lock(MUTEX_CONTEXT);
    }
    /* Unblock thread that might be waiting for a load to complete */
    if (loaded) {
        loaded->SetEvent();
        lock.Unlock(MUTEX_CONTEXT);
        while (loaded) {
            qcc::Sleep(1);
        }
        lock.Lock(MUTEX_CONTEXT);
    }
    lock.Unlock(MUTEX_CONTEXT);
    /* Unblock thread that might be waiting for a guid set to complete */
    if (guidSetEvent) {
        guidSetEvent->SetEvent();
        while (guidSetEvent) {
            qcc::Sleep(1);
        }
    }
    delete defaultListener;
    delete listener;
    delete keyStoreKey;
    delete keys;
}

QStatus KeyStore::SetListener(KeyStoreListener& keyStoreListener)
{
    /**
     * only allow to set new listener when
     *    listener was not previously set
     *    listener was set with the default listener
     */

    lock.Lock(MUTEX_CONTEXT);
    bool setIt = false;
    if (this->listener != NULL) {
        if (useDefaultListener) {
            setIt = true;
        }
    } else {
<<<<<<< HEAD
        setIt = true;
    }
    if (setIt) {
        delete this->listener;
        this->listener = new ProtectedKeyStoreListener(&listener);
        useDefaultListener = false;
        lock.Unlock(MUTEX_CONTEXT);
=======
        this->listener = new ProtectedKeyStoreListener(&keyStoreListener);
>>>>>>> c4b83f77
        return ER_OK;
    }
    lock.Unlock(MUTEX_CONTEXT);
    return ER_BUS_LISTENER_ALREADY_SET;
}

/**
 * Setup the key event listener.
 *
 * @param listener  The listener that will listen to key event.
 */
QStatus KeyStore::SetKeyEventListener(KeyStoreKeyEventListener* eventListener) {
    keyEventListener = eventListener;
    return ER_OK;
}

QStatus KeyStore::SetDefaultListener()
{
    lock.Lock(MUTEX_CONTEXT);
    delete this->listener;
    this->listener = new ProtectedKeyStoreListener(defaultListener);
    useDefaultListener = true;
    lock.Unlock(MUTEX_CONTEXT);
    return ER_OK;
}

QStatus KeyStore::Reset()
{
    lock.Lock(MUTEX_CONTEXT);
    if (storeState != UNAVAILABLE) {
        lock.Unlock(MUTEX_CONTEXT);
        /* clear the keys first */
        QStatus status = Clear();
        if (ER_OK != status) {
            return status;
        }
        lock.Lock(MUTEX_CONTEXT);
        storeState = UNAVAILABLE;
        delete listener;
        listener = NULL;
        delete defaultListener;
        defaultListener = NULL;
        shared = false;
        useDefaultListener = false;
        lock.Unlock(MUTEX_CONTEXT);
        return status;
    } else {
        lock.Unlock(MUTEX_CONTEXT);
        return ER_FAIL;
    }
}

QStatus KeyStore::Init(const char* fileName, bool isShared)
{
    lock.Lock(MUTEX_CONTEXT);
    if (storeState == UNAVAILABLE) {
        if (listener == NULL) {
            defaultListener = KeyStoreListenerFactory::CreateInstance(application, fileName);
            listener = new ProtectedKeyStoreListener(defaultListener);
        }
        shared = isShared;
        lock.Unlock(MUTEX_CONTEXT);
        return Load();
    } else {
        lock.Unlock(MUTEX_CONTEXT);
        return ER_KEY_STORE_ALREADY_INITIALIZED;
    }
}

QStatus KeyStore::Store()
{
    QStatus status = ER_OK;

    lock.Lock(MUTEX_CONTEXT);
    /* Cannot store if never loaded */
    if (storeState == UNAVAILABLE) {
        lock.Unlock(MUTEX_CONTEXT);
        return ER_BUS_KEYSTORE_NOT_LOADED;
    }
    /* Don't store if not modified */
    if (storeState != MODIFIED) {
        lock.Unlock(MUTEX_CONTEXT);
        return ER_OK;
    }
    EraseExpiredKeys();

    /* Reload to merge keystore changes before storing */
    if (revision > 0) {
        lock.Unlock(MUTEX_CONTEXT);
        status = Reload();
        lock.Lock(MUTEX_CONTEXT);
    }
    if (status == ER_OK) {
        if (storedRefCount == 0) {
            stored = new Event();
        }
        storedRefCount++;
        lock.Unlock(MUTEX_CONTEXT);
        status = listener->StoreRequest(*this);
        if (status == ER_OK) {
            status = Event::Wait(*stored);
        }
        lock.Lock(MUTEX_CONTEXT);
        storedRefCount--;
        if (storedRefCount == 0) {
            delete stored;
            stored = NULL;
        }
        /* Done tracking deletions */
        deletions.clear();
    }
    lock.Unlock(MUTEX_CONTEXT);
    return status;
}

QStatus KeyStore::Load()
{
    QStatus status;
    lock.Lock(MUTEX_CONTEXT);
    keys->clear();
    storeState = UNAVAILABLE;
    if (loadedRefCount == 0) {
        loaded = new Event();
    }
    loadedRefCount++;
    lock.Unlock(MUTEX_CONTEXT);
    status = listener->LoadRequest(*this);
    if (status == ER_OK) {
        status = Event::Wait(*loaded);
    }
    lock.Lock(MUTEX_CONTEXT);
    loadedRefCount--;
    if (loadedRefCount == 0) {
        delete loaded;
        loaded = NULL;
    }
    lock.Unlock(MUTEX_CONTEXT);
    return status;
}

/* private method assumes lock is already acquired by the caller. */
size_t KeyStore::EraseExpiredKeys()
{
    size_t count = 0;
    bool dirty = true;
    while (dirty) {
        dirty = false;
        KeyMap::iterator it = keys->begin();
        while (it != keys->end()) {
            KeyMap::iterator current = it++;
            if (current->second.keyBlob.HasExpired()) {
                QCC_DbgPrintf(("Deleting expired key for GUID %s", current->first.ToString().c_str()));
                bool affected = false;
                if (keyEventListener) {
                    affected = keyEventListener->NotifyAutoDelete(this, current->first);
                }
                keys->erase(current);
                ++count;
                dirty = true;
                if (affected) {
                    break;  /* need to refresh the iterator because the list members may have changed by the NotifyAutoDelete call */
                }
            }
        }
    } /* clean sweep */

    return count;
}

QStatus KeyStore::Pull(Source& source, const qcc::String& password)
{
    QCC_DbgPrintf(("KeyStore::Pull"));


    /* Don't load if already loaded */
    lock.Lock(MUTEX_CONTEXT);
    if (storeState != UNAVAILABLE) {
        lock.Unlock(MUTEX_CONTEXT);
        return ER_OK;
    }

    uint8_t guidBuf[qcc::GUID128::SIZE];
    size_t pulled;
    size_t len = 0;
    uint16_t version;

    /* Pull and check the key store version */
    QStatus status = source.PullBytes(&version, sizeof(version), pulled);
    if ((status == ER_OK) && ((version > KeyStoreVersion) || (version < LowStoreVersion))) {
        status = ER_BUS_KEYSTORE_VERSION_MISMATCH;
        QCC_LogError(status, ("Keystore has wrong version expected %d got %d", KeyStoreVersion, version));
    }
    /* Pull the revision number */
    if (status == ER_OK) {
        status = source.PullBytes(&revision, sizeof(revision), pulled);
    }
    /* Pull the application GUID */
    if (status == ER_OK) {
        status = source.PullBytes(guidBuf, qcc::GUID128::SIZE, pulled);
        thisGuid.SetBytes(guidBuf);
        MarkGuidSet();
    }

    /* This is the only chance to generate the key store key */
    if (!keyStoreKey) {
        keyStoreKey = new KeyStoreEncryptionKey();
    }
    keyStoreKey->Build(password, thisGuid.ToString());


    /* Allow for an uninitialized (empty) key store */
    if (status == ER_EOF) {
        keys->clear();
        storeState = MODIFIED;
        revision = 0;
        MarkGuidSet();  /* make thisGuid the keystore guid */
        status = ER_OK;
        goto ExitPull;
    }
    if (status != ER_OK) {
        goto ExitPull;
    }
    QCC_DbgPrintf(("KeyStore::Pull (revision %d)", revision));
    /* Get length of the encrypted keys */
    status = source.PullBytes(&len, sizeof(len), pulled);
    if (status != ER_OK) {
        goto ExitPull;
    }
    /* Sanity check on the length */
    if (len > 64000) {
        status = ER_BUS_CORRUPT_KEYSTORE;
        goto ExitPull;
    }
    if (len > 0) {
        uint8_t* data = NULL;
        /*
         * Pull the encrypted keys.
         */
        data = new uint8_t[len];
        status = source.PullBytes(data, len, pulled);
        if (pulled != len) {
            status = ER_BUS_CORRUPT_KEYSTORE;
        }
        if (status == ER_OK) {
            /*
             * Decrypt the key store.
             */
            /**
             * In the key store version 0x103 or older, the encryption secret was
             * supposed to be the password + the key store guid.  However, the call
             * the retrieve the guid may return empty (when the keystore is in
             * loading mode) so it used just the password.
             * However, the non-empty guid string is actually written to the listener
             * so the decryption will fail because of key mismatch.
             */
            bool mayUseAlternateKey = (version <= MixupGuidKeyStoreVersion);
            uint8_t* altData = NULL;
            size_t altLen = len;
            if (mayUseAlternateKey) {
                altData = new uint8_t[altLen];
                /* copy the data in case to decrypt with an alternate key.  The data needs to be copied since the call aes.Decrypt_CCM below overwrites the data buffer */
                memcpy(altData, data, altLen);
            }
            KeyBlob nonce((uint8_t*)&revision, sizeof(revision), KeyBlob::GENERIC);
            Crypto_AES aes(*keyStoreKey, Crypto_AES::CCM);
            status = aes.Decrypt_CCM(data, data, len, nonce, NULL, 0, 16);
            if ((status != ER_OK) && mayUseAlternateKey) {
                KeyBlob altKey;
                altKey.Derive(password, Crypto_AES::AES128_SIZE, KeyBlob::AES);
                Crypto_AES altAES(altKey, Crypto_AES::CCM);
                status = altAES.Decrypt_CCM(altData, data, altLen, nonce, NULL, 0, 16);
            }
            delete [] altData;

            /*
             * Unpack the guid/key pairs from an intermediate string source.
             */
            StringSource strSource(data, len);
            while (status == ER_OK) {
                uint32_t rev;
                status = strSource.PullBytes(&rev, sizeof(rev), pulled);
                Key::KeyType keyType = Key::REMOTE;
                if ((status == ER_OK) && (version >= CompositeKeyKeyStoreVersion)) {
                    status = strSource.PullBytes(&keyType, sizeof(keyType), pulled);
                }
                if (status == ER_OK) {
                    status = strSource.PullBytes(guidBuf, qcc::GUID128::SIZE, pulled);
                }
                if (status == ER_OK) {
                    qcc::GUID128 guid(0);
                    guid.SetBytes(guidBuf);
                    Key key(keyType, guid);
                    KeyRecord& keyRec = (*keys)[key];
                    keyRec.revision = rev;
                    status = keyRec.keyBlob.Load(strSource);
                    if (status == ER_OK) {
                        if (version > LowStoreVersion) {
                            status = strSource.PullBytes(&keyRec.accessRights, sizeof(keyRec.accessRights), pulled);
                        } else {
                            /*
                             * Maintain backwards compatibility with an older key store
                             */
                            for (size_t i = 0; i < ArraySize(keyRec.accessRights); ++i) {
                                keyRec.accessRights[i] = _PeerState::ALLOW_SECURE_TX | _PeerState::ALLOW_SECURE_RX;
                            }
                        }
                    }
                    QCC_DbgPrintf(("KeyStore::Pull rev:%d GUID %s %s", rev, QCC_StatusText(status), guid.ToString().c_str()));
                }
            }
            if (status == ER_EOF) {
                status = ER_OK;
            }
        }
        delete [] data;
    }
    if (status != ER_OK) {
        goto ExitPull;
    }
    if (EraseExpiredKeys()) {
        storeState = MODIFIED;
    } else {
        storeState = LOADED;
    }

ExitPull:

    if (status != ER_OK) {
        keys->clear();
        storeState = MODIFIED;
    }
    if (loaded) {
        loaded->SetEvent();
    }
    lock.Unlock(MUTEX_CONTEXT);
    return status;
}

QStatus KeyStore::Clear()
{
    lock.Lock(MUTEX_CONTEXT);
    if (storeState == UNAVAILABLE) {
        lock.Unlock(MUTEX_CONTEXT);
        return ER_BUS_KEYSTORE_NOT_LOADED;
    }
    keys->clear();
    storeState = MODIFIED;
    revision = 0;
    deletions.clear();
    lock.Unlock(MUTEX_CONTEXT);
    listener->StoreRequest(*this);
    return ER_OK;
}

static bool MatchesPrefix(const String& str, const String& prefixPattern)
{
    return !WildcardMatch(str, prefixPattern);
}

QStatus KeyStore::Clear(const qcc::String& tagPrefixPattern)
{
    lock.Lock(MUTEX_CONTEXT);
    if (storeState == UNAVAILABLE) {
        lock.Unlock(MUTEX_CONTEXT);
        return ER_BUS_KEYSTORE_NOT_LOADED;
    }
    bool dirty = true;
    while (dirty) {
        dirty = false;
        for (KeyMap::iterator it = keys->begin(); it != keys->end(); it++) {
            if (it->second.keyBlob.GetTag().empty()) {
                continue;  /* skip the untag */
            }
            if (MatchesPrefix(it->second.keyBlob.GetTag(), tagPrefixPattern)) {
                DelKey(it->first);
                dirty = true;
                break;  /* redo the loop since the iterator is out-of-sync */
            }
        }
    }
    lock.Unlock(MUTEX_CONTEXT);
    return ER_OK;
}

QStatus KeyStore::Reload()
{
    QCC_DbgHLPrintf(("KeyStore::Reload"));

    /*
     * Cannot reload if the key store has never been loaded
     */
    lock.Lock(MUTEX_CONTEXT);
    if (storeState == UNAVAILABLE) {
        lock.Unlock(MUTEX_CONTEXT);
        return ER_BUS_KEYSTORE_NOT_LOADED;
    }
    /*
     * Reload is defined to be a no-op for non-shared key stores
     */
    if (!shared) {
        lock.Unlock(MUTEX_CONTEXT);
        return ER_OK;
    }

    QStatus status;
    uint32_t currentRevision = revision;
    KeyMap* currentKeys = keys;
    keys = new KeyMap();

    /*
     * Load the keys so we can check for changes and merge if needed
     */
    lock.Unlock(MUTEX_CONTEXT);
    status = Load();
    lock.Lock(MUTEX_CONTEXT);

    /*
     * Check if key store has been changed since we last touched it.
     */
    if ((status == ER_OK) && (revision > currentRevision)) {
        QCC_DbgHLPrintf(("KeyStore::Reload merging changes"));
        KeyMap::iterator it;
        /*
         * Handle deletions
         */
        std::set<Key>::iterator itDel;
        for (itDel = deletions.begin(); itDel != deletions.end(); ++itDel) {
            it = keys->find(*itDel);
            if ((it != keys->end()) && (it->second.revision <= currentRevision)) {
                QCC_DbgPrintf(("KeyStore::Reload deleting %s", itDel->ToString().c_str()));
                keys->erase(*itDel);
            }
        }
        /*
         * Handle additions and updates
         */
        for (it = currentKeys->begin(); it != currentKeys->end(); ++it) {
            if (it->second.revision > currentRevision) {
                QCC_DbgPrintf(("KeyStore::Reload added rev:%d %s", it->second.revision, it->first.ToString().c_str()));
                if ((*keys)[it->first].revision > currentRevision) {
                    /*
                     * In case of a merge conflict go with the key that is currently stored
                     */
                    QCC_DbgPrintf(("KeyStore::Reload merge conflict rev:%d %s", it->second.revision, it->first.ToString().c_str()));
                } else {
                    (*keys)[it->first] = it->second;
                    QCC_DbgPrintf(("KeyStore::Reload merging %s", it->first.ToString().c_str()));
                }
            }
        }
        delete currentKeys;
        EraseExpiredKeys();
    } else {
        /*
         * Restore state
         */
        KeyMap* goner = keys;
        keys = currentKeys;
        delete goner;
        revision = currentRevision;
    }

    lock.Unlock(MUTEX_CONTEXT);
    return status;
}

QStatus KeyStore::Push(Sink& sink)
{
    size_t pushed;
    QStatus status = ER_OK;

    QCC_DbgHLPrintf(("KeyStore::Push (revision %d)", revision + 1));
    lock.Lock(MUTEX_CONTEXT);

    /*
     * Pack the keys into an intermediate string sink.
     */
    StringSink strSink;
    KeyMap::iterator it;
    for (it = keys->begin(); it != keys->end(); ++it) {
        strSink.PushBytes(&it->second.revision, sizeof(revision), pushed);
        Key::KeyType keyType = it->first.GetType();
        strSink.PushBytes(&keyType, sizeof(keyType), pushed);
        strSink.PushBytes(it->first.GetGUID().GetBytes(), qcc::GUID128::SIZE, pushed);
        it->second.keyBlob.Store(strSink);

        strSink.PushBytes(&it->second.accessRights, sizeof(it->second.accessRights), pushed);
        QCC_DbgPrintf(("KeyStore::Push rev:%d key %s", it->second.revision, it->first.ToString().c_str()));
    }
    size_t keysLen = strSink.GetString().size();
    /*
     * First two bytes are the version number.
     */
    status = sink.PushBytes(&KeyStoreVersion, sizeof(KeyStoreVersion), pushed);
    if (status != ER_OK) {
        goto ExitPush;
    }
    /*
     * Second two bytes are the key store revision number. The revision number is incremented each
     * time the key store is stored.
     */
    ++revision;
    status = sink.PushBytes(&revision, sizeof(revision), pushed);
    if (status != ER_OK) {
        goto ExitPush;
    }
    /*
     * Store the GUID
     */
    if (status == ER_OK) {
        status = sink.PushBytes(thisGuid.GetBytes(), qcc::GUID128::SIZE, pushed);
        MarkGuidSet(); /* now thisGuid is active */
    }
    if (status != ER_OK) {
        goto ExitPush;
    }

    if (keysLen > 0) {
        /*
         * Encrypt keys.
         */
        KeyBlob nonce((uint8_t*)&revision, sizeof(revision), KeyBlob::GENERIC);
        uint8_t* keysData = new uint8_t[keysLen + 16];
        Crypto_AES aes(*keyStoreKey, Crypto_AES::CCM);
        status = aes.Encrypt_CCM(strSink.GetString().data(), keysData, keysLen, nonce, NULL, 0, 16);
        /* Store the length of the encrypted keys */
        if (status == ER_OK) {
            status = sink.PushBytes(&keysLen, sizeof(keysLen), pushed);
        }
        /* Store the encrypted keys */
        if (status == ER_OK) {
            status = sink.PushBytes(keysData, keysLen, pushed);
        }
        delete [] keysData;
    } else {
        status = sink.PushBytes(&keysLen, sizeof(keysLen), pushed);
    }
    if (status != ER_OK) {
        goto ExitPush;
    }
    storeState = LOADED;

ExitPush:

    if (stored) {
        stored->SetEvent();
    }
    lock.Unlock(MUTEX_CONTEXT);
    return status;
}

QStatus KeyStore::GetKey(const Key& key, KeyBlob& keyBlob, uint8_t accessRights[4])
{
    lock.Lock(MUTEX_CONTEXT);
    if (storeState == UNAVAILABLE) {
        lock.Unlock(MUTEX_CONTEXT);
        return ER_BUS_KEYSTORE_NOT_LOADED;
    }
    QStatus status;
    QCC_DbgPrintf(("KeyStore::GetKey %s", key.ToString().c_str()));
    if (keys->find(key) != keys->end()) {
        KeyRecord& keyRec = (*keys)[key];
        keyBlob = keyRec.keyBlob;
        memcpy(accessRights, &keyRec.accessRights, sizeof(uint8_t) * 4);
        QCC_DbgPrintf(("AccessRights %1x%1x%1x%1x", accessRights[0], accessRights[1], accessRights[2], accessRights[3]));
        status = ER_OK;
    } else {
        status = ER_BUS_KEY_UNAVAILABLE;
    }
    lock.Unlock(MUTEX_CONTEXT);
    return status;
}

bool KeyStore::HasKey(const Key& key)
{
    lock.Lock(MUTEX_CONTEXT);
    if (storeState == UNAVAILABLE) {
        lock.Unlock(MUTEX_CONTEXT);
        return false;
    }
    bool hasKey = keys->count(key) != 0;
    lock.Unlock(MUTEX_CONTEXT);
    return hasKey;
}

QStatus KeyStore::AddKey(const Key& key, const KeyBlob& keyBlob, const uint8_t accessRights[4])
{
    lock.Lock(MUTEX_CONTEXT);
    if (storeState == UNAVAILABLE) {
        lock.Unlock(MUTEX_CONTEXT);
        return ER_BUS_KEYSTORE_NOT_LOADED;
    }
    QCC_DbgPrintf(("KeyStore::AddKey %s", key.ToString().c_str()));
    KeyRecord& keyRec = (*keys)[key];
    keyRec.revision = revision + 1;
    keyRec.keyBlob = keyBlob;
    QCC_DbgPrintf(("AccessRights %1x%1x%1x%1x", accessRights[0], accessRights[1], accessRights[2], accessRights[3]));
    memcpy(&keyRec.accessRights, accessRights, sizeof(uint8_t) * 4);
    storeState = MODIFIED;
    deletions.erase(key);
    lock.Unlock(MUTEX_CONTEXT);
    return ER_OK;
}

QStatus KeyStore::DelKey(const Key& key)
{
    lock.Lock(MUTEX_CONTEXT);
    if (storeState == UNAVAILABLE) {
        lock.Unlock(MUTEX_CONTEXT);
        return ER_BUS_KEYSTORE_NOT_LOADED;
    }
    QCC_DbgPrintf(("KeyStore::DelKey %s", key.ToString().c_str()));
    keys->erase(key);
    storeState = MODIFIED;
    deletions.insert(key);
    lock.Unlock(MUTEX_CONTEXT);
    listener->StoreRequest(*this);
    return ER_OK;
}

QStatus KeyStore::SetKeyExpiration(const Key& key, const Timespec& expiration)
{
    lock.Lock(MUTEX_CONTEXT);
    if (storeState == UNAVAILABLE) {
        lock.Unlock(MUTEX_CONTEXT);
        return ER_BUS_KEYSTORE_NOT_LOADED;
    }
    QStatus status = ER_OK;
    QCC_DbgPrintf(("KeyStore::SetExpiration %s", key.ToString().c_str()));
    if (keys->count(key) != 0) {
        (*keys)[key].keyBlob.SetExpiration(expiration);
        storeState = MODIFIED;
    } else {
        status = ER_BUS_KEY_UNAVAILABLE;
    }
    lock.Unlock(MUTEX_CONTEXT);
    if (status == ER_OK) {
        listener->StoreRequest(*this);
    }
    return status;
}

QStatus KeyStore::GetKeyExpiration(const Key& key, Timespec& expiration)
{
    lock.Lock(MUTEX_CONTEXT);
    if (storeState == UNAVAILABLE) {
        lock.Unlock(MUTEX_CONTEXT);
        return ER_BUS_KEYSTORE_NOT_LOADED;
    }
    lock.Unlock(MUTEX_CONTEXT);
    /*
     * For shared key stores we may need to do a reload before checking for key expiration.
     */
    QStatus status = Reload();
    if (status == ER_OK) {
        lock.Lock(MUTEX_CONTEXT);
        QCC_DbgPrintf(("KeyStore::GetExpiration %s", key.ToString().c_str()));
        if (keys->count(key) != 0) {
            (*keys)[key].keyBlob.GetExpiration(expiration);
        } else {
            status = ER_BUS_KEY_UNAVAILABLE;
        }
        lock.Unlock(MUTEX_CONTEXT);
    }
    return status;
}

QStatus KeyStore::SearchAssociatedKeys(const Key& key, Key** list, size_t* numItems)
{
    size_t count = 0;
    lock.Lock(MUTEX_CONTEXT);
    for (KeyMap::iterator it = keys->begin(); it != keys->end(); ++it) {
        if ((it->second.keyBlob.GetAssociationMode() != KeyBlob::ASSOCIATE_MEMBER)
            && (it->second.keyBlob.GetAssociationMode() != KeyBlob::ASSOCIATE_BOTH)) {
            continue;
        }
        if (it->second.keyBlob.GetAssociation() == key.GetGUID()) {
            count++;
        }
    }
    if (count == 0) {
        *numItems = count;
        lock.Unlock(MUTEX_CONTEXT);
        return ER_OK;
    }

    Key* keyList = new Key[count];
    size_t idx = 0;
    for (KeyMap::iterator it = keys->begin(); it != keys->end(); ++it) {
        if ((it->second.keyBlob.GetAssociationMode() != KeyBlob::ASSOCIATE_MEMBER)
            && (it->second.keyBlob.GetAssociationMode() != KeyBlob::ASSOCIATE_BOTH)) {
            continue;
        }
        if (it->second.keyBlob.GetAssociation() == key.GetGUID()) {
            if (idx >= count) { /* bound check */
                delete [] keyList;
                lock.Unlock(MUTEX_CONTEXT);
                return ER_FAIL;
            }
            keyList[idx++] = it->first;
        }
    }
    *numItems = count;
    *list = keyList;
    lock.Unlock(MUTEX_CONTEXT);
    return ER_OK;
}

QStatus KeyStore::WaitForGuidSet()
{
    if (guidSet) {
        return ER_OK;
    }
    guidSetEventLock.Lock(MUTEX_CONTEXT);
    if (guidSetRefCount == 0) {
        guidSetEvent = new Event();
    }
    guidSetRefCount++;
    guidSetEventLock.Unlock(MUTEX_CONTEXT);
    Event::Wait(*guidSetEvent);
    guidSetEventLock.Lock(MUTEX_CONTEXT);
    guidSetRefCount--;
    if (guidSetRefCount == 0) {
        delete guidSetEvent;
        guidSetEvent = NULL;
    }
    guidSetEventLock.Unlock(MUTEX_CONTEXT);
    return ER_OK;
}

void KeyStore::MarkGuidSet()
{
    guidSet = true;
    if (guidSetEvent) {
        guidSetEvent->SetEvent();
    }
}

void KeyStore::KeyStoreEncryptionKey::Build(const qcc::String& password, const qcc::String& guidString)
{
    SetPassword(password);
    SetGuidString(guidString);
    Build();
}

void KeyStore::KeyStoreEncryptionKey::Build()
{
    Derive(password + guidString, Crypto_AES::AES128_SIZE, KeyBlob::AES);
}

}<|MERGE_RESOLUTION|>--- conflicted
+++ resolved
@@ -161,17 +161,13 @@
             setIt = true;
         }
     } else {
-<<<<<<< HEAD
         setIt = true;
     }
     if (setIt) {
         delete this->listener;
-        this->listener = new ProtectedKeyStoreListener(&listener);
+        this->listener = new ProtectedKeyStoreListener(&keyStoreListener);
         useDefaultListener = false;
         lock.Unlock(MUTEX_CONTEXT);
-=======
-        this->listener = new ProtectedKeyStoreListener(&keyStoreListener);
->>>>>>> c4b83f77
         return ER_OK;
     }
     lock.Unlock(MUTEX_CONTEXT);
