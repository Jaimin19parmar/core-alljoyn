--- conflicted
+++ resolved
@@ -567,33 +567,14 @@
             ifc->GetProperties(props, numProps);
             MsgArg* entry = dict;
 
-<<<<<<< HEAD
-            MsgArg* dict = NULL;
-            if (readable > 0) {
-                dict = new MsgArg[readable];
-                MsgArg* entry = dict;
-                /* Get readable properties */
-                for (size_t i = 0; i < numProps; i++) {
-                    if ((props[i]->access & PROP_ACCESS_READ) && allowed[i]) {
-                        MsgArg* val = new MsgArg();
-                        status = Get(iface->v_string.str, props[i]->name.c_str(), *val, errorName, errorMessage);
-                        if (status != ER_OK) {
-                            delete val;
-                            break;
-                        }
-                        entry->Set("{sv}", props[i]->name.c_str(), val);
-                        entry->v_dictEntry.val->SetOwnershipFlags(MsgArg::OwnsArgs, false);
-                        entry++;
-=======
             // Get readable and accessible properties
             for (size_t i = 0; i < numProps; ++i) {
                 if (readable[i] && allowed[i]) {
                     MsgArg* val = new MsgArg();
-                    status = Get(iface->v_string.str, props[i]->name.c_str(), *val);
+                    status = Get(iface->v_string.str, props[i]->name.c_str(), *val, errorName, errorMessage);
                     if (status != ER_OK) {
                         delete val;
                         break;
->>>>>>> bb846e71
                     }
                     entry->Set("{sv}", props[i]->name.c_str(), val);
                     entry->v_dictEntry.val->SetOwnershipFlags(MsgArg::OwnsArgs, false);
