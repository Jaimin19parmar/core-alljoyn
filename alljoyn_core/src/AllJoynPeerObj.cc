/**
 * @file
 *
 * This file implements the org.alljoyn.Bus.Peer.* interfaces
 */

/******************************************************************************
 * Copyright AllSeen Alliance. All rights reserved.
 *
 *    Permission to use, copy, modify, and/or distribute this software for any
 *    purpose with or without fee is hereby granted, provided that the above
 *    copyright notice and this permission notice appear in all copies.
 *
 *    THE SOFTWARE IS PROVIDED "AS IS" AND THE AUTHOR DISCLAIMS ALL WARRANTIES
 *    WITH REGARD TO THIS SOFTWARE INCLUDING ALL IMPLIED WARRANTIES OF
 *    MERCHANTABILITY AND FITNESS. IN NO EVENT SHALL THE AUTHOR BE LIABLE FOR
 *    ANY SPECIAL, DIRECT, INDIRECT, OR CONSEQUENTIAL DAMAGES OR ANY DAMAGES
 *    WHATSOEVER RESULTING FROM LOSS OF USE, DATA OR PROFITS, WHETHER IN AN
 *    ACTION OF CONTRACT, NEGLIGENCE OR OTHER TORTIOUS ACTION, ARISING OUT OF
 *    OR IN CONNECTION WITH THE USE OR PERFORMANCE OF THIS SOFTWARE.
 ******************************************************************************/

#include <qcc/platform.h>

#include <assert.h>

#include <qcc/Debug.h>
#include <qcc/String.h>
#include <qcc/Crypto.h>
#include <qcc/Util.h>
#include <qcc/StringUtil.h>
#include <qcc/StringSink.h>
#include <qcc/StringSource.h>

#include <alljoyn/InterfaceDescription.h>
#include <alljoyn/AllJoynStd.h>
#include <alljoyn/DBusStd.h>
#include <alljoyn/Message.h>
#include <alljoyn/MessageReceiver.h>

#include "SessionInternal.h"
#include "KeyStore.h"
#include "BusEndpoint.h"
#include "PeerState.h"
#include "CompressionRules.h"
#include "AllJoynPeerObj.h"
#include "SASLEngine.h"
#include "AllJoynCrypto.h"
#include "BusInternal.h"

#define QCC_MODULE "ALLJOYN"

using namespace std;
using namespace qcc;

namespace ajn {

/*
 * Version number of the key generation algorithm.
 */
static const uint32_t MIN_KEYGEN_VERSION = 0x00;
static const uint32_t MAX_KEYGEN_VERSION = 0x01;

/*
 * The base authentication version number
 */
static const uint32_t MIN_AUTH_VERSION = 0x0001;
static const uint32_t MAX_AUTH_VERSION = 0x0003;
<<<<<<< HEAD

/**
 * starting version with capability of supporting membership certificates.
 */
static const uint32_t CAPABLE_MEMBESHIP_CERT_VERSION = 0x0003;
=======
>>>>>>> d869ff74

static const uint32_t PREFERRED_AUTH_VERSION = (MAX_AUTH_VERSION << 16) | MIN_KEYGEN_VERSION;

/*
 * the protocol version of the ECDHE_ECDSA with non X.509 certificate
 */
static const uint32_t NON_ECDSA_X509_VERSION = 0x0002;

static bool IsCompatibleVersion(uint32_t version)
{
    uint16_t authV = version >> 16;
    uint8_t keyV = version & 0xFF;

    if ((authV < MIN_AUTH_VERSION) || (authV > MAX_AUTH_VERSION)) {
        return false;
    }
    //The llvm clang compiler will complain about the code `keyV < MIN_KEYGEN_VERSION`
    // will always return false.  Which is true as long as MIN_KEYGEN_VERSION is
    // zero however we don't want to remove this check because the MIN_KEYGEN_VERSION
    // may be changed in the future. If it is changed we want this check to still
    // be in the code.
#if defined __clang__
#pragma clang diagnostic push
#pragma clang diagnostic ignored "-Wtautological-compare"
#endif
    if ((keyV < MIN_KEYGEN_VERSION) || (keyV > MAX_KEYGEN_VERSION)) {
        return false;
    }
#if defined __clang__
#pragma clang diagnostic pop
#endif
    return (version & 0xFF00) == 0;
}

static bool IsMembershipCertCapable(uint32_t version)
{
    uint16_t authV = version >> 16;
    return (authV >= CAPABLE_MEMBESHIP_CERT_VERSION);
}

static uint32_t GetLowerVersion(uint32_t v1, uint32_t v2)
{
    uint16_t authV1 = v1 >> 16;
    uint8_t keyV1 = v1 & 0xFF;
    uint16_t authV2 = v2 >> 16;
    uint8_t keyV2 = v2 & 0xFF;

    if (authV1 < authV2) {
        return v1;
    }
    if (authV1 > authV2) {
        return v2;
    }
    if (keyV1 <= keyV2) {
        return v1;
    }
    return v2;
}

static bool UseKeyExchanger(uint32_t peerAuthVersion, const uint32_t*authMaskList, size_t authCount)
{
    uint16_t authV = peerAuthVersion >> 16;
    if (authV < 2) {
        return false;
    }
    for (size_t cnt = 0; cnt < authCount; cnt++) {
        uint32_t suite = authMaskList[cnt];
        if ((suite & AUTH_KEYX_ECDHE) == AUTH_KEYX_ECDHE) {
            return true;
        }
    }
    return false;
}

static void SetRights(PeerState& peerState, bool mutual, bool challenger)
{
    if (mutual) {
        QCC_DbgHLPrintf(("SetRights mutual"));
        peerState->SetAuthorization(MESSAGE_METHOD_CALL, _PeerState::ALLOW_SECURE_TX | _PeerState::ALLOW_SECURE_RX);
        peerState->SetAuthorization(MESSAGE_METHOD_RET,  _PeerState::ALLOW_SECURE_TX | _PeerState::ALLOW_SECURE_RX);
        peerState->SetAuthorization(MESSAGE_ERROR,       _PeerState::ALLOW_SECURE_TX | _PeerState::ALLOW_SECURE_RX);
        peerState->SetAuthorization(MESSAGE_SIGNAL,      _PeerState::ALLOW_SECURE_TX | _PeerState::ALLOW_SECURE_RX);
    } else {
        if (challenger) {
            QCC_DbgHLPrintf(("SetRights challenger"));
            /*
             * We are the challenger in the auth conversation. The authentication was one-side so we
             * will accept encrypted calls from the remote peer but will not send them.
             */
            peerState->SetAuthorization(MESSAGE_METHOD_CALL, _PeerState::ALLOW_SECURE_RX);
            peerState->SetAuthorization(MESSAGE_METHOD_RET,  _PeerState::ALLOW_SECURE_TX);
            peerState->SetAuthorization(MESSAGE_ERROR,       _PeerState::ALLOW_SECURE_TX);
            peerState->SetAuthorization(MESSAGE_SIGNAL,      _PeerState::ALLOW_SECURE_TX | _PeerState::ALLOW_SECURE_RX);
        } else {
            QCC_DbgHLPrintf(("SetRights responder"));
            /*
             * We initiated the authentication and responded to challenges from the remote peer. The
             * authentication was not mutual so we are not going to allow encrypted method calls
             * from the remote peer.
             */
            peerState->SetAuthorization(MESSAGE_METHOD_CALL, _PeerState::ALLOW_SECURE_TX);
            peerState->SetAuthorization(MESSAGE_METHOD_RET,  _PeerState::ALLOW_SECURE_RX);
            peerState->SetAuthorization(MESSAGE_ERROR,       _PeerState::ALLOW_SECURE_RX);
            peerState->SetAuthorization(MESSAGE_SIGNAL,      _PeerState::ALLOW_SECURE_TX | _PeerState::ALLOW_SECURE_RX);
        }
    }
}

AllJoynPeerObj::AllJoynPeerObj(BusAttachment& bus) :
    BusObject(org::alljoyn::Bus::Peer::ObjectPath, false),
    AlarmListener(),
    dispatcher("PeerObjDispatcher", true, 3), supportedAuthSuitesCount(0), supportedAuthSuites(NULL), permissionMgmtObj(bus)
{
    /* Add org.alljoyn.Bus.Peer.HeaderCompression interface */
    {
        const InterfaceDescription* ifc = bus.GetInterface(org::alljoyn::Bus::Peer::HeaderCompression::InterfaceName);
        if (ifc) {
            AddInterface(*ifc);
            AddMethodHandler(ifc->GetMember("GetExpansion"), static_cast<MessageReceiver::MethodHandler>(&AllJoynPeerObj::GetExpansion));
        }
    }
    /* Add org.alljoyn.Bus.Peer.Authentication interface */
    {
        const InterfaceDescription* ifc = bus.GetInterface(org::alljoyn::Bus::Peer::Authentication::InterfaceName);
        if (ifc) {
            AddInterface(*ifc);
            AddMethodHandler(ifc->GetMember("AuthChallenge"), static_cast<MessageReceiver::MethodHandler>(&AllJoynPeerObj::AuthChallenge));
            AddMethodHandler(ifc->GetMember("ExchangeGuids"), static_cast<MessageReceiver::MethodHandler>(&AllJoynPeerObj::ExchangeGuids));
            AddMethodHandler(ifc->GetMember("ExchangeSuites"), static_cast<MessageReceiver::MethodHandler>(&AllJoynPeerObj::ExchangeSuites));
            AddMethodHandler(ifc->GetMember("KeyExchange"), static_cast<MessageReceiver::MethodHandler>(&AllJoynPeerObj::KeyExchange));
            AddMethodHandler(ifc->GetMember("KeyAuthentication"), static_cast<MessageReceiver::MethodHandler>(&AllJoynPeerObj::KeyAuthentication));
            AddMethodHandler(ifc->GetMember("GenSessionKey"), static_cast<MessageReceiver::MethodHandler>(&AllJoynPeerObj::GenSessionKey));
            AddMethodHandler(ifc->GetMember("ExchangeGroupKeys"), static_cast<MessageReceiver::MethodHandler>(&AllJoynPeerObj::ExchangeGroupKeys));
            AddMethodHandler(ifc->GetMember("SendMemberships"), static_cast<MessageReceiver::MethodHandler>(&AllJoynPeerObj::SendMemberships));
        }
    }
    /* Add org.alljoyn.Bus.Peer.Session interface */
    {
        const InterfaceDescription* ifc = bus.GetInterface(org::alljoyn::Bus::Peer::Session::InterfaceName);
        if (ifc) {
            AddInterface(*ifc);
            AddMethodHandler(ifc->GetMember("AcceptSession"), static_cast<MessageReceiver::MethodHandler>(&AllJoynPeerObj::AcceptSession));
            bus.RegisterSignalHandler(
                this,
                static_cast<MessageReceiver::SignalHandler>(&AllJoynPeerObj::SessionJoined),
                ifc->GetMember("SessionJoined"),
                NULL);
        }
    }
}

QStatus AllJoynPeerObj::Start()
{
    assert(bus);
    bus->RegisterBusListener(*this);
    dispatcher.Start();
    return ER_OK;
}

QStatus AllJoynPeerObj::Stop()
{
    assert(bus);
    dispatcher.Stop();
    bus->UnregisterBusListener(*this);
    return ER_OK;
}

QStatus AllJoynPeerObj::Join()
{
    lock.Lock(MUTEX_CONTEXT);
    std::map<qcc::String, SASLEngine*>::iterator iter = conversations.begin();
    while (iter != conversations.end()) {
        delete iter->second;
        ++iter;
    }
    conversations.clear();
    std::map<qcc::String, KeyExchanger*>::iterator keyExIter = keyExConversations.begin();
    while (keyExIter != keyExConversations.end()) {
        delete keyExIter->second;
        ++keyExIter;
    }
    keyExConversations.clear();
    lock.Unlock(MUTEX_CONTEXT);

    dispatcher.Join();
    return ER_OK;
}

AllJoynPeerObj::~AllJoynPeerObj()
{
    if ((supportedAuthSuitesCount > 0) && supportedAuthSuites) {
        delete [] supportedAuthSuites;
    }
}

QStatus AllJoynPeerObj::Init(BusAttachment& bus)
{
    QStatus status = bus.RegisterBusObject(*this);
    return status;
}

void AllJoynPeerObj::ObjectRegistered(void)
{
    /* Must call base class */
    BusObject::ObjectRegistered();

}

void AllJoynPeerObj::GetExpansion(const InterfaceDescription::Member* member, Message& msg)
{
    uint32_t token = msg->GetArg(0)->v_uint32;
    MsgArg replyArg;
    QStatus status = msg->GetExpansion(token, replyArg);
    if (status == ER_OK) {
        status = MethodReply(msg, &replyArg, 1);
        if (ER_OK != status) {
            QCC_LogError(status, ("Failed to send GetExpansion reply"));
        }
    } else {
        MethodReply(msg, status);
    }
}

QStatus AllJoynPeerObj::RequestHeaderExpansion(Message& msg, RemoteEndpoint& sender)
{
    bool expansionPending = false;
    uint32_t token = msg->GetCompressionToken();

    assert(bus);
    //assert(sender == bus.GetInternal().GetRouter().FindEndpoint(msg->GetRcvEndpointName()));

    lock.Lock(MUTEX_CONTEXT);
    /*
     * First check if there are any other messages waiting for the same expansion rule.
     */
    for (std::deque<Message>::iterator iter = msgsPendingExpansion.begin(); iter != msgsPendingExpansion.end(); ++iter) {
        if ((*iter)->GetCompressionToken() == token) {
            expansionPending = true;
            break;
        }
    }
    msgsPendingExpansion.push_back(msg);
    lock.Unlock(MUTEX_CONTEXT);
    /*
     * If there is already an expansion request for this message we don't need another one.
     */
    if (expansionPending) {
        return ER_OK;
    } else {
        return DispatchRequest(msg, EXPAND_HEADER, sender->GetRemoteName());
    }
}

QStatus AllJoynPeerObj::RequestAuthentication(Message& msg)
{
    return DispatchRequest(msg, AUTHENTICATE_PEER);
}

bool AllJoynPeerObj::RemoveCompressedMessage(Message& msg, uint32_t token)
{
    lock.Lock(MUTEX_CONTEXT);
    for (std::deque<Message>::iterator iter = msgsPendingExpansion.begin(); iter != msgsPendingExpansion.end(); ++iter) {
        if ((*iter)->GetCompressionToken() == token) {
            msg = *iter;
            msgsPendingExpansion.erase(iter);
            lock.Unlock(MUTEX_CONTEXT);
            return true;
        }
    }
    lock.Unlock(MUTEX_CONTEXT);
    return false;
}

/**
 * We keep the timeout for the expansion request small to bound the number of unexpanded messages
 * that we have to queue while we wait for the response. This neutralizes a DOS attack where a remote device
 * that is sending compressed messages never responds to the request for the expansion rule.
 */
#define EXPANSION_TIMEOUT   1000

void AllJoynPeerObj::ExpandHeader(Message& msg, const qcc::String& receivedFrom)
{
    assert(bus);
    QStatus status = ER_OK;
    uint32_t token = msg->GetCompressionToken();

    const HeaderFields* expFields = bus->GetInternal().GetCompressionRules()->GetExpansion(token);
    if (!expFields) {
        Message replyMsg(*bus);
        MsgArg arg("u", token);
        /*
         * The endpoint the message was received on knows the expansion rule for the token we just received.
         */
        ProxyBusObject remotePeerObj(*bus, receivedFrom.c_str(), org::alljoyn::Bus::Peer::ObjectPath, 0);
        const InterfaceDescription* ifc = bus->GetInterface(org::alljoyn::Bus::Peer::HeaderCompression::InterfaceName);
        if (ifc == NULL) {
            status = ER_BUS_NO_SUCH_INTERFACE;
        }
        if (status == ER_OK) {
            remotePeerObj.AddInterface(*ifc);
            const InterfaceDescription::Member* getExpansionMember = ifc->GetMember("GetExpansion");
            assert(getExpansionMember);
            status = remotePeerObj.MethodCall(*getExpansionMember, &arg, 1, replyMsg, EXPANSION_TIMEOUT);
        }
        if (status == ER_OK) {
            status = replyMsg->AddExpansionRule(token, replyMsg->GetArg(0));
            if (status == ER_OK) {
                expFields = bus->GetInternal().GetCompressionRules()->GetExpansion(token);
                if (!expFields) {
                    status = ER_BUS_HDR_EXPANSION_INVALID;
                }
            }
        }
    }
    /*
     * Clean up if we can't expand the messages.
     */
    if (status != ER_OK) {
        while (RemoveCompressedMessage(msg, token)) {
            QCC_LogError(status, ("Failed to expand message %s", msg->Description().c_str()));
        }
        return;
    }
    /*
     * Calling RemoveCompressedMessage() in a loop may look innefficient but it is highly unlikely
     * we will be expanding different headers at the same time so we are really just removing the
     * front message from the list.
     */
    while (RemoveCompressedMessage(msg, token)) {
        Router& router = bus->GetInternal().GetRouter();
        BusEndpoint sender = router.FindEndpoint(msg->GetRcvEndpointName());
        if (sender->IsValid()) {
            /*
             * Expand the compressed fields. Don't overwrite headers we received.
             */
            for (size_t id = 0; id < ArraySize(msg->hdrFields.field); id++) {
                if (HeaderFields::Compressible[id] && (msg->hdrFields.field[id].typeId == ALLJOYN_INVALID)) {
                    msg->hdrFields.field[id] = expFields->field[id];
                }
            }
            /*
             * Initialize ttl from the message header.
             */
            if (msg->hdrFields.field[ALLJOYN_HDR_FIELD_TIME_TO_LIVE].typeId != ALLJOYN_INVALID) {
                msg->ttl = msg->hdrFields.field[ALLJOYN_HDR_FIELD_TIME_TO_LIVE].v_uint16;
            } else {
                msg->ttl = 0;
            }
            msg->hdrFields.field[ALLJOYN_HDR_FIELD_COMPRESSION_TOKEN].Clear();
            /*
             * we have succesfully expanded the message so now it can be routed.
             */
            router.PushMessage(msg, sender);
        }
    }
}

/*
 * Get a property
 */
QStatus AllJoynPeerObj::Get(const char* ifcName, const char* propName, MsgArg& val)
{
    QStatus status = ER_BUS_NO_SUCH_PROPERTY;

    if (strcmp(ifcName, org::alljoyn::Bus::Peer::Authentication::InterfaceName) == 0) {
        if (strcmp("Mechanisms", propName) == 0) {
            val.typeId = ALLJOYN_STRING;
            val.v_string.str = peerAuthMechanisms.c_str();
            val.v_string.len = peerAuthMechanisms.size();
            status = ER_OK;
        }
    }
    return status;
}

void AllJoynPeerObj::ExchangeGroupKeys(const InterfaceDescription::Member* member, Message& msg)
{
    assert(bus);

    QStatus status;
    PeerStateTable* peerStateTable = bus->GetInternal().GetPeerStateTable();

    /*
     * We expect to know the peer that is making this method call
     */
    if (peerStateTable->IsKnownPeer(msg->GetSender())) {
        PeerState peerState = peerStateTable->GetPeerState(msg->GetSender());
        uint8_t keyGenVersion = peerState->GetAuthVersion() & 0xFF;
        uint16_t authV = peerState->GetAuthVersion() >> 16;
        uint8_t sendKeyBlob = (authV <= 1) && (keyGenVersion == 0);
        QCC_DbgHLPrintf(("ExchangeGroupKeys using key gen version %d", keyGenVersion));
        /*
         * KeyGen version 0 exchanges key blobs, version 1 just exchanges the key
         */
        KeyBlob key;
        if (sendKeyBlob) {
            StringSource src(msg->GetArg(0)->v_scalarArray.v_byte, msg->GetArg(0)->v_scalarArray.numElements);
            status = key.Load(src);
        } else {
            status = key.Set(msg->GetArg(0)->v_scalarArray.v_byte, msg->GetArg(0)->v_scalarArray.numElements, KeyBlob::AES);
        }
        if (status == ER_OK) {
            /*
             * Tag the group key with the auth mechanism used by ExchangeGroupKeys. Group keys
             * are inherently directional - only initiator encrypts with the group key. We set
             * the role to NO_ROLE otherwise senders can't decrypt their own broadcast messages.
             */
            key.SetTag(msg->GetAuthMechanism(), KeyBlob::NO_ROLE);
            peerState->SetKey(key, PEER_GROUP_KEY);
            /*
             * Return the local group key.
             */
            peerStateTable->GetGroupKey(key);
            StringSink snk;
            MsgArg replyArg;
            if (sendKeyBlob) {
                key.Store(snk);
                replyArg.Set("ay", snk.GetString().size(), snk.GetString().data());
            } else {
                replyArg.Set("ay", key.GetSize(), key.GetData());
            }
            MethodReply(msg, &replyArg, 1);
        }
    } else {
        status = ER_BUS_NO_PEER_GUID;
    }
    if (status != ER_OK) {
        MethodReply(msg, status);
    }
}

void AllJoynPeerObj::ExchangeGuids(const InterfaceDescription::Member* member, Message& msg)
{
    assert(bus);
    qcc::GUID128 remotePeerGuid(msg->GetArg(0)->v_string.str);
    uint32_t authVersion = msg->GetArg(1)->v_uint32;

    qcc::String localGuidStr = bus->GetInternal().GetKeyStore().GetGuid();
    if (!localGuidStr.empty()) {
        PeerState peerState = bus->GetInternal().GetPeerStateTable()->GetPeerState(msg->GetSender());
        /*
         * If don't support the proposed version reply with our preferred version
         */
        if (!IsCompatibleVersion(authVersion)) {
            authVersion = PREFERRED_AUTH_VERSION;
        } else {
            authVersion = GetLowerVersion(authVersion, PREFERRED_AUTH_VERSION);
        }
        QCC_DbgHLPrintf(("ExchangeGuids Local %s", localGuidStr.c_str()));
        QCC_DbgHLPrintf(("ExchangeGuids Remote %s", remotePeerGuid.ToString().c_str()));
        QCC_DbgHLPrintf(("ExchangeGuids AuthVersion %d", authVersion));
        /*
         * If we proposed a different version we simply assume it is acceptable. The remote peer
         * will try a different version or give up if it doesn't like our suggestion.
         */
        peerState->SetGuidAndAuthVersion(remotePeerGuid, authVersion);

        /*
         * Associate the remote peer GUID with the sender peer state.
         */
        MsgArg replyArgs[2];
        replyArgs[0].Set("s", localGuidStr.c_str());
        replyArgs[1].Set("u", authVersion);
        MethodReply(msg, replyArgs, ArraySize(replyArgs));
    } else {
        MethodReply(msg, ER_BUS_NO_PEER_GUID);
    }
}

/*
 * These two lengths are used in RFC 5246
 */
#define VERIFIER_LEN  12
#define NONCE_LEN     28

/*
 * Limit session key lifetime to 2 days.
 */
#define SESSION_KEY_EXPIRATION (60 * 60 * 24 * 2)

QStatus AllJoynPeerObj::KeyGen(PeerState& peerState, String seed, qcc::String& verifier, KeyBlob::Role role)
{
    assert(bus);
    QStatus status;
    KeyStore& keyStore = bus->GetInternal().GetKeyStore();
    KeyBlob peerSecret;
    uint8_t keyGenVersion = peerState->GetAuthVersion() & 0xFF;

    status = keyStore.GetKey(peerState->GetGuid(), peerSecret, peerState->authorizations);
    if ((status == ER_OK) && peerSecret.HasExpired()) {
        status = ER_BUS_KEY_EXPIRED;
    }
    if (status == ER_OK) {
        String tag = peerSecret.GetTag();
        if (tag == "ALLJOYN_ECDHE_NULL") {
            /* expires the ECDHE_NULL after first use */
            Timespec now;
            GetTimeNow(&now);
            keyStore.SetKeyExpiration(peerState->GetGuid(), now);
        }
    }
    KeyBlob masterSecret;
    if (status == ER_OK) {
        status = KeyExchanger::ParsePeerSecretRecord(peerSecret, masterSecret);
    }
    if (status == ER_OK) {
        size_t keylen = Crypto_AES::AES128_SIZE + VERIFIER_LEN;
        uint8_t* keymatter = new uint8_t[keylen];

        QCC_DbgHLPrintf(("KeyGen using key gen version %d", keyGenVersion));
        if (keyGenVersion == 0) {
            /*
             * Session key is generated using the procedure described in RFC 5246
             */
            status = Crypto_PseudorandomFunction(masterSecret, "session key", seed, keymatter, keylen);
        } else {
            assert(keyGenVersion == 1);
            /*
             * Session key is generated using AES-CCM key gen procedure
             */
            status = Crypto_PseudorandomFunctionCCM(masterSecret, "session key", seed, keymatter, keylen);
        }
        if (status == ER_OK) {
            KeyBlob sessionKey(keymatter, Crypto_AES::AES128_SIZE, KeyBlob::AES);
            /*
             * Tag the session key with auth mechanism tag from the master secret
             */
            sessionKey.SetTag(masterSecret.GetTag(), role);
            sessionKey.SetExpiration(SESSION_KEY_EXPIRATION);
            /*
             * Store session key in the peer state.
             */
            peerState->SetKey(sessionKey, PEER_SESSION_KEY);
            /*
             * Return verifier string
             */
            verifier = BytesToHexString(keymatter + Crypto_AES::AES128_SIZE, VERIFIER_LEN);
        }
        delete [] keymatter;
    }
    /*
     * Store any changes to the key store.
     */
    keyStore.Store();
    return status;
}

void AllJoynPeerObj::GenSessionKey(const InterfaceDescription::Member* member, Message& msg)
{
    assert(bus);
    QStatus status;
    PeerState peerState = bus->GetInternal().GetPeerStateTable()->GetPeerState(msg->GetSender());
    qcc::GUID128 remotePeerGuid(msg->GetArg(0)->v_string.str);
    qcc::GUID128 localPeerGuid(msg->GetArg(1)->v_string.str);
    /*
     * Check that target GUID is our GUID.
     */
    if (bus->GetInternal().GetKeyStore().GetGuid() != localPeerGuid.ToString()) {
        MethodReply(msg, ER_BUS_NO_PEER_GUID);
    } else {
        qcc::String nonce = RandHexString(NONCE_LEN);
        qcc::String verifier;
        status = KeyGen(peerState, msg->GetArg(2)->v_string.str + nonce, verifier, KeyBlob::RESPONDER);
        if (status == ER_OK) {
            QCC_DbgHLPrintf(("GenSessionKey succeeds for peer %s", msg->GetSender()));
            MsgArg replyArgs[2];
            replyArgs[0].Set("s", nonce.c_str());
            replyArgs[1].Set("s", verifier.c_str());
            MethodReply(msg, replyArgs, ArraySize(replyArgs));
        } else {
            MethodReply(msg, status);
        }
    }
}

void AllJoynPeerObj::AuthAdvance(Message& msg)
{
    assert(bus);
    QStatus status = ER_OK;
    ajn::SASLEngine* sasl = NULL;
    ajn::SASLEngine::AuthState authState;
    qcc::String outStr;
    qcc::String sender = msg->GetSender();
    qcc::String mech;

    /*
     * There can be multiple authentication conversations going on simultaneously between the
     * current peer and other remote peers but only one conversation between each pair.
     *
     * Check for existing conversation and allocate a new SASL engine if we need one
     */
    lock.Lock(MUTEX_CONTEXT);
    sasl = conversations[sender];
    conversations.erase(sender);
    lock.Unlock(MUTEX_CONTEXT);

    if (!sasl) {
        sasl = new SASLEngine(*bus, ajn::AuthMechanism::CHALLENGER, peerAuthMechanisms.c_str(), sender.c_str(), peerAuthListener);
        qcc::String localGuidStr = bus->GetInternal().GetKeyStore().GetGuid();
        if (!localGuidStr.empty()) {
            sasl->SetLocalId(localGuidStr);
        } else {
            status = ER_BUS_NO_PEER_GUID;
        }
    }
    /*
     * Move the authentication conversation forward.
     */
    if (status == ER_OK) {
        status = sasl->Advance(msg->GetArg(0)->v_string.str, outStr, authState);
    }
    /*
     * If auth conversation was sucessful store the master secret in the key store.
     */
    if ((status == ER_OK) && (authState == SASLEngine::ALLJOYN_AUTH_SUCCESS)) {
        PeerState peerState = bus->GetInternal().GetPeerStateTable()->GetPeerState(sender);
        SetRights(peerState, sasl->AuthenticationIsMutual(), true /*challenger*/);
        KeyBlob masterSecret;
        KeyStore& keyStore = bus->GetInternal().GetKeyStore();
        status = sasl->GetMasterSecret(masterSecret);
        mech = sasl->GetMechanism();
        if (status == ER_OK) {
            qcc::GUID128 remotePeerGuid(sasl->GetRemoteId());
            /* Tag the master secret with the auth mechanism used to generate it */
            masterSecret.SetTag(mech, KeyBlob::RESPONDER);
            status = keyStore.AddKey(remotePeerGuid, masterSecret, peerState->authorizations);
        }
        /*
         * Report the succesful authentication to allow application to clear UI etc.
         */
        if (status == ER_OK) {
            peerAuthListener.AuthenticationComplete(mech.c_str(), sender.c_str(), true /* success */);
        }
        delete sasl;
        sasl = NULL;
    }

    if (status != ER_OK) {
        /*
         * Report the failed authentication to allow application to clear UI etc.
         */
        peerAuthListener.AuthenticationComplete(mech.c_str(), sender.c_str(), false /* failure */);
        /*
         * Let remote peer know the authentication failed.
         */
        MethodReply(msg, status);
        delete sasl;
    } else {
        /*
         * If we are not done put the SASL engine back
         */
        if (authState != SASLEngine::ALLJOYN_AUTH_SUCCESS) {
            lock.Lock(MUTEX_CONTEXT);
            conversations[sender] = sasl;
            lock.Unlock(MUTEX_CONTEXT);
        }
        MsgArg replyMsg("s", outStr.c_str());
        MethodReply(msg, &replyMsg, 1);
    }
}

void AllJoynPeerObj::DoKeyExchange(Message& msg)
{
    QStatus status = ER_OK;

    uint32_t authMask = msg->GetArg(0)->v_uint32;
    MsgArg* inVariant;
    status = msg->GetArg(1)->Get("v", &inVariant);

    uint32_t effectiveAuthMask = 0;
    lock.Lock(MUTEX_CONTEXT);
    for (int cnt = 0; cnt < supportedAuthSuitesCount; cnt++) {
        if ((authMask & supportedAuthSuites[cnt]) == authMask) {
            effectiveAuthMask = authMask;
            break;
        }
    }

    if (!effectiveAuthMask) {
        lock.Unlock(MUTEX_CONTEXT);
        status = ER_AUTH_FAIL;
        MethodReply(msg, status);
        return;
    }

    uint32_t authMaskList[1];
    authMaskList[0] = effectiveAuthMask;
    qcc::String sender = msg->GetSender();
    PeerStateTable* peerStateTable = bus->GetInternal().GetPeerStateTable();
    if (!peerStateTable->IsKnownPeer(sender)) {
        lock.Unlock(MUTEX_CONTEXT);
        status = ER_AUTH_FAIL;
        MethodReply(msg, status);
        return;
    }
    PeerState peerState = peerStateTable->GetPeerState(sender);
    KeyExchanger* keyExchanger = GetKeyExchangerInstance(peerState->GetAuthVersion() >> 16, false, authMaskList, 1);
    if (!keyExchanger) {
        lock.Unlock(MUTEX_CONTEXT);
        status = ER_AUTH_FAIL;
        MethodReply(msg, status);
        return;
    }

    /* storing some handle for the given sender  */
    keyExConversations[sender] = keyExchanger;
    lock.Unlock(MUTEX_CONTEXT);

    keyExchanger->RespondToKeyExchange(msg, inVariant, authMask, effectiveAuthMask);
} /* DoKeyExchange */

QStatus AllJoynPeerObj::RecordMasterSecret(const qcc::String& sender, KeyExchanger*keyExchanger, PeerState peerState)
{

    qcc::String guidStr;
    bus->GetPeerGUID(sender.c_str(), guidStr);
    qcc::GUID128 remotePeerGuid(guidStr);
    return keyExchanger->StoreMasterSecret(remotePeerGuid, peerState->authorizations);
}

void AllJoynPeerObj::DoKeyAuthentication(Message& msg)
{
    assert(bus);
    QStatus status = ER_OK;
    qcc::String sender = msg->GetSender();
    PeerStateTable* peerStateTable = bus->GetInternal().GetPeerStateTable();
    PeerState peerState;
    if (peerStateTable->IsKnownPeer(sender)) {
        peerState = peerStateTable->GetPeerState(sender);
    } else {
        return;
    }

    /*
     * There can be multiple authentication conversations going on simultaneously between the
     * current peer and other remote peers but only one conversation between each pair.
     *
     * Check for existing conversation and allocate a new SASL engine if we need one
     */
    lock.Lock(MUTEX_CONTEXT);
    KeyExchanger*keyExchanger = keyExConversations[sender];
    keyExConversations.erase(sender);
    lock.Unlock(MUTEX_CONTEXT);

    if (!keyExchanger) {
        status = ER_AUTH_FAIL;
    }
    if (status == ER_OK) {
        bool authorized = false;
        MsgArg* variant;
        status = msg->GetArg(0)->Get("v", &variant);
        if (status == ER_OK) {
            status = keyExchanger->ValidateRemoteVerifierVariant(sender.c_str(), variant, (uint8_t*) &authorized);

            if ((status == ER_OK) && authorized) {
                SetRights(peerState, true, true /*challenger*/);
                status = RecordMasterSecret(sender, keyExchanger, peerState);
                /*
                 * Report the succesful authentication to allow application to clear UI etc.
                 */
                if (status == ER_OK) {
                    peerAuthListener.AuthenticationComplete(keyExchanger->GetSuiteName(), sender.c_str(), true /* success */);
                    /* compute the local verifier to send back */
                    keyExchanger->ReplyWithVerifier(msg);
                    delete keyExchanger;
                    return;
                }
            }
        }
    }

    /* assume failure */
    status = ER_AUTH_FAIL;
    /*
     * Report the failed authentication to allow application to clear UI etc.
     */
    const char* suiteName;
    if (keyExchanger) {
        suiteName = keyExchanger->GetSuiteName();
        delete keyExchanger;
    } else {
        suiteName = "Unknown";
    }
    peerAuthListener.AuthenticationComplete(suiteName, sender.c_str(), false /* failure */);

    /*
     * Let remote peer know the authentication failed.
     */
    MethodReply(msg, status);
}

void AllJoynPeerObj::AuthChallenge(const ajn::InterfaceDescription::Member* member, ajn::Message& msg)
{
    /*
     * Cannot authenticate if we don't have any authentication mechanisms
     */
    if (peerAuthMechanisms.empty()) {
        MethodReply(msg, ER_BUS_NO_AUTHENTICATION_MECHANISM);
        return;
    }
    /*
     * Authentication may involve user interaction or be computationally expensive so cannot be
     * allowed to block the read thread.
     */
    QStatus status = DispatchRequest(msg, AUTH_CHALLENGE);
    if (status != ER_OK) {
        MethodReply(msg, status);
    }
}

void AllJoynPeerObj::ExchangeSuites(const ajn::InterfaceDescription::Member* member, ajn::Message& msg)
{
    uint32_t*remoteSuites;
    size_t remoteSuitesLen;

    QStatus status = msg->GetArg(0)->Get("au", &remoteSuitesLen, &remoteSuites);
    if (status != ER_OK) {
        MethodReply(msg, status);
        return;
    }
    size_t effectiveAuthSuitesCount = 0;
    if (supportedAuthSuitesCount == 0) {
        effectiveAuthSuitesCount = 1;
    } else {
        effectiveAuthSuitesCount = supportedAuthSuitesCount;
    }
    uint32_t*effectiveAuthSuites = new uint32_t[supportedAuthSuitesCount];

    if (supportedAuthSuitesCount == 0) {
        effectiveAuthSuites[0] = 0;
    } else {
        for (size_t cnt = 0; cnt < effectiveAuthSuitesCount; cnt++) {
            effectiveAuthSuites[cnt] = 0;
        }
        int netCnt = 0;
        /* the order of precedence is from the server perspective */
        for (size_t cnt = 0; cnt < supportedAuthSuitesCount; cnt++) {
            for (size_t idx = 0; idx < remoteSuitesLen; idx++) {
                if (supportedAuthSuites[cnt] == remoteSuites[idx]) {
<<<<<<< HEAD
=======
                    bool addIt = true;
                    if (supportedAuthSuites[cnt] == AUTH_SUITE_ECDHE_ECDSA) {
                        /* Does the peer auth version >= 3?  If not, the peer
                           can't handle ECDSA with X.509 certificate */
                        PeerStateTable* peerStateTable = bus->GetInternal().GetPeerStateTable();
                        PeerState peerState = peerStateTable->GetPeerState(msg->GetSender());
                        if ((peerState->GetAuthVersion() >> 16) <= NON_ECDSA_X509_VERSION) {
                            addIt = false;
                        }
                    }
>>>>>>> d869ff74
                    /* add it */
                    if (addIt) {
                        effectiveAuthSuites[netCnt++] = supportedAuthSuites[cnt];
                    }
                    break;
                }
            }
        }
        effectiveAuthSuitesCount = netCnt;
    }

    MsgArg replyArg;
    replyArg.Set("au", effectiveAuthSuitesCount, effectiveAuthSuites);
    MethodReply(msg, &replyArg, 1);
    delete [] effectiveAuthSuites;
}

void AllJoynPeerObj::KeyExchange(const ajn::InterfaceDescription::Member* member, ajn::Message& msg)
{
    /*
     * Cannot authenticate if we don't have any authentication mechanisms
     */
    if (peerAuthMechanisms.empty()) {
        MethodReply(msg, ER_BUS_NO_AUTHENTICATION_MECHANISM);
        return;
    }
    /*
     * Authentication may involve user interaction or be computationally expensive so cannot be
     * allowed to block the read thread.
     */
    QStatus status = DispatchRequest(msg, KEY_EXCHANGE);
    if (status != ER_OK) {
        MethodReply(msg, status);
    }
}

void AllJoynPeerObj::KeyAuthentication(const ajn::InterfaceDescription::Member* member, ajn::Message& msg)
{
    /*
     * Cannot authenticate if we don't have any authentication mechanisms
     */
    if (peerAuthMechanisms.empty()) {
        MethodReply(msg, ER_BUS_NO_AUTHENTICATION_MECHANISM);
        return;
    }
    /*
     * Authentication may involve user interaction or be computationally expensive so cannot be
     * allowed to block the read thread.
     */
    QStatus status = DispatchRequest(msg, KEY_AUTHENTICATION);
    if (status != ER_OK) {
        MethodReply(msg, status);
    }
}

void AllJoynPeerObj::ForceAuthentication(const qcc::String& busName)
{
    assert(bus);
    PeerStateTable* peerStateTable = bus->GetInternal().GetPeerStateTable();
    if (peerStateTable->IsKnownPeer(busName)) {
        lock.Lock(MUTEX_CONTEXT);
        PeerState peerState = peerStateTable->GetPeerState(busName);
        peerState->ClearKeys();
        bus->ClearKeys(peerState->GetGuid().ToString());
        lock.Unlock(MUTEX_CONTEXT);
    }
}

/*
 * A long timeout to allow for possible PIN entry
 */
#define AUTH_TIMEOUT      120000
#define DEFAULT_TIMEOUT   10000

QStatus AllJoynPeerObj::AuthenticatePeer(AllJoynMessageType msgType, const qcc::String& busName, bool wait)
{
    assert(bus);
    QStatus status;
    PeerStateTable* peerStateTable = bus->GetInternal().GetPeerStateTable();
    PeerState peerState = peerStateTable->GetPeerState(busName);
    qcc::String mech;
    const InterfaceDescription* ifc = bus->GetInterface(org::alljoyn::Bus::Peer::Authentication::InterfaceName);
    if (ifc == NULL) {
        return ER_BUS_NO_SUCH_INTERFACE;
    }
    /*
     * Cannot authenticate if we don't have an authentication mechanism
     */
    if (peerAuthMechanisms.empty()) {
        return ER_BUS_NO_AUTHENTICATION_MECHANISM;
    }
    /*
     * Return if the peer is already secured.
     */
    if (peerState->IsSecure()) {
        return ER_OK;
    }
    /*
     * Check if this peer is already being authenticated. This check won't catch authentications
     * that use different names for the same peer, but we catch those below when we using the
     * unique name. Worst case we end up making a redundant ExchangeGuids method call.
     */
    if (msgType == MESSAGE_METHOD_CALL) {
        lock.Lock(MUTEX_CONTEXT);
        if (peerState->GetAuthEvent()) {
            if (wait) {
                Event::Wait(*peerState->GetAuthEvent(), lock);
                return peerState->IsSecure() ? ER_OK : ER_AUTH_FAIL;
            } else {
                lock.Unlock(MUTEX_CONTEXT);
                return ER_WOULDBLOCK;
            }
        }
        lock.Unlock(MUTEX_CONTEXT);
    }

    ProxyBusObject remotePeerObj(*bus, busName.c_str(), org::alljoyn::Bus::Peer::ObjectPath, 0);
    remotePeerObj.AddInterface(*ifc);

    /*
     * Exchange GUIDs with the peer, this will get us the GUID of the remote peer and also the
     * unique bus name from which we can determine if we have already have a session key, a
     * master secret or if we have to start an authentication conversation.
     */
    qcc::String localGuidStr = bus->GetInternal().GetKeyStore().GetGuid();
    MsgArg args[2];
    args[0].Set("s", localGuidStr.c_str());
    args[1].Set("u", PREFERRED_AUTH_VERSION);
    Message replyMsg(*bus);
    const InterfaceDescription::Member* exchangeGuidsMember = ifc->GetMember("ExchangeGuids");
    assert(exchangeGuidsMember);
    status = remotePeerObj.MethodCall(*exchangeGuidsMember, args, ArraySize(args), replyMsg, DEFAULT_TIMEOUT);
    if (status != ER_OK) {
        /*
         * ER_BUS_REPLY_IS_ERROR_MESSAGE has a specific meaning in the public API and should not be
         * propogated to the caller from this context.
         */
        if (status == ER_BUS_REPLY_IS_ERROR_MESSAGE) {
            if (replyMsg->GetErrorName() != NULL && strcmp(replyMsg->GetErrorName(), "org.freedesktop.DBus.Error.ServiceUnknown") == 0) {
                status = ER_BUS_NO_SUCH_OBJECT;
            } else {
                status = ER_AUTH_FAIL;
            }
        }
        QCC_LogError(status, ("ExchangeGuids failed"));
        return status;
    }
    const qcc::String sender = replyMsg->GetSender();
    /*
     * Extract the remote guid from the message
     */
    qcc::GUID128 remotePeerGuid(replyMsg->GetArg(0)->v_string.str);
    uint32_t authVersion = replyMsg->GetArg(1)->v_uint32;
    qcc::String remoteGuidStr = remotePeerGuid.ToString();
    /*
     * Check that we can support the version the remote peer proposed.
     */
    if (!IsCompatibleVersion(authVersion)) {
        status = ER_BUS_PEER_AUTH_VERSION_MISMATCH;
        QCC_LogError(status, ("ExchangeGuids incompatible authentication version %u", authVersion));
        return status;
    } else {
        authVersion = GetLowerVersion(authVersion, PREFERRED_AUTH_VERSION);
    }
    QCC_DbgHLPrintf(("ExchangeGuids Local %s", localGuidStr.c_str()));
    QCC_DbgHLPrintf(("ExchangeGuids Remote %s", remoteGuidStr.c_str()));
    QCC_DbgHLPrintf(("ExchangeGuids AuthVersion %d", authVersion));
    /*
     * Now we have the unique bus name in the reply try again to find out if we have a session key
     * for this peer.
     */
    peerState = peerStateTable->GetPeerState(sender, busName);
    peerState->SetGuidAndAuthVersion(remotePeerGuid, authVersion);
    /*
     * We can now return if the peer is authenticated.
     */
    if (peerState->IsSecure()) {
        return ER_OK;
    }
    /*
     * Check again if the peer is being authenticated on another thread. We need to do this because
     * the check above may have used a well-known-namme and now we know the unique name.
     */
    lock.Lock(MUTEX_CONTEXT);
    if (peerState->GetAuthEvent()) {
        if (wait) {
            Event::Wait(*peerState->GetAuthEvent(), lock);
            return peerState->IsSecure() ? ER_OK : ER_AUTH_FAIL;
        } else {
            lock.Unlock(MUTEX_CONTEXT);
            return ER_WOULDBLOCK;
        }
    }
    /*
     * The bus allows a peer to send signals and make method calls to itself. If we are securing the
     * local peer we obviously don't need to authenticate but we must initialize a peer state object
     * with a session key and group key.
     */
    if (bus->GetUniqueName() == sender) {
        assert(remoteGuidStr == localGuidStr);
        QCC_DbgHLPrintf(("Securing local peer to itself"));
        KeyBlob key;
        /* Use the local peer's GROUP key */
        peerStateTable->GetGroupKey(key);
        key.SetTag("SELF", KeyBlob::NO_ROLE);
        peerState->SetKey(key, PEER_GROUP_KEY);
        /* Allocate a random session key - no role because we are both INITIATOR and RESPONDER */
        key.Rand(Crypto_AES::AES128_SIZE, KeyBlob::AES);
        key.SetTag("SELF", KeyBlob::NO_ROLE);
        peerState->SetKey(key, PEER_SESSION_KEY);
        /* Record in the peer state that this peer is the local peer */
        peerState->isLocalPeer = true;
        /* Set rights on the local peer - treat as mutual authentication */
        SetRights(peerState, true, false);
        /* We are still holding the lock */
        lock.Unlock(MUTEX_CONTEXT);
        return ER_OK;
    }
    /*
     * Only method calls trigger authentications so if the remote peer is not authenticated or in the
     * process or being authenticated we return an error status which will cause a security
     * violation notification back to the application.
     */
    if (msgType != MESSAGE_METHOD_CALL) {
        /* We are still holding the lock */
        lock.Unlock(MUTEX_CONTEXT);
        return ER_BUS_DESTINATION_NOT_AUTHENTICATED;
    }
    /*
     * Other threads authenticating the same peer will block on this event until the authentication completes.
     */
    qcc::Event authEvent;
    peerState->SetAuthEvent(&authEvent);
    lock.Unlock(MUTEX_CONTEXT);

    KeyStore& keyStore = bus->GetInternal().GetKeyStore();
    bool authTried = false;
    bool firstPass = true;
    bool useKeyExchanger = UseKeyExchanger(authVersion, supportedAuthSuites, supportedAuthSuitesCount);
    do {
        /*
         * Try to load the master secret for the remote peer. It is possible that the master secret
         * has expired or been deleted either locally or remotely so if we fail to establish a
         * session key on the first pass we start an authentication conversation to establish a new
         * master secret.
         */

        if (!keyStore.HasKey(remotePeerGuid)) {
            /*
             * If the key store is shared try reloading in case another application has already
             * authenticated this peer.
             */
            if (keyStore.IsShared()) {
                keyStore.Reload();
                if (!keyStore.HasKey(remotePeerGuid)) {
                    status = ER_AUTH_FAIL;
                }
            } else {
                status = ER_AUTH_FAIL;
            }
        }
        if (status == ER_OK) {
            /*
             * Generate a random string - this is the local half of the seed string.
             */
            qcc::String nonce = RandHexString(NONCE_LEN);
            /*
             * Send GenSessionKey message to remote peer.
             */
            MsgArg args[3];
            args[0].Set("s", localGuidStr.c_str());
            args[1].Set("s", remoteGuidStr.c_str());
            args[2].Set("s", nonce.c_str());
            const InterfaceDescription::Member* genSessionKeyMember = ifc->GetMember("GenSessionKey");
            assert(genSessionKeyMember);
            status = remotePeerObj.MethodCall(*genSessionKeyMember, args, ArraySize(args), replyMsg, DEFAULT_TIMEOUT);
            if (status == ER_OK) {
                qcc::String verifier;
                /*
                 * The response completes the seed string so we can generate the session key.
                 */
                status = KeyGen(peerState, nonce + replyMsg->GetArg(0)->v_string.str, verifier, KeyBlob::INITIATOR);
                QCC_DbgHLPrintf(("Initiator KeyGen after receiving response from sender %s", busName.c_str()));
                if ((status == ER_OK) && (verifier != replyMsg->GetArg(1)->v_string.str)) {
                    status = ER_AUTH_FAIL;
                }
            }
        }
        if ((status == ER_OK) || !firstPass) {
            break;
        }
        if (useKeyExchanger) {
            uint32_t*remoteAuthSuites = NULL;
            size_t remoteAuthSuitesCount = 0;
            status = AskForAuthSuites(authVersion, remotePeerObj, ifc, &remoteAuthSuites, &remoteAuthSuitesCount);
            if (status == ER_OK) {
                status = AuthenticatePeerUsingKeyExchange(remoteAuthSuites, remoteAuthSuitesCount, busName, peerState, localGuidStr, remotePeerObj, ifc, remotePeerGuid, mech);
                if (remoteAuthSuites) {
                    delete [] remoteAuthSuites;
                }
            }
        } else {
            status = AuthenticatePeerUsingSASL(busName, peerState, localGuidStr, remotePeerObj, ifc, remotePeerGuid, mech);
        }
        authTried = true;
        firstPass = false;
    } while (status == ER_OK);
    /*
     * Exchange group keys with the remote peer. This method call is encrypted using the session key
     * that we just established.
     */
    if (status == ER_OK) {
        uint8_t keyGenVersion = authVersion & 0xFF;
        uint16_t authV = authVersion >> 16;
        uint8_t sendKeyBlob = (authV <= 1) && (keyGenVersion == 0);
        Message replyMsg(*bus);
        KeyBlob key;
        peerStateTable->GetGroupKey(key);
        StringSink snk;
        MsgArg arg;
        /*
         * KeyGen version 0 exchanges key blobs, version 1 just exchanges the key
         */
        QCC_DbgHLPrintf(("ExchangeGroupKeys using key gen version %d", keyGenVersion));
        if (sendKeyBlob) {
            key.Store(snk);
            arg.Set("ay", snk.GetString().size(), snk.GetString().data());
        } else {
            arg.Set("ay", key.GetSize(), key.GetData());
        }
        const InterfaceDescription::Member* exchangeGroupKeysMember = ifc->GetMember("ExchangeGroupKeys");
        assert(exchangeGroupKeysMember);
        status = remotePeerObj.MethodCall(*exchangeGroupKeysMember, &arg, 1, replyMsg, DEFAULT_TIMEOUT, ALLJOYN_FLAG_ENCRYPTED);
        if (status == ER_OK) {
            if (sendKeyBlob) {
                StringSource src(replyMsg->GetArg(0)->v_scalarArray.v_byte, replyMsg->GetArg(0)->v_scalarArray.numElements);
                status = key.Load(src);
            } else {
                status = key.Set(replyMsg->GetArg(0)->v_scalarArray.v_byte, replyMsg->GetArg(0)->v_scalarArray.numElements, KeyBlob::AES);
            }
            if (status == ER_OK) {
                /*
                 * Tag the group key with the auth mechanism used by ExchangeGroupKeys. Group keys
                 * are inherently directional - only initiator encrypts with the group key. We set
                 * the role to NO_ROLE otherwise senders can't decrypt their own broadcast messages.
                 */
                key.SetTag(replyMsg->GetAuthMechanism(), KeyBlob::NO_ROLE);
                peerState->SetKey(key, PEER_GROUP_KEY);
            }
            if (status == ER_OK) {
                /* exchange membership guilds */
                if (useKeyExchanger && IsMembershipCertCapable(peerState->GetAuthVersion())) {
                    SendMembershipData(remotePeerObj, ifc);
                }
            }
        }
    }
    /*
     * If an authentication was tried report the authentication completion to allow application to clear UI etc.
     */
    if (authTried) {
        peerAuthListener.AuthenticationComplete(mech.c_str(), sender.c_str(), status == ER_OK);
    }
    /*
     * ER_BUS_REPLY_IS_ERROR_MESSAGE has a specific meaning in the public API an should not be
     * propogated to the caller from this context.
     */
    if (status == ER_BUS_REPLY_IS_ERROR_MESSAGE) {
        status = ER_AUTH_FAIL;
    }
    /*
     * Release any other threads waiting on the result of this authentication.
     */
    lock.Lock(MUTEX_CONTEXT);
    peerState->SetAuthEvent(NULL);
    while (authEvent.GetNumBlockedThreads() > 0) {
        authEvent.SetEvent();
        qcc::Sleep(10);
    }
    lock.Unlock(MUTEX_CONTEXT);
    return status;
}

QStatus AllJoynPeerObj::AuthenticatePeerUsingSASL(const qcc::String& busName, PeerState peerState, qcc::String& localGuidStr, ProxyBusObject& remotePeerObj, const InterfaceDescription* ifc, qcc::GUID128& remotePeerGuid, qcc::String& mech)
{
    QStatus status;
    ajn::SASLEngine::AuthState authState;

    /*
     * Initiaize the SASL engine as responder (i.e. client) this terminology seems backwards but
     * is the terminology used by the DBus specification.
     */
    SASLEngine sasl(*bus, ajn::AuthMechanism::RESPONDER, peerAuthMechanisms, busName.c_str(), peerAuthListener);
    sasl.SetLocalId(localGuidStr);
    /*
     * This will let us know if we need to make an AuthenticationComplete callback below.
     */
    qcc::String inStr;
    qcc::String outStr;
    status = sasl.Advance(inStr, outStr, authState);
    while (status == ER_OK) {
        Message replyMsg(*bus);
        MsgArg arg("s", outStr.c_str());
        const InterfaceDescription::Member* authChallengeMember = ifc->GetMember("AuthChallenge");
        assert(authChallengeMember);
        status = remotePeerObj.MethodCall(*authChallengeMember, &arg, 1, replyMsg, AUTH_TIMEOUT);
        if (status == ER_OK) {
            /*
             * This will let us know if we need to make an AuthenticationComplete callback below.
             */
            if (authState == SASLEngine::ALLJOYN_AUTH_SUCCESS) {
                SetRights(peerState, sasl.AuthenticationIsMutual(), false /*responder*/);
                break;
            }
            inStr = qcc::String(replyMsg->GetArg(0)->v_string.str);
            status = sasl.Advance(inStr, outStr, authState);
            if (authState == SASLEngine::ALLJOYN_AUTH_SUCCESS) {
                KeyBlob masterSecret;
                mech = sasl.GetMechanism();
                status = sasl.GetMasterSecret(masterSecret);
                if (status == ER_OK) {
                    SetRights(peerState, sasl.AuthenticationIsMutual(), false /*responder*/);
                    /* Tag the master secret with the auth mechanism used to generate it */
                    masterSecret.SetTag(mech, KeyBlob::INITIATOR);
                    status = bus->GetInternal().GetKeyStore().AddKey(remotePeerGuid, masterSecret, peerState->authorizations);
                }
            }
        } else {
            status = ER_AUTH_FAIL;
        }
    }
    return status;
}

QStatus AllJoynPeerObj::AskForAuthSuites(uint32_t peerAuthVersion, ProxyBusObject& remotePeerObj, const InterfaceDescription* ifc, uint32_t** remoteAuthSuites, size_t* remoteAuthCount)
{
    if (supportedAuthSuitesCount == 0) {
        return ER_AUTH_FAIL;
    }
    MsgArg arg;
    bool excludeECDHE_ECDSA = false;
    if ((peerAuthVersion >> 16) <= NON_ECDSA_X509_VERSION) {
        for (size_t cnt = 0; cnt < supportedAuthSuitesCount; cnt++) {
            if (supportedAuthSuites[cnt] == AUTH_SUITE_ECDHE_ECDSA) {
                excludeECDHE_ECDSA = true;
                break;
            }
        }
    }
    uint32_t* authSuites = supportedAuthSuites;
    size_t authSuitesCount = supportedAuthSuitesCount;
    if (excludeECDHE_ECDSA) {
        authSuites = new uint32_t[supportedAuthSuitesCount];
        size_t netCnt = 0;
        for (size_t cnt = 0; cnt < supportedAuthSuitesCount; cnt++) {
            if (supportedAuthSuites[cnt] != AUTH_SUITE_ECDHE_ECDSA) {
                authSuites[netCnt++] = supportedAuthSuites[cnt];
            }
        }
        authSuitesCount = netCnt;
    }

    arg.Set("au", authSuitesCount, authSuites);
    Message replyMsg(*bus);
    const InterfaceDescription::Member* exchangeSuites = ifc->GetMember("ExchangeSuites");
    assert(exchangeSuites);
    QStatus status = remotePeerObj.MethodCall(*exchangeSuites, &arg, 1, replyMsg, DEFAULT_TIMEOUT);
    if (excludeECDHE_ECDSA) {
        delete [] authSuites;
    }
    if (status != ER_OK) {
        return status;
    }
    uint32_t*remoteSuites;
    size_t remoteSuitesLen;

    status = replyMsg->GetArg(0)->Get("au", &remoteSuitesLen, &remoteSuites);
    if (status != ER_OK) {
        return status;
    }
    *remoteAuthCount = remoteSuitesLen;
    uint32_t*effectiveAuthSuites = new uint32_t[remoteSuitesLen];
    for (size_t cnt = 0; cnt < remoteSuitesLen; cnt++) {
        effectiveAuthSuites[cnt] = remoteSuites[cnt];
    }
    *remoteAuthSuites = effectiveAuthSuites;
    return ER_OK;
}

QStatus AllJoynPeerObj::AuthenticatePeerUsingKeyExchange(const uint32_t* requestingAuthList, size_t requestingAuthCount, const qcc::String& busName, PeerState peerState, qcc::String& localGuidStr, ProxyBusObject& remotePeerObj, const InterfaceDescription* ifc, qcc::GUID128& remotePeerGuid, qcc::String& mech)
{
    QStatus status;

    QCC_DbgHLPrintf(("AuthenticatePeerUsingKeyExchange"));
    KeyExchanger*keyExchanger = GetKeyExchangerInstance(peerState->GetAuthVersion() >> 16, true, requestingAuthList, requestingAuthCount);  /* initiator */
    if (!keyExchanger) {
        return ER_AUTH_FAIL;
    }
    uint32_t remoteAuthMask = 0;
    uint32_t currentSuite = keyExchanger->GetSuite();
    mech = keyExchanger->GetSuiteName();
    KeyExchangerCB kxCB(remotePeerObj, ifc, AUTH_TIMEOUT);
    status = keyExchanger->ExecKeyExchange(currentSuite, kxCB, &remoteAuthMask);

    if ((status == ER_OK) && (remoteAuthMask == currentSuite)) {
        uint8_t authorized = false;
        status = keyExchanger->KeyAuthentication(kxCB, busName.c_str(), &authorized);
        if (authorized) {
            SetRights(peerState, true, false /*responder*/);
            status = RecordMasterSecret(busName, keyExchanger, peerState);
        } else {
            status = ER_AUTH_FAIL;
        }
    } else if (status == ER_OK) {
        status = ER_AUTH_FAIL; /* remote auth mask is 0 */
    }
    delete keyExchanger;  /* no longer needed */

    if (status == ER_OK) {
        return status;
    }
    if (!remoteAuthMask) {
        return ER_AUTH_FAIL; /* done */
    }
    if (requestingAuthCount == 1) {
        return ER_AUTH_FAIL; /* done.  There is no more to try. */
    }
    size_t smallerCount = requestingAuthCount - 1;
    uint32_t*smallerSuites = new uint32_t[smallerCount];
    size_t idx = 0;
    for (size_t cnt = 0; cnt < requestingAuthCount; cnt++) {
        if ((requestingAuthList[cnt] & currentSuite) != currentSuite) {
            assert(idx < smallerCount);
            if (idx >= smallerCount) {
                delete [] smallerSuites;
                return ER_AUTH_FAIL;
            }
            smallerSuites[idx++] = requestingAuthList[cnt];
        }
    }
    status = AuthenticatePeerUsingKeyExchange(smallerSuites, smallerCount, busName, peerState, localGuidStr, remotePeerObj, ifc, remotePeerGuid, mech);
    delete [] smallerSuites;
    return status;
}

QStatus AllJoynPeerObj::AuthenticatePeerAsync(const qcc::String& busName)
{
    assert(bus);
    Message invalidMsg(*bus);
    return DispatchRequest(invalidMsg, SECURE_CONNECTION, busName);
}

QStatus AllJoynPeerObj::DispatchRequest(Message& msg, RequestType reqType, const qcc::String data)
{
    QStatus status;
    QCC_DbgHLPrintf(("DispatchRequest %s", msg->Description().c_str()));
    lock.Lock(MUTEX_CONTEXT);
    if (dispatcher.IsRunning()) {
        Request* req = new Request(msg, reqType, data);
        qcc::AlarmListener* alljoynPeerListener = this;
        status = dispatcher.AddAlarm(Alarm(alljoynPeerListener, req));
        if (status != ER_OK) {
            delete req;
        }
    } else {
        status = ER_BUS_STOPPING;
    }
    lock.Unlock(MUTEX_CONTEXT);
    return status;
}

void AllJoynPeerObj::AlarmTriggered(const Alarm& alarm, QStatus reason)
{
    QStatus status;

    assert(bus);
    QCC_DbgHLPrintf(("AllJoynPeerObj::AlarmTriggered"));
    Request* req = static_cast<Request*>(alarm->GetContext());

    switch (req->reqType) {
    case AUTHENTICATE_PEER:
        /*
         * Push the message onto a queue of messages to be encrypted and forwarded in order when
         * the authentication completes.
         */
        lock.Lock(MUTEX_CONTEXT);
        msgsPendingAuth.push_back(req->msg);
        lock.Unlock(MUTEX_CONTEXT);
        /*
         * Pause timeouts so reply handlers don't expire while waiting for authentication to complete
         */
        if (req->msg->GetType() == MESSAGE_METHOD_CALL) {
            bus->GetInternal().GetLocalEndpoint()->PauseReplyHandlerTimeout(req->msg);
        }
        status = AuthenticatePeer(req->msg->GetType(), req->msg->GetDestination(), false);
        if (status != ER_WOULDBLOCK) {
            PeerStateTable* peerStateTable = bus->GetInternal().GetPeerStateTable();
            /*
             * Check each message that is queued waiting for an authentication to complete
             * to see if this is the authentication the message was waiting for.
             */
            lock.Lock(MUTEX_CONTEXT);
            std::deque<Message>::iterator iter = msgsPendingAuth.begin();
            while (iter != msgsPendingAuth.end()) {
                Message msg = *iter;
                if (peerStateTable->IsAlias(msg->GetDestination(), req->msg->GetDestination())) {
                    LocalEndpoint lep =  bus->GetInternal().GetLocalEndpoint();
                    if (status != ER_OK) {
                        /*
                         * If the failed message was a method call push an error response.
                         */
                        if (msg->GetType() == MESSAGE_METHOD_CALL) {
                            Message reply(*bus);
                            reply->ErrorMsg(status, msg->GetCallSerial());
                            bus->GetInternal().GetLocalEndpoint()->PushMessage(reply);
                        }
                    } else {
                        if (msg->GetType() == MESSAGE_METHOD_CALL) {
                            bus->GetInternal().GetLocalEndpoint()->ResumeReplyHandlerTimeout(msg);
                        }
                        BusEndpoint busEndpoint = BusEndpoint::cast(bus->GetInternal().GetLocalEndpoint());
                        status = bus->GetInternal().GetRouter().PushMessage(msg, busEndpoint);
                        if (status == ER_PERMISSION_DENIED) {
                            if (req->msg->GetType() == MESSAGE_METHOD_CALL) {
                                Message reply(*bus);
                                reply->ErrorMsg(status, req->msg->GetCallSerial());
                                bus->GetInternal().GetLocalEndpoint()->PushMessage(reply);
                            }
                        }
                    }
                    iter = msgsPendingAuth.erase(iter);
                } else {
                    iter++;
                }
            }
            lock.Unlock(MUTEX_CONTEXT);
            /*
             * Report a single error for the message the triggered the authentication
             */
            if (status != ER_OK) {
                peerAuthListener.SecurityViolation(status, req->msg);
            }
        }
        break;

    case AUTH_CHALLENGE:
        AuthAdvance(req->msg);
        break;

    case KEY_EXCHANGE:
        DoKeyExchange(req->msg);
        break;

    case KEY_AUTHENTICATION:
        DoKeyAuthentication(req->msg);
        break;

    case EXPAND_HEADER:
        ExpandHeader(req->msg, req->data);
        break;

    case SECURE_CONNECTION:
        status = AuthenticatePeer(MESSAGE_METHOD_CALL, req->data, true);
        if (status != ER_OK) {
            peerAuthListener.SecurityViolation(status, req->msg);
        }
        break;

    }

    delete req;
    QCC_DbgHLPrintf(("AllJoynPeerObj::AlarmTriggered - exiting"));
    return;
}

void AllJoynPeerObj::HandleSecurityViolation(Message& msg, QStatus status)
{
    assert(bus);
    PeerStateTable* peerStateTable = bus->GetInternal().GetPeerStateTable();

    QCC_DbgTrace(("HandleSecurityViolation %s %s", QCC_StatusText(status), msg->Description().c_str()));

    if (status == ER_BUS_MESSAGE_DECRYPTION_FAILED) {
        PeerState peerState = peerStateTable->GetPeerState(msg->GetSender());
        /*
         * If we believe the peer is secure we have a clear security violation
         */
        if (peerState->IsSecure()) {
            /*
             * The keys we have for this peer are no good
             */
            peerState->ClearKeys();
        } else if (msg->IsBroadcastSignal()) {
            /*
             * Encrypted broadcast signals are silently ignored
             */
            QCC_DbgHLPrintf(("Discarding encrypted broadcast signal"));
            status = ER_OK;
        }
    }
    /*
     * Report the security violation
     */
    if (status != ER_OK) {
        QCC_DbgTrace(("Reporting security violation %s for %s", QCC_StatusText(status), msg->Description().c_str()));
        peerAuthListener.SecurityViolation(status, msg);
    }
}


void AllJoynPeerObj::NameOwnerChanged(const char* busName, const char* previousOwner, const char* newOwner)
{
    assert(bus);

    /*
     * We are only interested in names that no longer have an owner.
     */
    if (newOwner == NULL) {
        QCC_DbgHLPrintf(("Peer %s is gone", busName));
        /*
         * Clean up peer state.
         */
        bus->GetInternal().GetPeerStateTable()->DelPeerState(busName);
        /*
         * We are no longer in an authentication conversation with this peer.
         */
        lock.Lock(MUTEX_CONTEXT);
        delete conversations[busName];
        conversations.erase(busName);
        delete keyExConversations[busName];
        keyExConversations.erase(busName);
        lock.Unlock(MUTEX_CONTEXT);
    }
}

void AllJoynPeerObj::AcceptSession(const InterfaceDescription::Member* member, Message& msg)
{
    QStatus status;
    size_t numArgs;
    const MsgArg* args;

    assert(bus);
    msg->GetArgs(numArgs, args);
    SessionPort sessionPort = args[0].v_uint16;
    SessionId sessionId = args[1].v_uint32;
    String joiner = args[2].v_string.str;
    SessionOpts opts;
    status = GetSessionOpts(args[3], opts);

    if (status == ER_OK) {
        MsgArg replyArg;

        /* Call bus listeners */
        bool isAccepted = bus->GetInternal().CallAcceptListeners(sessionPort, joiner.c_str(), opts);

        /* Reply to AcceptSession */
        replyArg.Set("b", isAccepted);
        status = MethodReply(msg, &replyArg, 1);

        if ((status == ER_OK) && isAccepted) {
            BusEndpoint sender = bus->GetInternal().GetRouter().FindEndpoint(msg->GetRcvEndpointName());
            if (sender->GetEndpointType() == ENDPOINT_TYPE_REMOTE) {
                RemoteEndpoint rep = RemoteEndpoint::cast(sender);
                const uint32_t VER_250 = 33882112;
                uint32_t protoVersion = rep->GetRemoteProtocolVersion();
                /**
                 * remote daemon is older than version 2.5.0; it will *NOT* send the SessionJoined signal
                 *
                 * Unfortunately, the original form of this code checked the AllJoyn version number rather than the
                 * protocol version number. Since the AllJoyn version number is only valid at release time,
                 * the check was later updated to also filter on protocol version numbers. Therefore protocol
                 * version number works fine except when protocol version is 3 in which case the AllJoyn version
                 * number must be used.
                 */
                if ((protoVersion < 3) || ((protoVersion == 3) && (rep->GetRemoteAllJoynVersion() < VER_250))) {
                    bus->GetInternal().CallJoinedListeners(sessionPort, sessionId, joiner.c_str());
                }
            }
        }
    } else {
        MethodReply(msg, status);
    }
}



void AllJoynPeerObj::SessionJoined(const InterfaceDescription::Member* member, const char* srcPath, Message& msg)
{
    assert(bus);

    // dispatch to the dispatcher thread
    size_t numArgs;
    const MsgArg* args;

    msg->GetArgs(numArgs, args);
    assert(numArgs == 3);
    const SessionPort sessionPort = args[0].v_uint16;
    const SessionId sessionId = args[1].v_uint32;
    const char* joiner = args[2].v_string.str;
    bus->GetInternal().CallJoinedListeners(sessionPort, sessionId, joiner);
}

KeyExchanger* AllJoynPeerObj::GetKeyExchangerInstance(uint16_t peerAuthVersion, bool initiator, const uint32_t* requestingAuthList, size_t requestingAuthCount)
{
    for (size_t cnt = 0; cnt < requestingAuthCount; cnt++) {
        uint32_t suite = requestingAuthList[cnt];
        if ((suite & AUTH_SUITE_ECDHE_ECDSA) == AUTH_SUITE_ECDHE_ECDSA) {
<<<<<<< HEAD
            return new KeyExchangerECDHE_ECDSA(initiator, this, *bus, peerAuthListener, peerAuthVersion, (PermissionMgmtObj::TrustAnchorList*) &permissionMgmtObj.GetTrustAnchors());
=======
            return new KeyExchangerECDHE_ECDSA(initiator, this, *bus, peerAuthListener, peerAuthVersion);
>>>>>>> d869ff74
        }
        if ((suite & AUTH_SUITE_ECDHE_PSK) == AUTH_SUITE_ECDHE_PSK) {
            return new KeyExchangerECDHE_PSK(initiator, this, *bus, peerAuthListener, peerAuthVersion);
        }
        if ((suite & AUTH_SUITE_ECDHE_NULL) == AUTH_SUITE_ECDHE_NULL) {
            return new KeyExchangerECDHE_NULL(initiator, this, *bus, peerAuthListener, peerAuthVersion);
        }
    }
    return NULL;
}

QStatus AllJoynPeerObj::HandleMethodReply(Message& msg, QStatus status)
{
    return MethodReply(msg, status);
}

QStatus AllJoynPeerObj::HandleMethodReply(Message& msg, const MsgArg* args, size_t numArgs)
{
    return MethodReply(msg, args, numArgs);
}

QStatus KeyExchangerCB::SendKeyExchange(MsgArg* args, size_t numArgs, Message* replyMsg)
{
    const InterfaceDescription::Member* keyExchange = ifc->GetMember("KeyExchange");
    assert(keyExchange);
    return remoteObj.MethodCall(*keyExchange, args, numArgs, *replyMsg, timeout);
}

QStatus KeyExchangerCB::SendKeyAuthentication(MsgArg* variant, Message* replyMsg)
{
    MsgArg arg;
    arg.Set("v", variant);
    const InterfaceDescription::Member* keyAuth = ifc->GetMember("KeyAuthentication");
    assert(keyAuth);
    return remoteObj.MethodCall(*keyAuth, &arg, 1, *replyMsg, timeout);
}

class SortableAuthSuite {
  public:
    SortableAuthSuite(uint8_t weight, uint32_t suite) : weight(weight), suite(suite)
    {
    }

    bool operator <(const SortableAuthSuite& other) const
    {
        /* sort with highest weight first */
        return weight > other.weight;
    }

    uint8_t weight;
    uint32_t suite;

};

/**
 * Setup for peer-to-peer authentication. The authentication mechanisms listed can only be used
 * if they are already registered with bus. The authentication mechanisms names are separated by
 * space characters.
 *
 * @param authMechanisms   The names of the authentication mechanisms to set
 * @param listener         Required for authentication mechanisms that require interation with the user
 *                         or application. Can be NULL if not required.
 * @param bus               Bus attachment
 */
void AllJoynPeerObj::SetupPeerAuthentication(const qcc::String& authMechanisms, AuthListener* listener, BusAttachment& bus)
{
    /* clean up first */
    delete [] supportedAuthSuites;
    supportedAuthSuites = NULL;

    peerAuthMechanisms = authMechanisms;
    peerAuthListener.Set(listener);
    /* setup the peer auth mask */
    size_t pos;
    qcc::String remainder = authMechanisms;
    qcc::String mech;
    supportedAuthSuitesCount = 0;

    /* parse and load each auth mechanism into a vector with assigned weight */
    bool done = false;
    remainder = authMechanisms;
    std::vector<SortableAuthSuite> suiteList;
    while (!done) {
        pos = remainder.find_first_of(" ");
        if (pos == qcc::String::npos) {
            mech = remainder;
            done = true;
        } else {
            mech = remainder.substr(0, pos);
        }
        remainder = remainder.substr(pos + 1);
        if (mech == "ANONYMOUS") {
            suiteList.push_back(SortableAuthSuite(1, AUTH_SUITE_ANONYMOUS));
        } else if (mech == "EXTERNAL") {
            suiteList.push_back(SortableAuthSuite(2, AUTH_SUITE_EXTERNAL));
        } else if (mech == "ALLJOYN_PIN_KEYX") {
            suiteList.push_back(SortableAuthSuite(3, AUTH_SUITE_PIN_KEYX));
        } else if (mech == "ALLJOYN_ECDHE_NULL") {
            suiteList.push_back(SortableAuthSuite(4, AUTH_SUITE_ECDHE_NULL));
        } else if (mech == "ALLJOYN_SRP_KEYX") {
            suiteList.push_back(SortableAuthSuite(5, AUTH_SUITE_SRP_KEYX));
        } else if (mech == "ALLJOYN_SRP_LOGON") {
            suiteList.push_back(SortableAuthSuite(6, AUTH_SUITE_SRP_LOGON));
        } else if (mech == "ALLJOYN_ECDHE_PSK") {
            suiteList.push_back(SortableAuthSuite(7, AUTH_SUITE_ECDHE_PSK));
        } else if (mech == "ALLJOYN_RSA_KEYX") {
            suiteList.push_back(SortableAuthSuite(8, AUTH_SUITE_RSA_KEYX));
        } else if (mech == "GSSAPI") {
            suiteList.push_back(SortableAuthSuite(9, AUTH_SUITE_GSSAPI));
        } else if (mech == "ALLJOYN_ECDHE_ECDSA") {
            suiteList.push_back(SortableAuthSuite(10, AUTH_SUITE_ECDHE_ECDSA));
        }
    }
    if (suiteList.size() == 0) {
        return;
    }

    /* need to have the vector sorted in highest weight first */
    std::sort(suiteList.begin(), suiteList.end());

    supportedAuthSuitesCount = suiteList.size();
    supportedAuthSuites = new uint32_t[supportedAuthSuitesCount];
    size_t cnt = 0;
    for (std::vector<SortableAuthSuite>::iterator it = suiteList.begin(); it != suiteList.end(); it++) {
        supportedAuthSuites[cnt++] = (*it).suite;
    }
    suiteList.clear();
    /* reload the object to reflect possible keystore changes */
    permissionMgmtObj.Load();
    peerAuthListener.SetPermissionMgmtObj(&permissionMgmtObj);
}

QStatus AllJoynPeerObj::SendMembershipData(ProxyBusObject& remotePeerObj, const InterfaceDescription* ifc)
{
    MsgArg* args = NULL;
    size_t argCount = 0;
    QStatus status = permissionMgmtObj.GenerateSendMemberships(&args, &argCount);
    if (ER_OK != status) {
        delete [] args;
        return status;
    }

    Message replyMsg(*bus);
    const InterfaceDescription::Member* sendMembershipData = ifc->GetMember("SendMemberships");
    bool gotAllFromPeer = false;
    size_t cnt = 0;
    MsgArg dummy("y", 0);
    MsgArg emptyMembership("(yv)", 0, &dummy);

    /* sending one item at time since some peer may not be able to handle large
       amount of data.  Read back the membership data from the peer.
       Keep looping until both sides exchanged all the membeship certs and
       authorization data.
       A 0/0 entry indicates the peer does not have any membership data or
       already sent all of its membership data in previous replies.
     */
    while (true) {
        MsgArg variant;
        if (cnt < argCount) {
            variant.Set("a(yv)", 1, &args[cnt]);
            cnt++;
        } else {
            /* still send the zero list so the peer knows */
            variant.Set("a(yv)", 1, &emptyMembership);
        }
        status = remotePeerObj.MethodCall(*sendMembershipData, &variant, 1, replyMsg, DEFAULT_TIMEOUT);
        if (status != ER_OK) {
            delete [] args;
            return status;
        }
        /* process the reply */
        status = permissionMgmtObj.ParseSendMemberships(replyMsg, gotAllFromPeer);
        if (gotAllFromPeer && (cnt == argCount)) {
            break;
        }
    }
    delete [] args;
    return ER_OK;
}

void AllJoynPeerObj::SendMemberships(const InterfaceDescription::Member* member, Message& msg)
{
    bool gotAllFromPeer = false;
    QStatus status = permissionMgmtObj.ParseSendMemberships(msg, gotAllFromPeer);
    if (ER_OK != status) {
        PeerStateTable* peerStateTable = bus->GetInternal().GetPeerStateTable();
        PeerState peerState = peerStateTable->GetPeerState(msg->GetSender());
        delete [] peerState->guildArgs;
        peerState->guildArgs = NULL;
        peerState->guildArgsCount = 0;
        MethodReply(msg, status);
        return;
    }
    MsgArg replyArgs[1];
    MsgArg dummy("y", 0);
    MsgArg emptyMembership("(yv)", 0, &dummy);
    PeerStateTable* peerStateTable = bus->GetInternal().GetPeerStateTable();
    PeerState peerState = peerStateTable->GetPeerState(msg->GetSender());
    if (peerState->guildArgsCount == 0) {
        MsgArg* args = NULL;
        size_t argCount = 0;
        status = permissionMgmtObj.GenerateSendMemberships(&args, &argCount);
        if (ER_OK != status) {
            delete [] args;
            return;
        }
        delete [] peerState->guildArgs;
        peerState->guildArgs = args;
        peerState->guildArgsCount = argCount;
        peerState->guildArgsSentCount = 0;
    }
    if ((peerState->guildArgsCount == 0) || (peerState->guildArgsSentCount >= peerState->guildArgsCount)) {
        replyArgs[0].Set("a(yv)", 1, &emptyMembership);
    } else {
        replyArgs[0].Set("a(yv)", 1, &peerState->guildArgs[peerState->guildArgsSentCount]);
        peerState->guildArgsSentCount++;
    }
    MethodReply(msg, replyArgs, ArraySize(replyArgs));
    if (peerState->guildArgsSentCount >= peerState->guildArgsCount) {
        /* release this resource since it no longer used */
        delete [] peerState->guildArgs;
        peerState->guildArgs = NULL;
    }
}


}<|MERGE_RESOLUTION|>--- conflicted
+++ resolved
@@ -65,15 +65,12 @@
  * The base authentication version number
  */
 static const uint32_t MIN_AUTH_VERSION = 0x0001;
-static const uint32_t MAX_AUTH_VERSION = 0x0003;
-<<<<<<< HEAD
+static const uint32_t MAX_AUTH_VERSION = 0x0004;
 
 /**
  * starting version with capability of supporting membership certificates.
  */
-static const uint32_t CAPABLE_MEMBESHIP_CERT_VERSION = 0x0003;
-=======
->>>>>>> d869ff74
+static const uint32_t CAPABLE_MEMBERSHIP_CERT_VERSION = 0x0004;
 
 static const uint32_t PREFERRED_AUTH_VERSION = (MAX_AUTH_VERSION << 16) | MIN_KEYGEN_VERSION;
 
@@ -111,7 +108,7 @@
 static bool IsMembershipCertCapable(uint32_t version)
 {
     uint16_t authV = version >> 16;
-    return (authV >= CAPABLE_MEMBESHIP_CERT_VERSION);
+    return (authV >= CAPABLE_MEMBERSHIP_CERT_VERSION);
 }
 
 static uint32_t GetLowerVersion(uint32_t v1, uint32_t v2)
@@ -913,8 +910,6 @@
         for (size_t cnt = 0; cnt < supportedAuthSuitesCount; cnt++) {
             for (size_t idx = 0; idx < remoteSuitesLen; idx++) {
                 if (supportedAuthSuites[cnt] == remoteSuites[idx]) {
-<<<<<<< HEAD
-=======
                     bool addIt = true;
                     if (supportedAuthSuites[cnt] == AUTH_SUITE_ECDHE_ECDSA) {
                         /* Does the peer auth version >= 3?  If not, the peer
@@ -925,7 +920,6 @@
                             addIt = false;
                         }
                     }
->>>>>>> d869ff74
                     /* add it */
                     if (addIt) {
                         effectiveAuthSuites[netCnt++] = supportedAuthSuites[cnt];
@@ -1733,11 +1727,7 @@
     for (size_t cnt = 0; cnt < requestingAuthCount; cnt++) {
         uint32_t suite = requestingAuthList[cnt];
         if ((suite & AUTH_SUITE_ECDHE_ECDSA) == AUTH_SUITE_ECDHE_ECDSA) {
-<<<<<<< HEAD
             return new KeyExchangerECDHE_ECDSA(initiator, this, *bus, peerAuthListener, peerAuthVersion, (PermissionMgmtObj::TrustAnchorList*) &permissionMgmtObj.GetTrustAnchors());
-=======
-            return new KeyExchangerECDHE_ECDSA(initiator, this, *bus, peerAuthListener, peerAuthVersion);
->>>>>>> d869ff74
         }
         if ((suite & AUTH_SUITE_ECDHE_PSK) == AUTH_SUITE_ECDHE_PSK) {
             return new KeyExchangerECDHE_PSK(initiator, this, *bus, peerAuthListener, peerAuthVersion);
