/**
 * @file
 *
 * This file implements the org.alljoyn.Bus.Peer.* interfaces
 */

/******************************************************************************
 * Copyright AllSeen Alliance. All rights reserved.
 *
 *    Permission to use, copy, modify, and/or distribute this software for any
 *    purpose with or without fee is hereby granted, provided that the above
 *    copyright notice and this permission notice appear in all copies.
 *
 *    THE SOFTWARE IS PROVIDED "AS IS" AND THE AUTHOR DISCLAIMS ALL WARRANTIES
 *    WITH REGARD TO THIS SOFTWARE INCLUDING ALL IMPLIED WARRANTIES OF
 *    MERCHANTABILITY AND FITNESS. IN NO EVENT SHALL THE AUTHOR BE LIABLE FOR
 *    ANY SPECIAL, DIRECT, INDIRECT, OR CONSEQUENTIAL DAMAGES OR ANY DAMAGES
 *    WHATSOEVER RESULTING FROM LOSS OF USE, DATA OR PROFITS, WHETHER IN AN
 *    ACTION OF CONTRACT, NEGLIGENCE OR OTHER TORTIOUS ACTION, ARISING OUT OF
 *    OR IN CONNECTION WITH THE USE OR PERFORMANCE OF THIS SOFTWARE.
 ******************************************************************************/

#include <qcc/platform.h>

#include <assert.h>

#include <qcc/Debug.h>
#include <qcc/String.h>
#include <qcc/Crypto.h>
#include <qcc/Util.h>
#include <qcc/StringUtil.h>
#include <qcc/StringSink.h>
#include <qcc/StringSource.h>

#include <alljoyn/InterfaceDescription.h>
#include <alljoyn/AllJoynStd.h>
#include <alljoyn/DBusStd.h>
#include <alljoyn/Message.h>
#include <alljoyn/MessageReceiver.h>

#include "SessionInternal.h"
#include "KeyStore.h"
#include "BusEndpoint.h"
#include "PeerState.h"
#include "AllJoynPeerObj.h"
#include "SASLEngine.h"
#include "AllJoynCrypto.h"
#include "BusInternal.h"

#define QCC_MODULE "ALLJOYN"

using namespace std;
using namespace qcc;

namespace ajn {

/*
 * Version number of the key generation algorithm.
 */
static const uint32_t MIN_KEYGEN_VERSION = 0x00;
static const uint32_t MAX_KEYGEN_VERSION = 0x01;

/*
 * The base authentication version number
 */
static const uint32_t MIN_AUTH_VERSION = 0x0001;
static const uint32_t MAX_AUTH_VERSION = 0x0004;

/**
 * starting version with capability of supporting membership certificates.
 */
static const uint32_t CAPABLE_MEMBERSHIP_CERT_VERSION = 0x0004;

static const uint32_t PREFERRED_AUTH_VERSION = (MAX_AUTH_VERSION << 16) | MIN_KEYGEN_VERSION;

/*
 * the protocol version of the ECDHE_ECDSA with non X.509 certificate
 */
static const uint32_t NON_ECDSA_X509_VERSION = 0x0002;

static bool IsCompatibleVersion(uint32_t version)
{
    uint16_t authV = version >> 16;
    uint8_t keyV = version & 0xFF;

    if ((authV < MIN_AUTH_VERSION) || (authV > MAX_AUTH_VERSION)) {
        return false;
    }
    //The llvm clang compiler will complain about the code `keyV < MIN_KEYGEN_VERSION`
    // will always return false.  Which is true as long as MIN_KEYGEN_VERSION is
    // zero however we don't want to remove this check because the MIN_KEYGEN_VERSION
    // may be changed in the future. If it is changed we want this check to still
    // be in the code.
#if defined __clang__
#pragma clang diagnostic push
#pragma clang diagnostic ignored "-Wtautological-compare"
#endif
    if ((keyV < MIN_KEYGEN_VERSION) || (keyV > MAX_KEYGEN_VERSION)) {
        return false;
    }
#if defined __clang__
#pragma clang diagnostic pop
#endif
    return (version & 0xFF00) == 0;
}

static bool IsMembershipCertCapable(uint32_t version)
{
    uint16_t authV = version >> 16;
    return (authV >= CAPABLE_MEMBERSHIP_CERT_VERSION);
}

static uint32_t GetLowerVersion(uint32_t v1, uint32_t v2)
{
    uint16_t authV1 = v1 >> 16;
    uint8_t keyV1 = v1 & 0xFF;
    uint16_t authV2 = v2 >> 16;
    uint8_t keyV2 = v2 & 0xFF;

    if (authV1 < authV2) {
        return v1;
    }
    if (authV1 > authV2) {
        return v2;
    }
    if (keyV1 <= keyV2) {
        return v1;
    }
    return v2;
}

static bool UseKeyExchanger(uint32_t peerAuthVersion, const uint32_t*authMaskList, size_t authCount)
{
    uint16_t authV = peerAuthVersion >> 16;
    if (authV < 2) {
        return false;
    }
    for (size_t cnt = 0; cnt < authCount; cnt++) {
        uint32_t suite = authMaskList[cnt];
        if ((suite & AUTH_KEYX_ECDHE) == AUTH_KEYX_ECDHE) {
            return true;
        }
    }
    return false;
}

static void SetRights(PeerState& peerState, bool mutual, bool challenger)
{
    if (mutual) {
        QCC_DbgHLPrintf(("SetRights mutual"));
        peerState->SetAuthorization(MESSAGE_METHOD_CALL, _PeerState::ALLOW_SECURE_TX | _PeerState::ALLOW_SECURE_RX);
        peerState->SetAuthorization(MESSAGE_METHOD_RET,  _PeerState::ALLOW_SECURE_TX | _PeerState::ALLOW_SECURE_RX);
        peerState->SetAuthorization(MESSAGE_ERROR,       _PeerState::ALLOW_SECURE_TX | _PeerState::ALLOW_SECURE_RX);
        peerState->SetAuthorization(MESSAGE_SIGNAL,      _PeerState::ALLOW_SECURE_TX | _PeerState::ALLOW_SECURE_RX);
    } else {
        if (challenger) {
            QCC_DbgHLPrintf(("SetRights challenger"));
            /*
             * We are the challenger in the auth conversation. The authentication was one-side so we
             * will accept encrypted calls from the remote peer but will not send them.
             */
            peerState->SetAuthorization(MESSAGE_METHOD_CALL, _PeerState::ALLOW_SECURE_RX);
            peerState->SetAuthorization(MESSAGE_METHOD_RET,  _PeerState::ALLOW_SECURE_TX);
            peerState->SetAuthorization(MESSAGE_ERROR,       _PeerState::ALLOW_SECURE_TX);
            peerState->SetAuthorization(MESSAGE_SIGNAL,      _PeerState::ALLOW_SECURE_TX | _PeerState::ALLOW_SECURE_RX);
        } else {
            QCC_DbgHLPrintf(("SetRights responder"));
            /*
             * We initiated the authentication and responded to challenges from the remote peer. The
             * authentication was not mutual so we are not going to allow encrypted method calls
             * from the remote peer.
             */
            peerState->SetAuthorization(MESSAGE_METHOD_CALL, _PeerState::ALLOW_SECURE_TX);
            peerState->SetAuthorization(MESSAGE_METHOD_RET,  _PeerState::ALLOW_SECURE_RX);
            peerState->SetAuthorization(MESSAGE_ERROR,       _PeerState::ALLOW_SECURE_RX);
            peerState->SetAuthorization(MESSAGE_SIGNAL,      _PeerState::ALLOW_SECURE_TX | _PeerState::ALLOW_SECURE_RX);
        }
    }
}

AllJoynPeerObj::AllJoynPeerObj(BusAttachment& bus) :
    BusObject(org::alljoyn::Bus::Peer::ObjectPath, false),
    AlarmListener(),
    dispatcher("PeerObjDispatcher", true, 3), supportedAuthSuitesCount(0), supportedAuthSuites(NULL), securityApplicationObj(bus)
{
    /* Add org.alljoyn.Bus.Peer.Authentication interface */
    {
        const InterfaceDescription* ifc = bus.GetInterface(org::alljoyn::Bus::Peer::Authentication::InterfaceName);
        if (ifc) {
            AddInterface(*ifc);
            AddMethodHandler(ifc->GetMember("AuthChallenge"), static_cast<MessageReceiver::MethodHandler>(&AllJoynPeerObj::AuthChallenge));
            AddMethodHandler(ifc->GetMember("ExchangeGuids"), static_cast<MessageReceiver::MethodHandler>(&AllJoynPeerObj::ExchangeGuids));
            AddMethodHandler(ifc->GetMember("ExchangeSuites"), static_cast<MessageReceiver::MethodHandler>(&AllJoynPeerObj::ExchangeSuites));
            AddMethodHandler(ifc->GetMember("KeyExchange"), static_cast<MessageReceiver::MethodHandler>(&AllJoynPeerObj::KeyExchange));
            AddMethodHandler(ifc->GetMember("KeyAuthentication"), static_cast<MessageReceiver::MethodHandler>(&AllJoynPeerObj::KeyAuthentication));
            AddMethodHandler(ifc->GetMember("GenSessionKey"), static_cast<MessageReceiver::MethodHandler>(&AllJoynPeerObj::GenSessionKey));
            AddMethodHandler(ifc->GetMember("ExchangeGroupKeys"), static_cast<MessageReceiver::MethodHandler>(&AllJoynPeerObj::ExchangeGroupKeys));
            AddMethodHandler(ifc->GetMember("SendManifest"), static_cast<MessageReceiver::MethodHandler>(&AllJoynPeerObj::HandleSendManifest));
            AddMethodHandler(ifc->GetMember("SendMemberships"), static_cast<MessageReceiver::MethodHandler>(&AllJoynPeerObj::SendMemberships));
        }
    }
    /* Add org.alljoyn.Bus.Peer.Session interface */
    {
        const InterfaceDescription* ifc = bus.GetInterface(org::alljoyn::Bus::Peer::Session::InterfaceName);
        if (ifc) {
            AddInterface(*ifc);
            AddMethodHandler(ifc->GetMember("AcceptSession"), static_cast<MessageReceiver::MethodHandler>(&AllJoynPeerObj::AcceptSession));
            bus.RegisterSignalHandler(
                this,
                static_cast<MessageReceiver::SignalHandler>(&AllJoynPeerObj::SessionJoined),
                ifc->GetMember("SessionJoined"),
                NULL);
        }
    }
}

QStatus AllJoynPeerObj::Start()
{
    assert(bus);
    bus->RegisterBusListener(*this);
    dispatcher.Start();
    return ER_OK;
}

QStatus AllJoynPeerObj::Stop()
{
    assert(bus);
    dispatcher.Stop();
    bus->UnregisterBusListener(*this);
    return ER_OK;
}

QStatus AllJoynPeerObj::Join()
{
    lock.Lock(MUTEX_CONTEXT);
    std::map<qcc::String, SASLEngine*>::iterator iter = conversations.begin();
    while (iter != conversations.end()) {
        delete iter->second;
        ++iter;
    }
    conversations.clear();
    std::map<qcc::String, KeyExchanger*>::iterator keyExIter = keyExConversations.begin();
    while (keyExIter != keyExConversations.end()) {
        delete keyExIter->second;
        ++keyExIter;
    }
    keyExConversations.clear();
    lock.Unlock(MUTEX_CONTEXT);

    dispatcher.Join();
    return ER_OK;
}

AllJoynPeerObj::~AllJoynPeerObj()
{
    delete [] supportedAuthSuites;
    supportedAuthSuites = NULL;
}

QStatus AllJoynPeerObj::Init(BusAttachment& bus)
{
    QStatus status = securityApplicationObj.Init();
    if (ER_OK != status) {
        QCC_LogError(status, ("PermissionMgmtObj Initialization failed"));
        return status;
    }
    status = bus.RegisterBusObject(*this);
    return status;
}

void AllJoynPeerObj::ObjectRegistered(void)
{
    /* Must call base class */
    BusObject::ObjectRegistered();

}

QStatus AllJoynPeerObj::RequestAuthentication(Message& msg)
{
    return DispatchRequest(msg, AUTHENTICATE_PEER);
}

/*
 * Get a property
 */
QStatus AllJoynPeerObj::Get(const char* ifcName, const char* propName, MsgArg& val)
{
    QStatus status = ER_BUS_NO_SUCH_PROPERTY;

    if (strcmp(ifcName, org::alljoyn::Bus::Peer::Authentication::InterfaceName) == 0) {
        if (strcmp("Mechanisms", propName) == 0) {
            val.typeId = ALLJOYN_STRING;
            val.v_string.str = peerAuthMechanisms.c_str();
            val.v_string.len = peerAuthMechanisms.size();
            status = ER_OK;
        }
    }
    return status;
}

void AllJoynPeerObj::ExchangeGroupKeys(const InterfaceDescription::Member* member, Message& msg)
{
    QCC_UNUSED(member);
    assert(bus);

    QStatus status;
    PeerStateTable* peerStateTable = bus->GetInternal().GetPeerStateTable();

    /*
     * We expect to know the peer that is making this method call
     */
    if (peerStateTable->IsKnownPeer(msg->GetSender())) {
        PeerState peerState = peerStateTable->GetPeerState(msg->GetSender());
        uint8_t keyGenVersion = peerState->GetAuthVersion() & 0xFF;
        uint16_t authV = peerState->GetAuthVersion() >> 16;
        uint8_t sendKeyBlob = (authV <= 1) && (keyGenVersion == 0);
        QCC_DbgHLPrintf(("ExchangeGroupKeys using key gen version %d", keyGenVersion));
        /*
         * KeyGen version 0 exchanges key blobs, version 1 just exchanges the key
         */
        KeyBlob key;
        if (sendKeyBlob) {
            StringSource src(msg->GetArg(0)->v_scalarArray.v_byte, msg->GetArg(0)->v_scalarArray.numElements);
            status = key.Load(src);
        } else {
            status = key.Set(msg->GetArg(0)->v_scalarArray.v_byte, msg->GetArg(0)->v_scalarArray.numElements, KeyBlob::AES);
        }
        if (status == ER_OK) {
            /*
             * Tag the group key with the auth mechanism used by ExchangeGroupKeys. Group keys
             * are inherently directional - only initiator encrypts with the group key. We set
             * the role to NO_ROLE otherwise senders can't decrypt their own broadcast messages.
             */
            key.SetTag(msg->GetAuthMechanism(), KeyBlob::NO_ROLE);
            peerState->SetKey(key, PEER_GROUP_KEY);
            /*
             * Return the local group key.
             */
            peerStateTable->GetGroupKey(key);
            StringSink snk;
            MsgArg replyArg;
            if (sendKeyBlob) {
                key.Store(snk);
                replyArg.Set("ay", snk.GetString().size(), snk.GetString().data());
            } else {
                replyArg.Set("ay", key.GetSize(), key.GetData());
            }
            MethodReply(msg, &replyArg, 1);
        }
    } else {
        status = ER_BUS_NO_PEER_GUID;
    }
    if (status != ER_OK) {
        MethodReply(msg, status);
    }
}

void AllJoynPeerObj::ExchangeGuids(const InterfaceDescription::Member* member, Message& msg)
{
    QCC_UNUSED(member);
    assert(bus);

    qcc::GUID128 remotePeerGuid(msg->GetArg(0)->v_string.str);
    uint32_t authVersion = msg->GetArg(1)->v_uint32;

    qcc::String localGuidStr = bus->GetInternal().GetKeyStore().GetGuid();
    if (!localGuidStr.empty()) {
        PeerState peerState = bus->GetInternal().GetPeerStateTable()->GetPeerState(msg->GetSender());
        /*
         * If don't support the proposed version reply with our preferred version
         */
        if (!IsCompatibleVersion(authVersion)) {
            authVersion = PREFERRED_AUTH_VERSION;
        } else {
            authVersion = GetLowerVersion(authVersion, PREFERRED_AUTH_VERSION);
        }
        QCC_DbgHLPrintf(("ExchangeGuids Local %s", localGuidStr.c_str()));
        QCC_DbgHLPrintf(("ExchangeGuids Remote %s", remotePeerGuid.ToString().c_str()));
        QCC_DbgHLPrintf(("ExchangeGuids AuthVersion %d", authVersion));
        /*
         * If we proposed a different version we simply assume it is acceptable. The remote peer
         * will try a different version or give up if it doesn't like our suggestion.
         */
        peerState->SetGuidAndAuthVersion(remotePeerGuid, authVersion);

        /*
         * Associate the remote peer GUID with the sender peer state.
         */
        MsgArg replyArgs[2];
        replyArgs[0].Set("s", localGuidStr.c_str());
        replyArgs[1].Set("u", authVersion);
        MethodReply(msg, replyArgs, ArraySize(replyArgs));
    } else {
        MethodReply(msg, ER_BUS_NO_PEER_GUID);
    }
}

/*
 * These two lengths are used in RFC 5246
 */
#define VERIFIER_LEN  12
#define NONCE_LEN     28

/*
 * Limit session key lifetime to 2 days.
 */
#define SESSION_KEY_EXPIRATION (60 * 60 * 24 * 2)

QStatus AllJoynPeerObj::KeyGen(PeerState& peerState, String seed, qcc::String& verifier, KeyBlob::Role role)
{
    assert(bus);
    QStatus status;
    KeyStore& keyStore = bus->GetInternal().GetKeyStore();
    KeyBlob peerSecret;
    uint8_t keyGenVersion = peerState->GetAuthVersion() & 0xFF;

    KeyStore::Key key(KeyStore::Key::REMOTE, peerState->GetGuid());
    status = keyStore.GetKey(key, peerSecret, peerState->authorizations);
    if ((status == ER_OK) && peerSecret.HasExpired()) {
        status = ER_BUS_KEY_EXPIRED;
    }
    if (status == ER_OK) {
        String tag = peerSecret.GetTag();
        if (tag == "ALLJOYN_ECDHE_NULL") {
            /* expires the ECDHE_NULL after first use */
            Timespec now;
            GetTimeNow(&now);
            keyStore.SetKeyExpiration(key, now);
        }
    }
    KeyBlob masterSecret;
    if (status == ER_OK) {
        status = KeyExchanger::ParsePeerSecretRecord(peerSecret, masterSecret);
    }
    if (status == ER_OK) {
        size_t keylen = Crypto_AES::AES128_SIZE + VERIFIER_LEN;
        uint8_t* keymatter = new uint8_t[keylen];

        QCC_DbgHLPrintf(("KeyGen using key gen version %d", keyGenVersion));
        if (keyGenVersion == 0) {
            /*
             * Session key is generated using the procedure described in RFC 5246
             */
            status = Crypto_PseudorandomFunction(masterSecret, "session key", seed, keymatter, keylen);
        } else {
            status = ER_CRYPTO_ILLEGAL_PARAMETERS;
        }
        if (status == ER_OK) {
            KeyBlob sessionKey(keymatter, Crypto_AES::AES128_SIZE, KeyBlob::AES);
            /*
             * Tag the session key with auth mechanism tag from the master secret
             */
            sessionKey.SetTag(masterSecret.GetTag(), role);
            sessionKey.SetExpiration(SESSION_KEY_EXPIRATION);
            /*
             * Store session key in the peer state.
             */
            peerState->SetKey(sessionKey, PEER_SESSION_KEY);
            /*
             * Return verifier string
             */
            verifier = BytesToHexString(keymatter + Crypto_AES::AES128_SIZE, VERIFIER_LEN);
        }
        delete [] keymatter;
    }
    /*
     * Store any changes to the key store.
     */
    keyStore.Store();
    return status;
}

void AllJoynPeerObj::GenSessionKey(const InterfaceDescription::Member* member, Message& msg)
{
    QCC_UNUSED(member);
    assert(bus);

    QStatus status;
    PeerState peerState = bus->GetInternal().GetPeerStateTable()->GetPeerState(msg->GetSender());
    qcc::GUID128 remotePeerGuid(msg->GetArg(0)->v_string.str);
    qcc::GUID128 localPeerGuid(msg->GetArg(1)->v_string.str);
    /*
     * Check that target GUID is our GUID.
     */
    if (bus->GetInternal().GetKeyStore().GetGuid() != localPeerGuid.ToString()) {
        MethodReply(msg, ER_BUS_NO_PEER_GUID);
    } else {
        qcc::String nonce = RandHexString(NONCE_LEN);
        qcc::String verifier;
        status = KeyGen(peerState, msg->GetArg(2)->v_string.str + nonce, verifier, KeyBlob::RESPONDER);
        if (status == ER_OK) {
            QCC_DbgHLPrintf(("GenSessionKey succeeds for peer %s", msg->GetSender()));
            MsgArg replyArgs[2];
            replyArgs[0].Set("s", nonce.c_str());
            replyArgs[1].Set("s", verifier.c_str());
            MethodReply(msg, replyArgs, ArraySize(replyArgs));
        } else {
            MethodReply(msg, status);
        }
    }
}

void AllJoynPeerObj::AuthAdvance(Message& msg)
{
    assert(bus);
    QStatus status = ER_OK;
    ajn::SASLEngine* sasl = NULL;
    ajn::SASLEngine::AuthState authState = SASLEngine::ALLJOYN_AUTH_FAILED;
    qcc::String outStr;
    qcc::String sender = msg->GetSender();
    qcc::String mech;

    /*
     * There can be multiple authentication conversations going on simultaneously between the
     * current peer and other remote peers but only one conversation between each pair.
     *
     * Check for existing conversation and allocate a new SASL engine if we need one
     */
    lock.Lock(MUTEX_CONTEXT);
    sasl = conversations[sender];
    conversations.erase(sender);
    lock.Unlock(MUTEX_CONTEXT);

    if (!sasl) {
        sasl = new SASLEngine(*bus, ajn::AuthMechanism::CHALLENGER, peerAuthMechanisms.c_str(), sender.c_str(), peerAuthListener);
        qcc::String localGuidStr = bus->GetInternal().GetKeyStore().GetGuid();
        if (!localGuidStr.empty()) {
            sasl->SetLocalId(localGuidStr);
        } else {
            status = ER_BUS_NO_PEER_GUID;
        }
    }
    /*
     * Move the authentication conversation forward.
     */
    if (status == ER_OK) {
        status = sasl->Advance(msg->GetArg(0)->v_string.str, outStr, authState);
    }
    /*
     * If auth conversation was sucessful store the master secret in the key store.
     */
    if ((status == ER_OK) && (authState == SASLEngine::ALLJOYN_AUTH_SUCCESS)) {
        PeerState peerState = bus->GetInternal().GetPeerStateTable()->GetPeerState(sender);
        SetRights(peerState, sasl->AuthenticationIsMutual(), true /*challenger*/);
        KeyBlob masterSecret;
        KeyStore& keyStore = bus->GetInternal().GetKeyStore();
        status = sasl->GetMasterSecret(masterSecret);
        mech = sasl->GetMechanism();
        if (status == ER_OK) {
            qcc::GUID128 remotePeerGuid(sasl->GetRemoteId());
            /* Tag the master secret with the auth mechanism used to generate it */
            masterSecret.SetTag(mech, KeyBlob::RESPONDER);
            KeyStore::Key key(KeyStore::Key::REMOTE, remotePeerGuid);
            status = keyStore.AddKey(key, masterSecret, peerState->authorizations);
        }
        /*
         * Report the succesful authentication to allow application to clear UI etc.
         */
        if (status == ER_OK) {
            peerAuthListener.AuthenticationComplete(mech.c_str(), sender.c_str(), true /* success */);
        }
        delete sasl;
        sasl = NULL;
    }

    if (status != ER_OK) {
        /*
         * Report the failed authentication to allow application to clear UI etc.
         */
        peerAuthListener.AuthenticationComplete(mech.c_str(), sender.c_str(), false /* failure */);
        /*
         * Let remote peer know the authentication failed.
         */
        MethodReply(msg, status);
        delete sasl;
        sasl = NULL;
    } else {
        /*
         * If we are not done put the SASL engine back
         */
        if (authState != SASLEngine::ALLJOYN_AUTH_SUCCESS) {
            lock.Lock(MUTEX_CONTEXT);
            conversations[sender] = sasl;
            lock.Unlock(MUTEX_CONTEXT);
        }
        MsgArg replyMsg("s", outStr.c_str());
        MethodReply(msg, &replyMsg, 1);
    }
}

void AllJoynPeerObj::DoKeyExchange(Message& msg)
{
    QStatus status = ER_OK;

    uint32_t authMask = msg->GetArg(0)->v_uint32;
    MsgArg* inVariant;
    status = msg->GetArg(1)->Get("v", &inVariant);

    uint32_t effectiveAuthMask = 0;
    lock.Lock(MUTEX_CONTEXT);
    for (int cnt = 0; cnt < supportedAuthSuitesCount; cnt++) {
        if ((authMask & supportedAuthSuites[cnt]) == authMask) {
            effectiveAuthMask = authMask;
            break;
        }
    }

    if (!effectiveAuthMask) {
        lock.Unlock(MUTEX_CONTEXT);
        status = ER_AUTH_FAIL;
        MethodReply(msg, status);
        return;
    }

    uint32_t authMaskList[1];
    authMaskList[0] = effectiveAuthMask;
    qcc::String sender = msg->GetSender();
    PeerStateTable* peerStateTable = bus->GetInternal().GetPeerStateTable();
    if (!peerStateTable->IsKnownPeer(sender)) {
        lock.Unlock(MUTEX_CONTEXT);
        status = ER_AUTH_FAIL;
        MethodReply(msg, status);
        return;
    }
    PeerState peerState = peerStateTable->GetPeerState(sender);
    KeyExchanger* keyExchanger = GetKeyExchangerInstance(peerState->GetAuthVersion() >> 16, false, authMaskList, 1);
    if (!keyExchanger) {
        lock.Unlock(MUTEX_CONTEXT);
        status = ER_AUTH_FAIL;
        MethodReply(msg, status);
        return;
    }

    /* storing some handle for the given sender  */
    keyExConversations[sender] = keyExchanger;
    lock.Unlock(MUTEX_CONTEXT);

    keyExchanger->RespondToKeyExchange(msg, inVariant, authMask, effectiveAuthMask);
} /* DoKeyExchange */

QStatus AllJoynPeerObj::RecordMasterSecret(const qcc::String& sender, KeyExchanger*keyExchanger, PeerState peerState)
{

    qcc::String guidStr;
    bus->GetPeerGUID(sender.c_str(), guidStr);
    qcc::GUID128 remotePeerGuid(guidStr);
    return keyExchanger->StoreMasterSecret(remotePeerGuid, peerState->authorizations);
}

void AllJoynPeerObj::DoKeyAuthentication(Message& msg)
{
    assert(bus);
    QStatus status = ER_OK;
    qcc::String sender = msg->GetSender();
    PeerStateTable* peerStateTable = bus->GetInternal().GetPeerStateTable();
    PeerState peerState;
    if (peerStateTable->IsKnownPeer(sender)) {
        peerState = peerStateTable->GetPeerState(sender);
    } else {
        return;
    }

    /*
     * There can be multiple authentication conversations going on simultaneously between the
     * current peer and other remote peers but only one conversation between each pair.
     *
     * Check for existing conversation and allocate a new SASL engine if we need one
     */
    lock.Lock(MUTEX_CONTEXT);
    KeyExchanger* keyExchanger = keyExConversations[sender];
    keyExConversations.erase(sender);
    lock.Unlock(MUTEX_CONTEXT);

    if (!keyExchanger) {
        status = ER_AUTH_FAIL;
    }
    if (status == ER_OK) {
        bool authorized = false;
        MsgArg* variant;
        status = msg->GetArg(0)->Get("v", &variant);
        if (status == ER_OK) {
            status = keyExchanger->ValidateRemoteVerifierVariant(sender.c_str(), variant, (uint8_t*) &authorized);

            if ((status == ER_OK) && authorized) {
                SetRights(peerState, true, true /*challenger*/);
                status = RecordMasterSecret(sender, keyExchanger, peerState);
                /*
                 * Report the succesful authentication to allow application to clear UI etc.
                 */
                if (status == ER_OK) {
                    peerAuthListener.AuthenticationComplete(keyExchanger->GetSuiteName(), sender.c_str(), true /* success */);
                    /* compute the local verifier to send back */
                    keyExchanger->ReplyWithVerifier(msg);
                    delete keyExchanger;
                    return;
                }
            }
        }
    }

    /* assume failure */
    status = ER_AUTH_FAIL;
    /*
     * Report the failed authentication to allow application to clear UI etc.
     */
    const char* suiteName;
    if (keyExchanger) {
        suiteName = keyExchanger->GetSuiteName();
        delete keyExchanger;
    } else {
        suiteName = "Unknown";
    }
    peerAuthListener.AuthenticationComplete(suiteName, sender.c_str(), false /* failure */);

    /*
     * Let remote peer know the authentication failed.
     */
    MethodReply(msg, status);
}

void AllJoynPeerObj::AuthChallenge(const ajn::InterfaceDescription::Member* member, ajn::Message& msg)
{
    QCC_UNUSED(member);
    /*
     * Cannot authenticate if we don't have any authentication mechanisms
     */
    if (peerAuthMechanisms.empty()) {
        MethodReply(msg, ER_BUS_NO_AUTHENTICATION_MECHANISM);
        return;
    }
    /*
     * Authentication may involve user interaction or be computationally expensive so cannot be
     * allowed to block the read thread.
     */
    QStatus status = DispatchRequest(msg, AUTH_CHALLENGE);
    if (status != ER_OK) {
        MethodReply(msg, status);
    }
}

void AllJoynPeerObj::ExchangeSuites(const ajn::InterfaceDescription::Member* member, ajn::Message& msg)
{
    QCC_UNUSED(member);

    uint32_t*remoteSuites;
    size_t remoteSuitesLen;

    QStatus status = msg->GetArg(0)->Get("au", &remoteSuitesLen, &remoteSuites);
    if (status != ER_OK) {
        MethodReply(msg, status);
        return;
    }
    size_t effectiveAuthSuitesCount = 0;
    if (supportedAuthSuitesCount == 0) {
        effectiveAuthSuitesCount = 1;
    } else {
        effectiveAuthSuitesCount = supportedAuthSuitesCount;
    }
    uint32_t* effectiveAuthSuites = new uint32_t[supportedAuthSuitesCount];

    if (supportedAuthSuitesCount == 0) {
        effectiveAuthSuites[0] = 0;
    } else {
        for (size_t cnt = 0; cnt < effectiveAuthSuitesCount; cnt++) {
            effectiveAuthSuites[cnt] = 0;
        }
        int netCnt = 0;
        /* the order of precedence is from the server perspective */
        for (size_t cnt = 0; cnt < supportedAuthSuitesCount; cnt++) {
            for (size_t idx = 0; idx < remoteSuitesLen; idx++) {
                if (supportedAuthSuites[cnt] == remoteSuites[idx]) {
                    bool addIt = true;
                    if (supportedAuthSuites[cnt] == AUTH_SUITE_ECDHE_ECDSA) {
                        /* Does the peer auth version >= 3?  If not, the peer
                           can't handle ECDSA with X.509 certificate */
                        PeerStateTable* peerStateTable = bus->GetInternal().GetPeerStateTable();
                        PeerState peerState = peerStateTable->GetPeerState(msg->GetSender());
                        if ((peerState->GetAuthVersion() >> 16) <= NON_ECDSA_X509_VERSION) {
                            addIt = false;
                        }
                    }
                    /* add it */
                    if (addIt) {
                        effectiveAuthSuites[netCnt++] = supportedAuthSuites[cnt];
                    }
                    break;
                }
            }
        }
        effectiveAuthSuitesCount = netCnt;
    }

    MsgArg replyArg;
    replyArg.Set("au", effectiveAuthSuitesCount, effectiveAuthSuites);
    MethodReply(msg, &replyArg, 1);
    delete [] effectiveAuthSuites;
}

void AllJoynPeerObj::KeyExchange(const ajn::InterfaceDescription::Member* member, ajn::Message& msg)
{
    QCC_UNUSED(member);
    /*
     * Cannot authenticate if we don't have any authentication mechanisms
     */
    if (peerAuthMechanisms.empty()) {
        MethodReply(msg, ER_BUS_NO_AUTHENTICATION_MECHANISM);
        return;
    }
    /*
     * Authentication may involve user interaction or be computationally expensive so cannot be
     * allowed to block the read thread.
     */
    QStatus status = DispatchRequest(msg, KEY_EXCHANGE);
    if (status != ER_OK) {
        MethodReply(msg, status);
    }
}

void AllJoynPeerObj::KeyAuthentication(const ajn::InterfaceDescription::Member* member, ajn::Message& msg)
{
    QCC_UNUSED(member);
    /*
     * Cannot authenticate if we don't have any authentication mechanisms
     */
    if (peerAuthMechanisms.empty()) {
        MethodReply(msg, ER_BUS_NO_AUTHENTICATION_MECHANISM);
        return;
    }
    /*
     * Authentication may involve user interaction or be computationally expensive so cannot be
     * allowed to block the read thread.
     */
    QStatus status = DispatchRequest(msg, KEY_AUTHENTICATION);
    if (status != ER_OK) {
        MethodReply(msg, status);
    }
}

void AllJoynPeerObj::ForceAuthentication(const qcc::String& busName)
{
    assert(bus);
    PeerStateTable* peerStateTable = bus->GetInternal().GetPeerStateTable();
    if (peerStateTable->IsKnownPeer(busName)) {
        lock.Lock(MUTEX_CONTEXT);
        PeerState peerState = peerStateTable->GetPeerState(busName);
        peerState->ClearKeys();
        bus->ClearKeys(peerState->GetGuid().ToString());
        lock.Unlock(MUTEX_CONTEXT);
    }
}

/*
 * A long timeout to allow for possible PIN entry
 */
#define AUTH_TIMEOUT      120000
#define DEFAULT_TIMEOUT   10000

QStatus AllJoynPeerObj::AuthenticatePeer(AllJoynMessageType msgType, const qcc::String& busName, bool wait)
{
    assert(bus);
    QStatus status;
    PeerStateTable* peerStateTable = bus->GetInternal().GetPeerStateTable();
    PeerState peerState = peerStateTable->GetPeerState(busName);
    qcc::String mech;
    const InterfaceDescription* ifc = bus->GetInterface(org::alljoyn::Bus::Peer::Authentication::InterfaceName);
    if (ifc == NULL) {
        return ER_BUS_NO_SUCH_INTERFACE;
    }
    /*
     * Cannot authenticate if we don't have an authentication mechanism
     */
    if (peerAuthMechanisms.empty()) {
        return ER_BUS_NO_AUTHENTICATION_MECHANISM;
    }
    /*
     * Return if the peer is already secured.
     */
    if (peerState->IsSecure()) {
        return ER_OK;
    }
    /*
     * Check if this peer is already being authenticated. This check won't catch authentications
     * that use different names for the same peer, but we catch those below when we using the
     * unique name. Worst case we end up making a redundant ExchangeGuids method call.
     */
    if (msgType == MESSAGE_METHOD_CALL) {
        lock.Lock(MUTEX_CONTEXT);
        if (peerState->GetAuthEvent()) {
            if (wait) {
                Event::Wait(*peerState->GetAuthEvent(), lock);
                return peerState->IsSecure() ? ER_OK : ER_AUTH_FAIL;
            } else {
                lock.Unlock(MUTEX_CONTEXT);
                return ER_WOULDBLOCK;
            }
        }
        lock.Unlock(MUTEX_CONTEXT);
    }

    ProxyBusObject remotePeerObj(*bus, busName.c_str(), org::alljoyn::Bus::Peer::ObjectPath, 0);
    remotePeerObj.AddInterface(*ifc);

    /*
     * Exchange GUIDs with the peer, this will get us the GUID of the remote peer and also the
     * unique bus name from which we can determine if we have already have a session key, a
     * master secret or if we have to start an authentication conversation.
     */
    qcc::String localGuidStr = bus->GetInternal().GetKeyStore().GetGuid();
    MsgArg args[2];
    args[0].Set("s", localGuidStr.c_str());
    args[1].Set("u", PREFERRED_AUTH_VERSION);
    Message replyMsg(*bus);
    const InterfaceDescription::Member* exchangeGuidsMember = ifc->GetMember("ExchangeGuids");
    assert(exchangeGuidsMember);
    status = remotePeerObj.MethodCall(*exchangeGuidsMember, args, ArraySize(args), replyMsg, DEFAULT_TIMEOUT);
    if (status != ER_OK) {
        /*
         * ER_BUS_REPLY_IS_ERROR_MESSAGE has a specific meaning in the public API and should not be
         * propogated to the caller from this context.
         */
        if (status == ER_BUS_REPLY_IS_ERROR_MESSAGE) {
            if (replyMsg->GetErrorName() != NULL && strcmp(replyMsg->GetErrorName(), "org.freedesktop.DBus.Error.ServiceUnknown") == 0) {
                status = ER_BUS_NO_SUCH_OBJECT;
            } else {
                status = ER_AUTH_FAIL;
            }
        }
        QCC_LogError(status, ("ExchangeGuids failed"));
        return status;
    }
    const qcc::String sender = replyMsg->GetSender();
    /*
     * Extract the remote guid from the message
     */
    qcc::GUID128 remotePeerGuid(replyMsg->GetArg(0)->v_string.str);
    KeyStore::Key remotePeerKey(KeyStore::Key::REMOTE, remotePeerGuid);
    uint32_t authVersion = replyMsg->GetArg(1)->v_uint32;
    qcc::String remoteGuidStr = remotePeerGuid.ToString();
    /*
     * Check that we can support the version the remote peer proposed.
     */
    if (!IsCompatibleVersion(authVersion)) {
        status = ER_BUS_PEER_AUTH_VERSION_MISMATCH;
        QCC_LogError(status, ("ExchangeGuids incompatible authentication version %u", authVersion));
        return status;
    } else {
        authVersion = GetLowerVersion(authVersion, PREFERRED_AUTH_VERSION);
    }
    QCC_DbgHLPrintf(("ExchangeGuids Local %s", localGuidStr.c_str()));
    QCC_DbgHLPrintf(("ExchangeGuids Remote %s", remoteGuidStr.c_str()));
    QCC_DbgHLPrintf(("ExchangeGuids AuthVersion %d", authVersion));
    /*
     * Now we have the unique bus name in the reply try again to find out if we have a session key
     * for this peer.
     */
    peerState = peerStateTable->GetPeerState(sender, busName);
    peerState->SetGuidAndAuthVersion(remotePeerGuid, authVersion);
    /*
     * We can now return if the peer is authenticated.
     */
    if (peerState->IsSecure()) {
        return ER_OK;
    }
    /*
     * Check again if the peer is being authenticated on another thread. We need to do this because
     * the check above may have used a well-known-namme and now we know the unique name.
     */
    lock.Lock(MUTEX_CONTEXT);
    if (peerState->GetAuthEvent()) {
        if (wait) {
            Event::Wait(*peerState->GetAuthEvent(), lock);
            return peerState->IsSecure() ? ER_OK : ER_AUTH_FAIL;
        } else {
            lock.Unlock(MUTEX_CONTEXT);
            return ER_WOULDBLOCK;
        }
    }
    /*
     * The bus allows a peer to send signals and make method calls to itself. If we are securing the
     * local peer we obviously don't need to authenticate but we must initialize a peer state object
     * with a session key and group key.
     */
    if (bus->GetUniqueName() == sender) {
        assert(remoteGuidStr == localGuidStr);
        QCC_DbgHLPrintf(("Securing local peer to itself"));
        KeyBlob key;
        /* Use the local peer's GROUP key */
        peerStateTable->GetGroupKey(key);
        key.SetTag("SELF", KeyBlob::NO_ROLE);
        peerState->SetKey(key, PEER_GROUP_KEY);
        /* Allocate a random session key - no role because we are both INITIATOR and RESPONDER */
        key.Rand(Crypto_AES::AES128_SIZE, KeyBlob::AES);
        key.SetTag("SELF", KeyBlob::NO_ROLE);
        peerState->SetKey(key, PEER_SESSION_KEY);
        /* Record in the peer state that this peer is the local peer */
        peerState->isLocalPeer = true;
        /* Set rights on the local peer - treat as mutual authentication */
        SetRights(peerState, true, false);
        /* We are still holding the lock */
        lock.Unlock(MUTEX_CONTEXT);
        return ER_OK;
    }
    /*
     * Only method calls trigger authentications so if the remote peer is not authenticated or in the
     * process or being authenticated we return an error status which will cause a security
     * violation notification back to the application.
     */
    if (msgType != MESSAGE_METHOD_CALL) {
        /* We are still holding the lock */
        lock.Unlock(MUTEX_CONTEXT);
        return ER_BUS_DESTINATION_NOT_AUTHENTICATED;
    }
    /*
     * Other threads authenticating the same peer will block on this event until the authentication completes.
     */
    qcc::Event authEvent;
    peerState->SetAuthEvent(&authEvent);
    lock.Unlock(MUTEX_CONTEXT);

    KeyStore& keyStore = bus->GetInternal().GetKeyStore();
    bool authTried = false;
    bool firstPass = true;
    bool useKeyExchanger = UseKeyExchanger(authVersion, supportedAuthSuites, supportedAuthSuitesCount);
    do {
        /*
         * Try to load the master secret for the remote peer. It is possible that the master secret
         * has expired or been deleted either locally or remotely so if we fail to establish a
         * session key on the first pass we start an authentication conversation to establish a new
         * master secret.
         */

        if (!keyStore.HasKey(remotePeerKey)) {
            /*
             * If the key store is shared try reloading in case another application has already
             * authenticated this peer.
             */
            if (keyStore.IsShared()) {
                keyStore.Reload();
                if (!keyStore.HasKey(remotePeerKey)) {
                    status = ER_AUTH_FAIL;
                }
            } else {
                status = ER_AUTH_FAIL;
            }
        }
        if (status == ER_OK) {
            /*
             * Generate a random string - this is the local half of the seed string.
             */
            qcc::String nonce = RandHexString(NONCE_LEN);
            /*
             * Send GenSessionKey message to remote peer.
             */
            MsgArg args[3];
            args[0].Set("s", localGuidStr.c_str());
            args[1].Set("s", remoteGuidStr.c_str());
            args[2].Set("s", nonce.c_str());
            const InterfaceDescription::Member* genSessionKeyMember = ifc->GetMember("GenSessionKey");
            assert(genSessionKeyMember);
            status = remotePeerObj.MethodCall(*genSessionKeyMember, args, ArraySize(args), replyMsg, DEFAULT_TIMEOUT);
            if (status == ER_OK) {
                qcc::String verifier;
                /*
                 * The response completes the seed string so we can generate the session key.
                 */
                status = KeyGen(peerState, nonce + replyMsg->GetArg(0)->v_string.str, verifier, KeyBlob::INITIATOR);
                QCC_DbgHLPrintf(("Initiator KeyGen after receiving response from sender %s", busName.c_str()));
                if ((status == ER_OK) && (verifier != replyMsg->GetArg(1)->v_string.str)) {
                    status = ER_AUTH_FAIL;
                }
            }
        }
        if ((status == ER_OK) || !firstPass) {
            break;
        }
<<<<<<< HEAD
        if (useKeyExchanger) {
            uint32_t*remoteAuthSuites = NULL;
            size_t remoteAuthSuitesCount = 0;
            status = AskForAuthSuites(authVersion, remotePeerObj, ifc, &remoteAuthSuites, &remoteAuthSuitesCount);
            if (status == ER_OK) {
                status = AuthenticatePeerUsingKeyExchange(remoteAuthSuites, remoteAuthSuitesCount, busName, peerState, localGuidStr, remotePeerObj, ifc, mech);
                if (remoteAuthSuites) {
                    delete [] remoteAuthSuites;
                }
=======
        if (UseKeyExchanger(authVersion, supportedAuthSuites, supportedAuthSuitesCount)) {
            uint32_t* remoteAuthSuites = NULL;
            size_t remoteAuthSuitesCount = 0;
            status = AskForAuthSuites(authVersion, remotePeerObj, ifc, &remoteAuthSuites, &remoteAuthSuitesCount);
            if (status == ER_OK) {
                status = AuthenticatePeerUsingKeyExchange(remoteAuthSuites, remoteAuthSuitesCount, busName, peerState, localGuidStr, remotePeerObj, ifc, remotePeerGuid, mech);
                delete [] remoteAuthSuites;
>>>>>>> 365afa67
            }
        } else {
            status = AuthenticatePeerUsingSASL(busName, peerState, localGuidStr, remotePeerObj, ifc, remotePeerKey, mech);
        }
        authTried = true;
        firstPass = false;
    } while (status == ER_OK);
    /*
     * Exchange group keys with the remote peer. This method call is encrypted using the session key
     * that we just established.
     */
    if (status == ER_OK) {
        uint8_t keyGenVersion = authVersion & 0xFF;
        uint16_t authV = authVersion >> 16;
        uint8_t sendKeyBlob = (authV <= 1) && (keyGenVersion == 0);
        Message replyMsg(*bus);
        KeyBlob key;
        peerStateTable->GetGroupKey(key);
        StringSink snk;
        MsgArg arg;
        /*
         * KeyGen version 0 exchanges key blobs, version 1 just exchanges the key
         */
        QCC_DbgHLPrintf(("ExchangeGroupKeys using key gen version %d", keyGenVersion));
        if (sendKeyBlob) {
            key.Store(snk);
            arg.Set("ay", snk.GetString().size(), snk.GetString().data());
        } else {
            arg.Set("ay", key.GetSize(), key.GetData());
        }
        const InterfaceDescription::Member* exchangeGroupKeysMember = ifc->GetMember("ExchangeGroupKeys");
        assert(exchangeGroupKeysMember);
        status = remotePeerObj.MethodCall(*exchangeGroupKeysMember, &arg, 1, replyMsg, DEFAULT_TIMEOUT, ALLJOYN_FLAG_ENCRYPTED);
        if (status == ER_OK) {
            if (sendKeyBlob) {
                StringSource src(replyMsg->GetArg(0)->v_scalarArray.v_byte, replyMsg->GetArg(0)->v_scalarArray.numElements);
                status = key.Load(src);
            } else {
                status = key.Set(replyMsg->GetArg(0)->v_scalarArray.v_byte, replyMsg->GetArg(0)->v_scalarArray.numElements, KeyBlob::AES);
            }
            if (status == ER_OK) {
                /*
                 * Tag the group key with the auth mechanism used by ExchangeGroupKeys. Group keys
                 * are inherently directional - only initiator encrypts with the group key. We set
                 * the role to NO_ROLE otherwise senders can't decrypt their own broadcast messages.
                 */
                key.SetTag(replyMsg->GetAuthMechanism(), KeyBlob::NO_ROLE);
                peerState->SetKey(key, PEER_GROUP_KEY);
            }
            if (status == ER_OK) {
                /* exchange membership guilds */
                if (useKeyExchanger && IsMembershipCertCapable(peerState->GetAuthVersion())) {
                    bool sendManifest = false;
                    if (mech == "ALLJOYN_ECDHE_ECDSA") {
                        sendManifest = true;
                    } else if (mech.empty()) {
                        /* key exchange step was skipped.
                           Send manifest if the local peer already cached the
                           remote peer's public key */
                        ECCPublicKey pubKey;
                        QStatus aStatus = securityApplicationObj.GetConnectedPeerPublicKey(peerState->GetGuid(), &pubKey);
                        sendManifest = (ER_OK == aStatus);
                    }
                    if (sendManifest) {
                        SendManifest(remotePeerObj, ifc, peerState);
                        SendMembershipData(remotePeerObj, ifc);
                    }
                }
            }
        }
    }
    /*
     * If an authentication was tried report the authentication completion to allow application to clear UI etc.
     */
    if (authTried) {
        peerAuthListener.AuthenticationComplete(mech.c_str(), sender.c_str(), status == ER_OK);
    }
    /*
     * ER_BUS_REPLY_IS_ERROR_MESSAGE has a specific meaning in the public API an should not be
     * propogated to the caller from this context.
     */
    if (status == ER_BUS_REPLY_IS_ERROR_MESSAGE) {
        status = ER_AUTH_FAIL;
    }
    /*
     * Release any other threads waiting on the result of this authentication.
     */
    lock.Lock(MUTEX_CONTEXT);
    peerState->SetAuthEvent(NULL);
    while (authEvent.GetNumBlockedThreads() > 0) {
        authEvent.SetEvent();
        qcc::Sleep(10);
    }
    lock.Unlock(MUTEX_CONTEXT);
    return status;
}

QStatus AllJoynPeerObj::AuthenticatePeerUsingSASL(const qcc::String& busName, PeerState peerState, qcc::String& localGuidStr, ProxyBusObject& remotePeerObj, const InterfaceDescription* ifc, KeyStore::Key& remotePeerKey, qcc::String& mech)
{
    QStatus status;
    ajn::SASLEngine::AuthState authState;

    /*
     * Initiaize the SASL engine as responder (i.e. client) this terminology seems backwards but
     * is the terminology used by the DBus specification.
     */
    SASLEngine sasl(*bus, ajn::AuthMechanism::RESPONDER, peerAuthMechanisms, busName.c_str(), peerAuthListener);
    sasl.SetLocalId(localGuidStr);
    /*
     * This will let us know if we need to make an AuthenticationComplete callback below.
     */
    qcc::String inStr;
    qcc::String outStr;
    status = sasl.Advance(inStr, outStr, authState);
    while (status == ER_OK) {
        Message replyMsg(*bus);
        MsgArg arg("s", outStr.c_str());
        const InterfaceDescription::Member* authChallengeMember = ifc->GetMember("AuthChallenge");
        assert(authChallengeMember);
        status = remotePeerObj.MethodCall(*authChallengeMember, &arg, 1, replyMsg, AUTH_TIMEOUT);
        if (status == ER_OK) {
            /*
             * This will let us know if we need to make an AuthenticationComplete callback below.
             */
            if (authState == SASLEngine::ALLJOYN_AUTH_SUCCESS) {
                SetRights(peerState, sasl.AuthenticationIsMutual(), false /*responder*/);
                break;
            }
            inStr = qcc::String(replyMsg->GetArg(0)->v_string.str);
            status = sasl.Advance(inStr, outStr, authState);
            if (authState == SASLEngine::ALLJOYN_AUTH_SUCCESS) {
                KeyBlob masterSecret;
                mech = sasl.GetMechanism();
                status = sasl.GetMasterSecret(masterSecret);
                if (status == ER_OK) {
                    SetRights(peerState, sasl.AuthenticationIsMutual(), false /*responder*/);
                    /* Tag the master secret with the auth mechanism used to generate it */
                    masterSecret.SetTag(mech, KeyBlob::INITIATOR);
                    status = bus->GetInternal().GetKeyStore().AddKey(remotePeerKey, masterSecret, peerState->authorizations);
                }
            }
        } else {
            status = ER_AUTH_FAIL;
        }
    }
    return status;
}

QStatus AllJoynPeerObj::AskForAuthSuites(uint32_t peerAuthVersion, ProxyBusObject& remotePeerObj, const InterfaceDescription* ifc, uint32_t** remoteAuthSuites, size_t* remoteAuthCount)
{
    if (supportedAuthSuitesCount == 0) {
        return ER_AUTH_FAIL;
    }
    MsgArg arg;
    bool excludeECDHE_ECDSA = false;
    if ((peerAuthVersion >> 16) <= NON_ECDSA_X509_VERSION) {
        for (size_t cnt = 0; cnt < supportedAuthSuitesCount; cnt++) {
            if (supportedAuthSuites[cnt] == AUTH_SUITE_ECDHE_ECDSA) {
                excludeECDHE_ECDSA = true;
                break;
            }
        }
    }
    uint32_t* authSuites = supportedAuthSuites;
    size_t authSuitesCount = supportedAuthSuitesCount;
    if (excludeECDHE_ECDSA) {
        authSuites = new uint32_t[supportedAuthSuitesCount];
        size_t netCnt = 0;
        for (size_t cnt = 0; cnt < supportedAuthSuitesCount; cnt++) {
            if (supportedAuthSuites[cnt] != AUTH_SUITE_ECDHE_ECDSA) {
                authSuites[netCnt++] = supportedAuthSuites[cnt];
            }
        }
        authSuitesCount = netCnt;
    }

    arg.Set("au", authSuitesCount, authSuites);
    Message replyMsg(*bus);
    const InterfaceDescription::Member* exchangeSuites = ifc->GetMember("ExchangeSuites");
    assert(exchangeSuites);
    QStatus status = remotePeerObj.MethodCall(*exchangeSuites, &arg, 1, replyMsg, DEFAULT_TIMEOUT);
    if (excludeECDHE_ECDSA) {
        delete [] authSuites;
    }
    if (status != ER_OK) {
        return status;
    }
    uint32_t* remoteSuites;
    size_t remoteSuitesLen;

    status = replyMsg->GetArg(0)->Get("au", &remoteSuitesLen, &remoteSuites);
    if (status != ER_OK) {
        return status;
    }
    *remoteAuthCount = remoteSuitesLen;
    uint32_t* effectiveAuthSuites = new uint32_t[remoteSuitesLen];
    for (size_t cnt = 0; cnt < remoteSuitesLen; cnt++) {
        effectiveAuthSuites[cnt] = remoteSuites[cnt];
    }
    *remoteAuthSuites = effectiveAuthSuites;
    return ER_OK;
}

QStatus AllJoynPeerObj::AuthenticatePeerUsingKeyExchange(const uint32_t* requestingAuthList, size_t requestingAuthCount, const qcc::String& busName, PeerState peerState, qcc::String& localGuidStr, ProxyBusObject& remotePeerObj, const InterfaceDescription* ifc, qcc::String& mech)
{
    QStatus status;

    QCC_DbgHLPrintf(("AuthenticatePeerUsingKeyExchange"));
    KeyExchanger* keyExchanger = GetKeyExchangerInstance(peerState->GetAuthVersion() >> 16, true, requestingAuthList, requestingAuthCount);  /* initiator */
    if (!keyExchanger) {
        return ER_AUTH_FAIL;
    }
    uint32_t remoteAuthMask = 0;
    uint32_t currentSuite = keyExchanger->GetSuite();
    mech = keyExchanger->GetSuiteName();
    KeyExchangerCB kxCB(remotePeerObj, ifc, AUTH_TIMEOUT);
    status = keyExchanger->ExecKeyExchange(currentSuite, kxCB, &remoteAuthMask);

    if ((status == ER_OK) && (remoteAuthMask == currentSuite)) {
        uint8_t authorized = false;
        status = keyExchanger->KeyAuthentication(kxCB, busName.c_str(), &authorized);
        if (authorized) {
            SetRights(peerState, true, false /*responder*/);
            status = RecordMasterSecret(busName, keyExchanger, peerState);
        } else {
            status = ER_AUTH_FAIL;
        }
    } else if (status == ER_OK) {
        status = ER_AUTH_FAIL; /* remote auth mask is 0 */
    }
    delete keyExchanger;  /* no longer needed */

    if (status == ER_OK) {
        return status;
    }
    if (!remoteAuthMask) {
        return ER_AUTH_FAIL; /* done */
    }
    if (requestingAuthCount == 1) {
        return ER_AUTH_FAIL; /* done.  There is no more to try. */
    }
    size_t smallerCount = requestingAuthCount - 1;
    uint32_t* smallerSuites = new uint32_t[smallerCount];
    size_t idx = 0;
    for (size_t cnt = 0; cnt < requestingAuthCount; cnt++) {
        if ((requestingAuthList[cnt] & currentSuite) != currentSuite) {
            assert(idx < smallerCount);
            if (idx >= smallerCount) {
                delete [] smallerSuites;
                return ER_AUTH_FAIL;
            }
            smallerSuites[idx++] = requestingAuthList[cnt];
        }
    }
    status = AuthenticatePeerUsingKeyExchange(smallerSuites, smallerCount, busName, peerState, localGuidStr, remotePeerObj, ifc, mech);
    delete [] smallerSuites;
    return status;
}

QStatus AllJoynPeerObj::AuthenticatePeerAsync(const qcc::String& busName)
{
    assert(bus);
    Message invalidMsg(*bus);
    return DispatchRequest(invalidMsg, SECURE_CONNECTION, busName);
}

QStatus AllJoynPeerObj::DispatchRequest(Message& msg, RequestType reqType, const qcc::String data)
{
    QStatus status;
    QCC_DbgHLPrintf(("DispatchRequest %s", msg->Description().c_str()));
    lock.Lock(MUTEX_CONTEXT);
    if (dispatcher.IsRunning()) {
        Request* req = new Request(msg, reqType, data);
        qcc::AlarmListener* alljoynPeerListener = this;
        status = dispatcher.AddAlarm(Alarm(alljoynPeerListener, req));
        if (status != ER_OK) {
            delete req;
        }
    } else {
        status = ER_BUS_STOPPING;
    }
    lock.Unlock(MUTEX_CONTEXT);
    return status;
}

void AllJoynPeerObj::AlarmTriggered(const Alarm& alarm, QStatus reason)
{
    QCC_UNUSED(reason);

    QStatus status;

    assert(bus);
    QCC_DbgHLPrintf(("AllJoynPeerObj::AlarmTriggered"));
    Request* req = static_cast<Request*>(alarm->GetContext());

    switch (req->reqType) {
    case AUTHENTICATE_PEER:
        /*
         * Push the message onto a queue of messages to be encrypted and forwarded in order when
         * the authentication completes.
         */
        lock.Lock(MUTEX_CONTEXT);
        msgsPendingAuth.push_back(req->msg);
        lock.Unlock(MUTEX_CONTEXT);
        /*
         * Pause timeouts so reply handlers don't expire while waiting for authentication to complete
         */
        if (req->msg->GetType() == MESSAGE_METHOD_CALL) {
            bus->GetInternal().GetLocalEndpoint()->PauseReplyHandlerTimeout(req->msg);
        }
        status = AuthenticatePeer(req->msg->GetType(), req->msg->GetDestination(), false);
        if (status != ER_WOULDBLOCK) {
            PeerStateTable* peerStateTable = bus->GetInternal().GetPeerStateTable();
            /*
             * Check each message that is queued waiting for an authentication to complete
             * to see if this is the authentication the message was waiting for.
             */
            lock.Lock(MUTEX_CONTEXT);
            std::deque<Message>::iterator iter = msgsPendingAuth.begin();
            while (iter != msgsPendingAuth.end()) {
                Message msg = *iter;
                if (peerStateTable->IsAlias(msg->GetDestination(), req->msg->GetDestination())) {
                    LocalEndpoint lep =  bus->GetInternal().GetLocalEndpoint();
                    if (status != ER_OK) {
                        /*
                         * If the failed message was a method call push an error response.
                         */
                        if (msg->GetType() == MESSAGE_METHOD_CALL) {
                            Message reply(*bus);
                            reply->ErrorMsg(status, msg->GetCallSerial());
                            bus->GetInternal().GetLocalEndpoint()->PushMessage(reply);
                        }
                    } else {
                        if (msg->GetType() == MESSAGE_METHOD_CALL) {
                            bus->GetInternal().GetLocalEndpoint()->ResumeReplyHandlerTimeout(msg);
                        }
                        BusEndpoint busEndpoint = BusEndpoint::cast(bus->GetInternal().GetLocalEndpoint());
                        status = bus->GetInternal().GetRouter().PushMessage(msg, busEndpoint);
                        if (status == ER_PERMISSION_DENIED) {
                            if (req->msg->GetType() == MESSAGE_METHOD_CALL) {
                                Message reply(*bus);
                                reply->ErrorMsg(status, req->msg->GetCallSerial());
                                bus->GetInternal().GetLocalEndpoint()->PushMessage(reply);
                            }
                        }
                    }
                    iter = msgsPendingAuth.erase(iter);
                } else {
                    iter++;
                }
            }
            lock.Unlock(MUTEX_CONTEXT);
            /*
             * Report a single error for the message the triggered the authentication
             */
            if (status != ER_OK) {
                peerAuthListener.SecurityViolation(status, req->msg);
            }
        }
        break;

    case AUTH_CHALLENGE:
        AuthAdvance(req->msg);
        break;

    case KEY_EXCHANGE:
        DoKeyExchange(req->msg);
        break;

    case KEY_AUTHENTICATION:
        DoKeyAuthentication(req->msg);
        break;

    case SECURE_CONNECTION:
        status = AuthenticatePeer(MESSAGE_METHOD_CALL, req->data, true);
        if (status != ER_OK) {
            peerAuthListener.SecurityViolation(status, req->msg);
        }
        break;

    }

    delete req;
    QCC_DbgHLPrintf(("AllJoynPeerObj::AlarmTriggered - exiting"));
    return;
}

void AllJoynPeerObj::HandleSecurityViolation(Message& msg, QStatus status)
{
    assert(bus);
    PeerStateTable* peerStateTable = bus->GetInternal().GetPeerStateTable();

    QCC_DbgTrace(("HandleSecurityViolation %s %s", QCC_StatusText(status), msg->Description().c_str()));

    if (status == ER_BUS_MESSAGE_DECRYPTION_FAILED) {
        PeerState peerState = peerStateTable->GetPeerState(msg->GetSender());
        /*
         * If we believe the peer is secure we have a clear security violation
         */
        if (peerState->IsSecure()) {
            /*
             * The keys we have for this peer are no good
             */
            peerState->ClearKeys();
        } else if (msg->IsBroadcastSignal()) {
            /*
             * Encrypted broadcast signals are silently ignored
             */
            QCC_DbgHLPrintf(("Discarding encrypted broadcast signal"));
            status = ER_OK;
        }
    }
    /*
     * Report the security violation
     */
    if (status != ER_OK) {
        QCC_DbgTrace(("Reporting security violation %s for %s", QCC_StatusText(status), msg->Description().c_str()));
        peerAuthListener.SecurityViolation(status, msg);
    }
}


void AllJoynPeerObj::NameOwnerChanged(const char* busName, const char* previousOwner, const char* newOwner)
{
    QCC_UNUSED(previousOwner);
    assert(bus);

    /*
     * We are only interested in names that no longer have an owner.
     */
    if (newOwner == NULL) {
        QCC_DbgHLPrintf(("Peer %s is gone", busName));
        /*
         * Clean up peer state.
         */
        bus->GetInternal().GetPeerStateTable()->DelPeerState(busName);
        /*
         * We are no longer in an authentication conversation with this peer.
         */
        lock.Lock(MUTEX_CONTEXT);
        delete conversations[busName];
        conversations.erase(busName);
        delete keyExConversations[busName];
        keyExConversations.erase(busName);
        lock.Unlock(MUTEX_CONTEXT);
    }
}

void AllJoynPeerObj::AcceptSession(const InterfaceDescription::Member* member, Message& msg)
{
    QCC_UNUSED(member);

    QStatus status;
    size_t numArgs;
    const MsgArg* args;

    assert(bus);
    msg->GetArgs(numArgs, args);
    SessionPort sessionPort = args[0].v_uint16;
    SessionId sessionId = args[1].v_uint32;
    String joiner = args[2].v_string.str;
    SessionOpts opts;
    status = GetSessionOpts(args[3], opts);

    if (status == ER_OK) {
        MsgArg replyArg;

        /* Call bus listeners */
        bool isAccepted = bus->GetInternal().CallAcceptListeners(sessionPort, joiner.c_str(), opts);

        /* Reply to AcceptSession */
        replyArg.Set("b", isAccepted);
        status = MethodReply(msg, &replyArg, 1);

        if ((status == ER_OK) && isAccepted) {
            BusEndpoint sender = bus->GetInternal().GetRouter().FindEndpoint(msg->GetRcvEndpointName());
            if (sender->GetEndpointType() == ENDPOINT_TYPE_REMOTE) {
                RemoteEndpoint rep = RemoteEndpoint::cast(sender);
                const uint32_t VER_250 = 33882112;
                uint32_t protoVersion = rep->GetRemoteProtocolVersion();
                /**
                 * remote daemon is older than version 2.5.0; it will *NOT* send the SessionJoined signal
                 *
                 * Unfortunately, the original form of this code checked the AllJoyn version number rather than the
                 * protocol version number. Since the AllJoyn version number is only valid at release time,
                 * the check was later updated to also filter on protocol version numbers. Therefore protocol
                 * version number works fine except when protocol version is 3 in which case the AllJoyn version
                 * number must be used.
                 */
                if ((protoVersion < 3) || ((protoVersion == 3) && (rep->GetRemoteAllJoynVersion() < VER_250))) {
                    bus->GetInternal().CallJoinedListeners(sessionPort, sessionId, joiner.c_str());
                }
            }
        }
    } else {
        MethodReply(msg, status);
    }
}



void AllJoynPeerObj::SessionJoined(const InterfaceDescription::Member* member, const char* srcPath, Message& msg)
{
    QCC_UNUSED(member);
    QCC_UNUSED(srcPath);
    assert(bus);

    // dispatch to the dispatcher thread
    size_t numArgs;
    const MsgArg* args;

    msg->GetArgs(numArgs, args);
    assert(numArgs == 3);
    const SessionPort sessionPort = args[0].v_uint16;
    const SessionId sessionId = args[1].v_uint32;
    const char* joiner = args[2].v_string.str;
    bus->GetInternal().CallJoinedListeners(sessionPort, sessionId, joiner);
}

KeyExchanger* AllJoynPeerObj::GetKeyExchangerInstance(uint16_t peerAuthVersion, bool initiator, const uint32_t* requestingAuthList, size_t requestingAuthCount)
{
    for (size_t cnt = 0; cnt < requestingAuthCount; cnt++) {
        uint32_t suite = requestingAuthList[cnt];
        if ((suite & AUTH_SUITE_ECDHE_ECDSA) == AUTH_SUITE_ECDHE_ECDSA) {
            return new KeyExchangerECDHE_ECDSA(initiator, this, *bus, peerAuthListener, peerAuthVersion, (PermissionMgmtObj::TrustAnchorList*) &securityApplicationObj.GetTrustAnchors());
        }
        if ((suite & AUTH_SUITE_ECDHE_PSK) == AUTH_SUITE_ECDHE_PSK) {
            return new KeyExchangerECDHE_PSK(initiator, this, *bus, peerAuthListener, peerAuthVersion);
        }
        if ((suite & AUTH_SUITE_ECDHE_NULL) == AUTH_SUITE_ECDHE_NULL) {
            return new KeyExchangerECDHE_NULL(initiator, this, *bus, peerAuthListener, peerAuthVersion);
        }
    }
    return NULL;
}

QStatus AllJoynPeerObj::HandleMethodReply(Message& msg, QStatus status)
{
    return MethodReply(msg, status);
}

QStatus AllJoynPeerObj::HandleMethodReply(Message& msg, const MsgArg* args, size_t numArgs)
{
    return MethodReply(msg, args, numArgs);
}

QStatus KeyExchangerCB::SendKeyExchange(MsgArg* args, size_t numArgs, Message* replyMsg)
{
    const InterfaceDescription::Member* keyExchange = ifc->GetMember("KeyExchange");
    assert(keyExchange);
    return remoteObj.MethodCall(*keyExchange, args, numArgs, *replyMsg, timeout);
}

QStatus KeyExchangerCB::SendKeyAuthentication(MsgArg* variant, Message* replyMsg)
{
    MsgArg arg;
    arg.Set("v", variant);
    const InterfaceDescription::Member* keyAuth = ifc->GetMember("KeyAuthentication");
    assert(keyAuth);
    return remoteObj.MethodCall(*keyAuth, &arg, 1, *replyMsg, timeout);
}

class SortableAuthSuite {
  public:
    SortableAuthSuite(uint8_t weight, uint32_t suite) : weight(weight), suite(suite)
    {
    }

    bool operator <(const SortableAuthSuite& other) const
    {
        /* sort with highest weight first */
        return weight > other.weight;
    }

    uint8_t weight;
    uint32_t suite;

};

/**
 * Setup for peer-to-peer authentication. The authentication mechanisms listed can only be used
 * if they are already registered with bus. The authentication mechanisms names are separated by
 * space characters.
 *
 * @param authMechanisms   The names of the authentication mechanisms to set
 * @param listener         Required for authentication mechanisms that require interation with the user
 *                         or application. Can be NULL if not required.
 * @param bus               Bus attachment
 */
void AllJoynPeerObj::SetupPeerAuthentication(const qcc::String& authMechanisms, AuthListener* listener, BusAttachment& bus)
{
    QCC_UNUSED(bus);
    /* clean up first */
    delete [] supportedAuthSuites;
    supportedAuthSuites = NULL;

    peerAuthMechanisms = authMechanisms;
    peerAuthListener.Set(listener);

    delete [] supportedAuthSuites;
    supportedAuthSuites = NULL;
    supportedAuthSuitesCount = 0;

    /* setup the peer auth mask */
    size_t pos;
    qcc::String remainder = authMechanisms;
    qcc::String mech;

    /* parse and load each auth mechanism into a vector with assigned weight */
    bool done = false;
    remainder = authMechanisms;
    std::vector<SortableAuthSuite> suiteList;
    while (!done) {
        pos = remainder.find_first_of(" ");
        if (pos == qcc::String::npos) {
            mech = remainder;
            done = true;
        } else {
            mech = remainder.substr(0, pos);
        }
        remainder = remainder.substr(pos + 1);
        if (mech == "ANONYMOUS") {
            suiteList.push_back(SortableAuthSuite(1, AUTH_SUITE_ANONYMOUS));
        } else if (mech == "EXTERNAL") {
            suiteList.push_back(SortableAuthSuite(2, AUTH_SUITE_EXTERNAL));
        } else if (mech == "ALLJOYN_ECDHE_NULL") {
            suiteList.push_back(SortableAuthSuite(3, AUTH_SUITE_ECDHE_NULL));
        } else if (mech == "ALLJOYN_SRP_KEYX") {
            suiteList.push_back(SortableAuthSuite(4, AUTH_SUITE_SRP_KEYX));
        } else if (mech == "ALLJOYN_SRP_LOGON") {
            suiteList.push_back(SortableAuthSuite(5, AUTH_SUITE_SRP_LOGON));
        } else if (mech == "ALLJOYN_ECDHE_PSK") {
            suiteList.push_back(SortableAuthSuite(6, AUTH_SUITE_ECDHE_PSK));
        } else if (mech == "GSSAPI") {
            suiteList.push_back(SortableAuthSuite(7, AUTH_SUITE_GSSAPI));
        } else if (mech == "ALLJOYN_ECDHE_ECDSA") {
            suiteList.push_back(SortableAuthSuite(8, AUTH_SUITE_ECDHE_ECDSA));
        }
    }
    if (suiteList.size() == 0) {
        return;
    }

    /* need to have the vector sorted in highest weight first */
    std::sort(suiteList.begin(), suiteList.end());

    supportedAuthSuitesCount = suiteList.size();
    supportedAuthSuites = new uint32_t[supportedAuthSuitesCount];
    size_t cnt = 0;
    for (std::vector<SortableAuthSuite>::iterator it = suiteList.begin(); it != suiteList.end(); it++) {
        supportedAuthSuites[cnt++] = (*it).suite;
    }
    suiteList.clear();
    /* reload the object to reflect possible keystore changes */
    securityApplicationObj.Load();
    peerAuthListener.SetPermissionMgmtObj(&securityApplicationObj);
}

QStatus AllJoynPeerObj::SendManifest(ProxyBusObject& remotePeerObj, const InterfaceDescription* ifc, PeerState& peerState)
{
    PermissionPolicy::Rule* manifest = NULL;
    size_t count = 0;
    QStatus status = securityApplicationObj.RetrieveManifest(NULL, &count);
    if (ER_OK != status) {
        if (ER_MANIFEST_NOT_FOUND == status) {
            return ER_OK;  /* nothing to send */
        }
        return status;
    }
    if (count > 0) {
        manifest = new PermissionPolicy::Rule[count];
    }
    status = securityApplicationObj.RetrieveManifest(manifest, &count);
    if (ER_OK != status) {
        if (ER_MANIFEST_NOT_FOUND == status) {
            return ER_OK;  /* nothing to send */
        }
        return status;
    }

    MsgArg rulesArg;
    PermissionPolicy::GenerateRules(manifest, count, rulesArg);
    Message replyMsg(*bus);
    const InterfaceDescription::Member* sendManifest = ifc->GetMember("SendManifest");
    status = remotePeerObj.MethodCall(*sendManifest, &rulesArg, 1, replyMsg, DEFAULT_TIMEOUT);

    delete [] manifest;
    if (status != ER_OK) {
        return status;
    }
    /* process the reply */
    return securityApplicationObj.ParseSendManifest(replyMsg, peerState);
}

void AllJoynPeerObj::HandleSendManifest(const InterfaceDescription::Member* member, Message& msg)
{
    QCC_UNUSED(member);
    PeerStateTable* peerStateTable = bus->GetInternal().GetPeerStateTable();
    PeerState peerState = peerStateTable->GetPeerState(msg->GetSender());
    QStatus status = securityApplicationObj.ParseSendManifest(msg, peerState);
    if (ER_OK != status) {
        MethodReply(msg, status);
        return;
    }
    /* send back manifest to calling peer */
    PermissionPolicy::Rule* manifest = NULL;
    size_t count = 0;
    status = securityApplicationObj.RetrieveManifest(NULL, &count);
    if (ER_OK != status && ER_MANIFEST_NOT_FOUND != status) {
        MethodReply(msg, status);
        return;
    }
    if (count > 0) {
        manifest = new PermissionPolicy::Rule[count];
    }
    status = securityApplicationObj.RetrieveManifest(manifest, &count);
    if ((ER_OK != status) && (ER_MANIFEST_NOT_FOUND != status)) {
        MethodReply(msg, status);
        return;
    }
    MsgArg replyArg;
    if (ER_MANIFEST_NOT_FOUND == status) {
        /* return empty array */
        status = replyArg.Set("a(ssa(syy))", 0, NULL);
    } else {
        status = PermissionPolicy::GenerateRules(manifest, count, replyArg);
    }
    if (ER_OK == status) {
        MethodReply(msg, &replyArg, 1);
    } else {
        MethodReply(msg, status);
    }
    delete [] manifest;
}

static QStatus SetUpSendMembershipInput(std::vector<MsgArg*>& args, uint8_t& pos, uint8_t total, MsgArg* sendMembershipArgs, size_t sendMembershipArgsSize)
{
    QCC_UNUSED(sendMembershipArgsSize);
    assert(sendMembershipArgsSize == 2);
    MsgArg* certChainArgs = NULL;
    QStatus status = ER_OK;
    if (pos < total) {
        if (pos == (total - 1)) {
            sendMembershipArgs[0].Set("y", PermissionMgmtObj::SEND_MEMBERSHIP_LAST);
        } else {
            sendMembershipArgs[0].Set("y", PermissionMgmtObj::SEND_MEMBERSHIP_MORE);
        }
        certChainArgs = new MsgArg[args.size()];
        size_t idx = 0;
        for (std::vector<MsgArg*>::iterator iter = args.begin(); iter != args.end(); iter++) {
            /* make a shallow copy of the message arg */
            uint8_t encoding;
            size_t len;
            uint8_t* buf;
            status = (*iter)->Get("(yay)", &encoding, &len, &buf);
            if (ER_OK != status) {
                goto Exit;
            }
            status = certChainArgs[idx++].Set("(yay)", encoding, len, buf);
            if (ER_OK != status) {
                goto Exit;
            }
        }
        status = sendMembershipArgs[1].Set("a(yay)", args.size(), certChainArgs);
        if (ER_OK != status) {
            goto Exit;
        }
        sendMembershipArgs[1].SetOwnershipFlags(MsgArg::OwnsArgs, true);
        pos++;  /* move the position */
    } else {
        /* still send the zero list so the peer knows */
        sendMembershipArgs[0].Set("y", PermissionMgmtObj::SEND_MEMBERSHIP_NONE);
        sendMembershipArgs[1].Set("a(yay)", 0, NULL);
    }
Exit:
    if (ER_OK != status) {
        delete [] certChainArgs;
    }
    return status;
}

QStatus AllJoynPeerObj::SendMembershipData(ProxyBusObject& remotePeerObj, const InterfaceDescription* ifc)
{
    std::vector<std::vector<MsgArg*> > args;
    QStatus status = securityApplicationObj.GenerateSendMemberships(args);
    if (ER_OK != status) {
        return status;
    }
    size_t argCount = args.size();

    Message replyMsg(*bus);
    const InterfaceDescription::Member* sendMembershipData = ifc->GetMember("SendMemberships");

    bool gotAllFromPeer = false;
    uint8_t cnt = 0;
    for (std::vector<std::vector<MsgArg*> >::iterator it = args.begin(); it != args.end(); it++) {
        MsgArg inputs[2];
        status = SetUpSendMembershipInput(*it, cnt, argCount, inputs, 2);
        if (ER_OK != status) {
            goto Exit;
        }
        status = remotePeerObj.MethodCall(*sendMembershipData, inputs, 2, replyMsg, DEFAULT_TIMEOUT);
        if (ER_OK != status) {
            goto Exit;
        }
        /* process the reply */
        status = securityApplicationObj.ParseSendMemberships(replyMsg, gotAllFromPeer);
        if (ER_OK != status) {
            goto Exit;
        }
        if (gotAllFromPeer && (cnt == argCount)) {
            break;
        }
    }

Exit:
    _PeerState::ClearGuildArgs(args);
    return status;
}

void AllJoynPeerObj::SendMemberships(const InterfaceDescription::Member* member, Message& msg)
{
    QCC_UNUSED(member);
    PeerStateTable* peerStateTable = bus->GetInternal().GetPeerStateTable();
    PeerState peerState = peerStateTable->GetPeerState(msg->GetSender());
    MsgArg replyArgs[2];
    std::vector<MsgArg*> emptyArgs;
    bool gotAllFromPeer = false;
    QStatus status = securityApplicationObj.ParseSendMemberships(msg, gotAllFromPeer);
    if (ER_OK != status) {
        goto Exit;
    }
    if (peerState->guildArgs.size() == 0) {
        status = securityApplicationObj.GenerateSendMemberships(peerState->guildArgs);
        if (ER_OK != status) {
            goto Exit;
        }
        peerState->guildArgsSentCount = 0;
    }

    if (peerState->guildArgsSentCount < peerState->guildArgs.size()) {
        status = SetUpSendMembershipInput(peerState->guildArgs[peerState->guildArgsSentCount], peerState->guildArgsSentCount, peerState->guildArgs.size(), replyArgs, ArraySize(replyArgs));
    } else {
        status = SetUpSendMembershipInput(emptyArgs, peerState->guildArgsSentCount, peerState->guildArgs.size(), replyArgs, ArraySize(replyArgs));
    }

    if (ER_OK != status) {
        goto Exit;
    }
    MethodReply(msg, replyArgs, ArraySize(replyArgs));
    if (peerState->guildArgsSentCount >= peerState->guildArgs.size()) {
        /* release this resource since it no longer used */
        _PeerState::ClearGuildArgs(peerState->guildArgs);
    }
    return;
Exit:
    if (ER_OK != status) {
        _PeerState::ClearGuildArgs(peerState->guildArgs);
        peerState->guildArgsSentCount = 0;
        MethodReply(msg, status);
    }
}


}<|MERGE_RESOLUTION|>--- conflicted
+++ resolved
@@ -1073,7 +1073,6 @@
         if ((status == ER_OK) || !firstPass) {
             break;
         }
-<<<<<<< HEAD
         if (useKeyExchanger) {
             uint32_t*remoteAuthSuites = NULL;
             size_t remoteAuthSuitesCount = 0;
@@ -1083,15 +1082,6 @@
                 if (remoteAuthSuites) {
                     delete [] remoteAuthSuites;
                 }
-=======
-        if (UseKeyExchanger(authVersion, supportedAuthSuites, supportedAuthSuitesCount)) {
-            uint32_t* remoteAuthSuites = NULL;
-            size_t remoteAuthSuitesCount = 0;
-            status = AskForAuthSuites(authVersion, remotePeerObj, ifc, &remoteAuthSuites, &remoteAuthSuitesCount);
-            if (status == ER_OK) {
-                status = AuthenticatePeerUsingKeyExchange(remoteAuthSuites, remoteAuthSuitesCount, busName, peerState, localGuidStr, remotePeerObj, ifc, remotePeerGuid, mech);
-                delete [] remoteAuthSuites;
->>>>>>> 365afa67
             }
         } else {
             status = AuthenticatePeerUsingSASL(busName, peerState, localGuidStr, remotePeerObj, ifc, remotePeerKey, mech);
