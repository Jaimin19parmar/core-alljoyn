/**
 * @file
 * This class maintains information about peers connected to the bus.
 */

/******************************************************************************
 * Copyright AllSeen Alliance. All rights reserved.
 *
 *    Permission to use, copy, modify, and/or distribute this software for any
 *    purpose with or without fee is hereby granted, provided that the above
 *    copyright notice and this permission notice appear in all copies.
 *
 *    THE SOFTWARE IS PROVIDED "AS IS" AND THE AUTHOR DISCLAIMS ALL WARRANTIES
 *    WITH REGARD TO THIS SOFTWARE INCLUDING ALL IMPLIED WARRANTIES OF
 *    MERCHANTABILITY AND FITNESS. IN NO EVENT SHALL THE AUTHOR BE LIABLE FOR
 *    ANY SPECIAL, DIRECT, INDIRECT, OR CONSEQUENTIAL DAMAGES OR ANY DAMAGES
 *    WHATSOEVER RESULTING FROM LOSS OF USE, DATA OR PROFITS, WHETHER IN AN
 *    ACTION OF CONTRACT, NEGLIGENCE OR OTHER TORTIOUS ACTION, ARISING OUT OF
 *    OR IN CONNECTION WITH THE USE OR PERFORMANCE OF THIS SOFTWARE.
 ******************************************************************************/
#ifndef _ALLJOYN_PEERSTATE_H
#define _ALLJOYN_PEERSTATE_H

#ifndef __cplusplus
#error Only include PeerState.h in C++ code.
#endif

#include <qcc/platform.h>

#include <map>
#include <limits>
#include <assert.h>

#include <alljoyn/Message.h>

#include <qcc/String.h>
#include <qcc/GUID.h>
#include <qcc/KeyBlob.h>
#include <qcc/ManagedObj.h>
#include <qcc/Mutex.h>
#include <qcc/Event.h>
#include <qcc/time.h>
<<<<<<< HEAD
#include <qcc/CertificateECC.h>
=======
#include <qcc/Crypto.h>
>>>>>>> c4b83f77

#include <alljoyn/Status.h>
#include <alljoyn/PermissionPolicy.h>

namespace ajn {

/* Conversation hash-related constants */

/*
 * We now define two versions of conversation hash: one that only hashes
 * things inside KeyExchanger, used in authentication versions 3 and below, and
 * the entire authentication version, used starting with version 4. These
 * constants are used internally for calls to UpdateHash to indicate which
 * version of the conversation hash a particular call pertains to.
 *
 * To stay consistent with the authentication version numbers, these are called
 * V1 and V4.
 */
#define CONVERSATION_V1 ((uint32_t)0x0000)
#define CONVERSATION_V4 ((uint32_t)0x0004)

/* Forward declaration */
class _PeerState;

/**
 * Enumeration for the different peer keys.
 */
typedef enum {
    PEER_SESSION_KEY = 0, /**< Unicast key for secure point-to-point communication */
    PEER_GROUP_KEY   = 1  /**< broadcast key for secure point-to-multipoint communication */
} PeerKeyType;

/**
 * PeerState is a reference counted (managed) class that keeps track of state information for other
 * peers that this peer communicates with.
 */
typedef qcc::ManagedObj<_PeerState> PeerState;

/**
 * This class maintains state information about peers connected to the bus and provides helper
 * functions that check and update various state information.
 */
class _PeerState {

    friend class AllJoynPeerObj;

  public:

    PermissionPolicy::Rule* manifest;
    size_t manifestSize;

    struct GuildMetadata {
        std::vector<qcc::CertificateX509*> certChain;

        GuildMetadata()
        {
        }

        ~GuildMetadata()
        {
            for (std::vector<qcc::CertificateX509*>::iterator it = certChain.begin(); it != certChain.end(); it++) {
                delete *it;
            }
            certChain.clear();
        }

    };

    typedef std::map<const qcc::String, GuildMetadata*> GuildMap;

    /**
     * Default constructor
     */
    _PeerState() :
        manifest(NULL),
        manifestSize(0),
        guildArgsSentCount(0),
        isLocalPeer(false),
        clockOffset((std::numeric_limits<int32_t>::max)()),
        firstClockAdjust(true),
        lastDriftAdjustTime(0),
        expectedSerial(0),
        isSecure(false),
        authEvent(NULL),
        hashUtil(NULL)
    {
        ::memset(window, 0, sizeof(window));
        ::memset(authorizations, 0, sizeof(authorizations));
    }

    ~_PeerState()
    {
        ClearGuildMap(guildMap);
        ClearGuildArgs(guildArgs);
        delete [] manifest;
    }

    /**
     * Get the (estimated) timestamp for this remote peer converted to local host time. The estimate
     * is updated based on the timestamp recently received.
     *
     * @param remoteTime  The timestamp received in a message from the remote peer.
     *
     * @return   The estimated timestamp for the remote peer.
     */
    uint32_t EstimateTimestamp(uint32_t remoteTime);

    /**
     * This method is called whenever a message is unmarshaled. It checks that the serial number is
     * valid by comparing against the last N serial numbers received from this peer. Secure messages
     * have additional checks for replay attacks. Unreliable messages are checked for in-order
     * arrival.
     *
     * @param serial      The serial number being checked.
     * @param secure      The message was flagged as secure
     * @param unreliable  The message is flagged as unreliable.
     *
     * @return  Returns true if the serial number is valid.
     */
    bool IsValidSerial(uint32_t serial, bool secure, bool unreliable);

    /**
     * Gets the GUID for this peer.
     *
     * @return  Returns the GUID for this peer.
     */
    const qcc::GUID128& GetGuid() { return guid; }

    /**
     * Gets the authentication version number for this peer.
     *
     * @return  Returns the authentication version for this peer.
     */
    uint32_t GetAuthVersion() { return authVersion; }

    /**
     * Sets the GUID for and authentication version this peer.
     */
    void SetGuidAndAuthVersion(const qcc::GUID128& newGuid, uint32_t authenticationVersion) {
        this->guid = newGuid;
        this->authVersion = authenticationVersion;
    }

    /**
     * Sets the session key for this peer
     *
     * @param key        The session key to set.
     * @param keyType    Indicate if this is the unicast or broadcast key.
     */
    void SetKey(const qcc::KeyBlob& key, PeerKeyType keyType) {
        keys[keyType] = key;
        isSecure = key.IsValid();
    }

    /**
     * Gets the session key for this peer.
     *
     * @param key    [out]Returns the session key.
     *
     * @return  - ER_OK if there is a session key set for this peer.
     *          - ER_BUS_KEY_UNAVAILABLE if no session key has been set for this peer.
     *          - ER_BUS_KEY_EXPIRED if there was a session key but the key has expired.
     */
    QStatus GetKey(qcc::KeyBlob& key, PeerKeyType keyType) {
        if (isSecure) {
            key = keys[keyType];
            if (key.HasExpired()) {
                ClearKeys();
                return ER_BUS_KEY_EXPIRED;
            } else {
                return ER_OK;
            }
        } else {
            return ER_BUS_KEY_UNAVAILABLE;
        }
    }

    /**
     * Clear the keys for this peer.
     */
    void ClearKeys() {
        keys[PEER_SESSION_KEY].Erase();
        keys[PEER_GROUP_KEY].Erase();
        isSecure = false;
    }

    /**
     * Tests if this peer is secure.
     *
     * @return  Returns true if a session key has been set for this peer.
     */
    bool IsSecure() { return isSecure; }

    /**
     * Returns the auth event for this peer. The auth event is set by the peer object while the peer
     * is being authenticated and is used to prevent multiple threads from attempting to
     * simultaneously authenticate the same peer.
     *
     * @return  Returns the auth event for this peer.
     */
    qcc::Event* GetAuthEvent() { return authEvent; }

    /**
     * Set the auth event for this peer. The auth event is set by the peer object while the peer
     * is being authenticated and is used to prevent multiple threads from attempting to
     * simultaneously authenticate the same peer.
     *
     * @param event  The event to set or NULL if the event is being cleared.
     */
    void SetAuthEvent(qcc::Event* event) { authEvent = event; }

    /**
     * Tests if this peer is the local peer.
     *
     * @return  Returns true if this PeerState instance is for the local peer.
     */
    bool IsLocalPeer() { return isLocalPeer; }

    /**
     * Returns window size for serial number validation. Used by unit tests.
     *
     * @return Size of the serial number validation window.
     */
    size_t SerialWindowSize() { return sizeof(window) / sizeof(window[0]); }

    static const uint8_t ALLOW_SECURE_TX = 0x01; /* Transmit authorization */
    static const uint8_t ALLOW_SECURE_RX = 0x02; /* Receive authorization */

    /**
     * Check if the peer is authorized to send or or receive a message of the specified
     * type.
     *
     * @param msgType  The type of message that is being authorized.
     * @param access   The access type being checked
     *
     * @return Return true if the message type is authorized.
     */
    bool IsAuthorized(AllJoynMessageType msgType, uint8_t access) {
        if (msgType == MESSAGE_INVALID) {
            return false;
        } else {
            return isSecure ? (authorizations[(uint8_t)msgType - 1] & access) == access : true;
        }
    }

    /**
     * Set or clear an authorization.
     *
     * @param msgType  The type of message that is being authorized.
     * @param access   The access type to authorize, zero to clear.
     */
    void SetAuthorization(AllJoynMessageType msgType, uint8_t access) {
        if (msgType != MESSAGE_INVALID) {
            if (access) {
                authorizations[(uint8_t)msgType - 1] |= access;
            } else {
                authorizations[(uint8_t)msgType - 1] = 0;
            }
        }
    }

<<<<<<< HEAD

    /**
     * Set the guild metadata indexed by the serial number and the issuer.
     * @param serial the membership certificate serial number
     * @param issuerAki the membership certificate issuer authority key id
     * @param guild the guild metadata
     */
    void SetGuildMetadata(const qcc::String& serial, const qcc::String& issuerAki,        GuildMetadata* guild);

    /**
     * Retrieve the guild metadata indexed by the serial number and the issuer.
     * @param serial the membership certificate serial number
     * @param issuerAki the membership certificate issuer authority key id
     * @return the guild metadata
     */
    GuildMetadata* GetGuildMetadata(const qcc::String& serial, const qcc::String& issuerAki);

    /**
     * Mapping table for guild memberships
     */
    GuildMap guildMap;

    /**
     * Clear the guild map and its members
     */
    static void ClearGuildMap(GuildMap& guildMap)
    {
        for (GuildMap::iterator it = guildMap.begin(); it != guildMap.end(); it++) {
            delete it->second;
        }
        guildMap.clear();
    }

    /**
     * Clear the list of guild message args
     */

    static void ClearGuildArgs(std::vector<std::vector<MsgArg*> >& args)
    {
        for (std::vector<std::vector<MsgArg*> >::iterator i = args.begin(); i != args.end(); i++) {
            for (std::vector<MsgArg*>::iterator j = (*i).begin(); j != (*i).end(); j++) {
                delete *j;
            }
            (*i).clear();
        }
        args.clear();
    }

    /**
     * The list of membership data msg args to reply to the peer
     */
    std::vector<std::vector<MsgArg*> > guildArgs;
    /**
     * The number of membership data msg args already replied to the peer
     */
    uint8_t guildArgsSentCount;
=======
    /**
     * Update the conversation hash with a single byte
     * InitializeConversationHash must first be called before calling this method.
     * @param[in] conversationVersion The minimum auth version required for this to be included in the hash.
     * @param[in] byte Byte with which to update the hash.
     */
    void UpdateHash(uint32_t conversationVersion, uint8_t byte);

    /**
     * Update the conversation hash with a byte array.
     * InitializeConversationHash must first be called before calling this method.
     * @param[in] conversationVersion The minimum auth version required for this to be included in the hash.
     * @param[in] buf Data with which to update the hash.
     * @param[in] bufSize Size of buf.
     */
    void UpdateHash(uint32_t conversationVersion, const uint8_t* buf, size_t bufSize);

    /**
     * Update the conversation hash with a string. String will be converted to its
     * underlying byte array and used to update.
     * InitializeConversationHash must first be called before calling this method.
     * @param[in] conversationVersion The minimum auth version required for this to be included in the hash.
     * @param[in] str String with data with which to update the hash.
     */
    void UpdateHash(uint32_t conversationVersion, const qcc::String& str);

    /**
     * Update the conversation hash with a Message. This extracts the raw message buffer
     * from the Message and updates the hash with that.
     * InitializeConversationHash must first be called before calling this method.
     * @param[in] conversationVersion The minimum auth version required for this to be included in the hash.
     * @param[in] msg A Message object whose arguments will be added to the hash.
     */
    void UpdateHash(uint32_t conversationVersion, const Message& msg);

    /**
     * Initialize the conversation hash to start a new conversation. Any previous
     * conversation hash is lost. This must be called before any calls to UpdateHash or GetDigest.
     */
    void InitializeConversationHash();

    /**
     * Free the conversation hash when it's no longer needed. After this, any new calls
     * to UpdateHash or GetDigest must be preceded by a call to InitializeConversationHash.
     * @see void InitializeConversationHash()
     */
    void FreeConversationHash();

    /**
     * Get the current conversation hash digest.
     * InitializeConversationHash must first be called before calling this method.
     * @param[out] digest A buffer of appropriate size to receive the digest. Currently
     *                    only SHA-256 is used, and so 32 bytes will be returned.
     * @param[in] keepAlive Whether or not to keep the hash alive for continuing hash.
     */
    void GetDigest(uint8_t* digest, bool keepAlive = false);

    /*
     * Destructor
     */
    ~_PeerState();
>>>>>>> c4b83f77

  private:
    /**
     * private assignment operator to prevent double freeing of memory
     */
    _PeerState& operator=(const _PeerState& src);

    /**
     * private copy constructor to prevent double freeing of memory
     */
    _PeerState(const _PeerState& src);

    /**
     * True if this peer state is for the local peer.
     */
    bool isLocalPeer;

    /**
     * The estimated clock offset between the local peer and the remote peer. This is used to
     * convert between remote and local timestamps.
     */
    int32_t clockOffset;

    /**
     * Flag to indicate if clockOffset has been properly initialized.
     */
    bool firstClockAdjust;

    /**
     * Time of last clock drift adjustment.
     */
    uint32_t lastDriftAdjustTime;

    /**
     * The next serial number expected.
     */
    uint32_t expectedSerial;

    /**
     * Set to true if this peer has keys.
     */
    bool isSecure;

    /**
     * Event used to prevent simultaneous authorization requests to this peer.
     */
    qcc::Event* authEvent;

    /**
     * The GUID for this peer.
     */
    qcc::GUID128 guid;

    /**
     * The authentication version number for this peer
     */
    uint32_t authVersion;

    /**
     * Array of message type authorizations.
     */
    uint8_t authorizations[4];

    /**
     * The session keys (unicast and broadcast) for this peer.
     */
    qcc::KeyBlob keys[2];

    /**
     * Serial number window. Used by IsValidSerial() to detect replay attacks. The size of the
     * window defines that largest tolerable gap between consecutive serial numbers.
     */
    uint32_t window[128];

    /**
     * The conversation hash.
     */
    qcc::Crypto_Hash* hashUtil;
};


/**
 * This class is a container for managing state information about remote peers.
 */
class PeerStateTable {

  public:

    /**
     * Constructor
     */
    PeerStateTable();

    /**
     * Get the peer state for given a bus name.
     *
     * @param busName         The bus name for a remote connection
     * @param createIfUnknown true to create a PeerState if the peer is unknown
     *
     * @return  The peer state.
     */
    PeerState GetPeerState(const qcc::String& busName, bool createIfUnknown = true);

    /**
     * Fnd out if the bus name is for a known peer.
     *
     * @param busName   The bus name for a remote connection
     *
     * @return  Returns true if the peer is known.
     */
    bool IsKnownPeer(const qcc::String& busName) {
        lock.Lock(MUTEX_CONTEXT);
        bool known = peerMap.count(busName) > 0;
        lock.Unlock(MUTEX_CONTEXT);
        return known;
    }

    /**
     * Get the peer state looking the peer state up by a unique name or a known alias for the peer.
     *
     * @param uniqueName  The bus name for a remote connection
     * @param aliasName   An alias bus name for a remote connection
     *
     * @return  The peer state.
     */
    PeerState GetPeerState(const qcc::String& uniqueName, const qcc::String& aliasName);

    /**
     * Are two bus names known to refer to the same peer.
     *
     * @param name1  The first bus name
     * @param name1  The second bus name
     *
     * @return  Returns true if the two bus names are known to refer to the same peer.
     */
    bool IsAlias(const qcc::String& name1, const qcc::String& name2) {
        return (name1 == name2) || (GetPeerState(name1).iden(GetPeerState(name2)));
    }

    /**
     * Delete peer state for a busName that is no longer in use
     *
     * @param busName  The bus name that may was been previously associated with peer state.
     */
    void DelPeerState(const qcc::String& busName);

    /**
     * Gets the group (broadcast) key for the local peer. This is used to encrypt
     * broadcast messages sent by this peer.
     *
     * @param key   [out]Returns the broadcast key.
     */
    void GetGroupKey(qcc::KeyBlob& key);

    /**
     * Clear all peer state.
     */
    void Clear();

    /**
     * Destructor
     */
    ~PeerStateTable();

  private:

    /**
     * Mapping table from bus names to peer state.
     */
    std::map<const qcc::String, PeerState> peerMap;

    /**
     * Mutex to protect the peer table
     */
    qcc::Mutex lock;

};

}

#undef QCC_MODULE

#endif<|MERGE_RESOLUTION|>--- conflicted
+++ resolved
@@ -40,11 +40,8 @@
 #include <qcc/Mutex.h>
 #include <qcc/Event.h>
 #include <qcc/time.h>
-<<<<<<< HEAD
 #include <qcc/CertificateECC.h>
-=======
 #include <qcc/Crypto.h>
->>>>>>> c4b83f77
 
 #include <alljoyn/Status.h>
 #include <alljoyn/PermissionPolicy.h>
@@ -135,13 +132,6 @@
         ::memset(authorizations, 0, sizeof(authorizations));
     }
 
-    ~_PeerState()
-    {
-        ClearGuildMap(guildMap);
-        ClearGuildArgs(guildArgs);
-        delete [] manifest;
-    }
-
     /**
      * Get the (estimated) timestamp for this remote peer converted to local host time. The estimate
      * is updated based on the timestamp recently received.
@@ -306,7 +296,6 @@
         }
     }
 
-<<<<<<< HEAD
 
     /**
      * Set the guild metadata indexed by the serial number and the issuer.
@@ -363,7 +352,7 @@
      * The number of membership data msg args already replied to the peer
      */
     uint8_t guildArgsSentCount;
-=======
+
     /**
      * Update the conversation hash with a single byte
      * InitializeConversationHash must first be called before calling this method.
@@ -425,7 +414,6 @@
      * Destructor
      */
     ~_PeerState();
->>>>>>> c4b83f77
 
   private:
     /**
