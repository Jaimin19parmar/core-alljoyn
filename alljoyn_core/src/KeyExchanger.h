/**
 * @file
 * The AllJoyn Key Exchanger object implements interfaces for AllJoyn encrypted channel key exchange.
 */

/******************************************************************************
 * Copyright AllSeen Alliance. All rights reserved.
 *
 *    Permission to use, copy, modify, and/or distribute this software for any
 *    purpose with or without fee is hereby granted, provided that the above
 *    copyright notice and this permission notice appear in all copies.
 *
 *    THE SOFTWARE IS PROVIDED "AS IS" AND THE AUTHOR DISCLAIMS ALL WARRANTIES
 *    WITH REGARD TO THIS SOFTWARE INCLUDING ALL IMPLIED WARRANTIES OF
 *    MERCHANTABILITY AND FITNESS. IN NO EVENT SHALL THE AUTHOR BE LIABLE FOR
 *    ANY SPECIAL, DIRECT, INDIRECT, OR CONSEQUENTIAL DAMAGES OR ANY DAMAGES
 *    WHATSOEVER RESULTING FROM LOSS OF USE, DATA OR PROFITS, WHETHER IN AN
 *    ACTION OF CONTRACT, NEGLIGENCE OR OTHER TORTIOUS ACTION, ARISING OUT OF
 *    OR IN CONNECTION WITH THE USE OR PERFORMANCE OF THIS SOFTWARE.
 ******************************************************************************/
#ifndef _ALLJOYN_KEYEXCHANGER_H
#define _ALLJOYN_KEYEXCHANGER_H

#include <qcc/platform.h>
#include <qcc/GUID.h>
#include <qcc/Crypto.h>
#include <qcc/CryptoECC.h>
#include <qcc/CertificateECC.h>
#include <alljoyn/Message.h>
#include <alljoyn/MsgArg.h>
#include <alljoyn/BusObject.h>
#include <alljoyn/BusAttachment.h>

#include "ProtectedAuthListener.h"
<<<<<<< HEAD
#include "PermissionMgmtObj.h"
=======
#include "PeerState.h"
>>>>>>> c4b83f77

using namespace qcc;

namespace ajn {

/* the key exchange is in the 16 MSB.
   The PIN-based key exchange mechanism was removed in 15.04:
        AUTH_KEYX_PIN           0x00040000
   The RSA-based auth mechanism was removed in 15.04:
        AUTH_KEYX_RSA           0x00200000
 */
#define AUTH_KEYX_ANONYMOUS     0x00010000
#define AUTH_KEYX_EXTERNAL      0x00020000
#define AUTH_KEYX_SRP           0x00080000
#define AUTH_KEYX_SRP_LOGON     0x00100000
#define AUTH_KEYX_ECDHE         0x00400000
#define AUTH_KEYX_GSSAPI        0x00800000

/*the key authentication suite is in the 16 LSB */

#define AUTH_SUITE_ANONYMOUS    AUTH_KEYX_ANONYMOUS
#define AUTH_SUITE_EXTERNAL     AUTH_KEYX_EXTERNAL
#define AUTH_SUITE_SRP_KEYX     AUTH_KEYX_SRP
#define AUTH_SUITE_SRP_LOGON    AUTH_KEYX_SRP_LOGON

#define AUTH_SUITE_ECDHE_NULL   (AUTH_KEYX_ECDHE | 0x0001)
#define AUTH_SUITE_ECDHE_PSK    (AUTH_KEYX_ECDHE | 0x0002)
#define AUTH_SUITE_ECDHE_ECDSA  (AUTH_KEYX_ECDHE | 0x0004)

#define AUTH_SUITE_GSSAPI       AUTH_KEYX_GSSAPI

#define AUTH_VERIFIER_LEN  Crypto_SHA256::DIGEST_SIZE

/* Forward declaration */
class AllJoynPeerObj;


/**
 * the Key exchanger Callback
 */
class KeyExchangerCB {
  public:
    KeyExchangerCB(ProxyBusObject& remoteObj, const InterfaceDescription* ifc, uint32_t timeout) : remoteObj(remoteObj), ifc(ifc), timeout(timeout) { }
    QStatus SendKeyExchange(MsgArg* args, size_t numArgs, Message* sentMsg, Message* replyMsg);
    QStatus SendKeyAuthentication(MsgArg* msg, Message* sentMsg, Message* replyMsg);

    ~KeyExchangerCB() { }
  private:
    /* Private assigment operator - does nothing */
    KeyExchangerCB operator=(const KeyExchangerCB&);

    ProxyBusObject& remoteObj;
    const InterfaceDescription* ifc;
    uint32_t timeout;
};

class KeyExchanger {
  public:

    KeyExchanger(bool initiator, AllJoynPeerObj* peerObj, BusAttachment& bus, ProtectedAuthListener& listener, PeerState peerState) : peerObj(peerObj), bus(bus), authCount(1), listener(listener), secretExpiration(3600), peerState(peerState), initiator(initiator) {
        showDigestCounter = 0;
    }

    virtual ~KeyExchanger() {
    }

    bool IsInitiator() { return initiator; }

    virtual QStatus GenerateLocalVerifier(uint8_t* verifier, size_t verifierLen) {
        QCC_UNUSED(verifier);
        QCC_UNUSED(verifierLen);
        return ER_NOT_IMPLEMENTED;
    }
    virtual QStatus GenerateRemoteVerifier(uint8_t* verifier, size_t verifierLen) {
        QCC_UNUSED(verifier);
        QCC_UNUSED(verifierLen);
        return ER_NOT_IMPLEMENTED;
    }

    virtual QStatus StoreMasterSecret(const qcc::GUID128& guid, const uint8_t accessRights[4]) {
        QCC_UNUSED(guid);
        QCC_UNUSED(accessRights);
        return ER_NOT_IMPLEMENTED;
    }

    virtual QStatus ReplyWithVerifier(Message& msg);

    virtual QStatus RespondToKeyExchange(Message& msg, MsgArg* variant, uint32_t remoteAuthMask, uint32_t authMask) {
        QCC_UNUSED(msg);
        QCC_UNUSED(variant);
        QCC_UNUSED(remoteAuthMask);
        QCC_UNUSED(authMask);
        return ER_NOT_IMPLEMENTED;
    }
    virtual QStatus ExecKeyExchange(uint32_t authMask, KeyExchangerCB& callback, uint32_t* remoteAuthMask) {
        QCC_UNUSED(authMask);
        QCC_UNUSED(callback);
        QCC_UNUSED(remoteAuthMask);
        return ER_NOT_IMPLEMENTED;
    }
    virtual QStatus KeyAuthentication(KeyExchangerCB& callback, const char* peerName, uint8_t* authorized) {
        QCC_UNUSED(callback);
        QCC_UNUSED(peerName);
        QCC_UNUSED(authorized);
        return ER_NOT_IMPLEMENTED;
    }

    virtual QStatus ValidateRemoteVerifierVariant(const char* peerName, MsgArg* variant, uint8_t* authorized);

    virtual const uint32_t GetSuite() {
        return 0;
    }
    virtual const char* GetSuiteName() {
        return "";
    }

    void SetSecretExpiration(uint32_t expiresInSeconds) { secretExpiration = expiresInSeconds; }
    virtual QStatus RequestCredentialsCB(const char* peerName) {
        QCC_UNUSED(peerName);
        return ER_NOT_IMPLEMENTED;
    }

    void ShowCurrentDigest(const char* ref);

    const uint16_t GetPeerAuthVersion()
    {
        return peerState->GetAuthVersion() >> 16;
    }

    /**
     * Is the peer a legacy peer that uses the old ECC encoding
     * @return true if the peer is a legacy peer; false, otherwise.
     */
    bool IsLegacyPeer();

    /**
     * Helper function to parse the peer secret record to retrieve the master secret and the DSA public key.
     * @param rec the peer secret record
     * @param[out] masterSecret the master secret
     * @param[out] publicKey the buffer holding the public key.
     * @param[out] manifestDigest the buffer holding the manifest digest.
     * @param[out] issuerPublicKeys the vector holding the list of issuer
     *              public keys
     * @param[out] publicKeyAvailable flag indicating whether the public key
     *              is available
     * @return ER_OK if successful; otherwise, an error code.
     */
    static QStatus ParsePeerSecretRecord(const KeyBlob& rec, KeyBlob& masterSecret, ECCPublicKey* publicKey, uint8_t* manifestDigest, std::vector<ECCPublicKey>& issuerPublicKeys, bool& publicKeyAvailable);

    /**
     * Helper function to parse the peer secret record to retrieve the master secret.
     * @param rec the peer secret record
     * @param[out] masterSecret the master secret
     * @return ER_OK if successful; otherwise, an error code.
     */
    static QStatus ParsePeerSecretRecord(const KeyBlob& rec, KeyBlob& masterSecret);
    /**
     * Can peer provide a list of trust anchors
     * @return true if the peer can provide the list of trust anchors; false, otherwise.
     */
    bool PeerSupportsTrustAnchors();

  protected:
    AllJoynPeerObj* peerObj;
    BusAttachment& bus;


    /**
     * The number of times this authentication has been attempted.
     */
    uint16_t authCount;
    ProtectedAuthListener& listener;
    uint32_t secretExpiration;

    PeerState peerState;

  private:
    /**
     * Assignment not allowed
     */
    KeyExchanger& operator=(const KeyExchanger& other);

    /**
     * Copy constructor not allowed
     */
    KeyExchanger(const KeyExchanger& other);

    bool initiator;
    int showDigestCounter;
};

class KeyExchangerECDHE : public KeyExchanger {
  public:

    /**
     * Constructor
     *
     */
    KeyExchangerECDHE(bool initiator, AllJoynPeerObj* peerObj, BusAttachment& bus, ProtectedAuthListener& listener, PeerState peerState) : KeyExchanger(initiator, peerObj, bus, listener, peerState) {
    }
    /**
     * Desstructor
     *
     */
    virtual ~KeyExchangerECDHE() {
    }

    virtual QStatus GenerateLocalVerifier(uint8_t* verifier, size_t verifierLen);
    virtual QStatus GenerateRemoteVerifier(uint8_t* verifier, size_t verifierLen);
    virtual QStatus StoreMasterSecret(const qcc::GUID128& guid, const uint8_t accessRights[4]);
    QStatus GenerateECDHEKeyPair();

    const ECCPublicKey* GetPeerECDHEPublicKey() { return &peerPubKey; }
    const ECCPublicKey* GetECDHEPublicKey();
    void SetECDHEPublicKey(const ECCPublicKey* publicKey);
    const ECCPrivateKey* GetECDHEPrivateKey();
    void SetECDHEPrivateKey(const ECCPrivateKey* privateKey);

    QStatus GenerateMasterSecret(const ECCPublicKey* remotePubKey);

    QStatus RespondToKeyExchange(Message& msg, MsgArg* variant, uint32_t remoteAuthMask, uint32_t authMask);

    virtual QStatus ExecKeyExchange(uint32_t authMask, KeyExchangerCB& callback, uint32_t* remoteAuthMask);
    virtual void KeyExchangeGenLegacyKey(MsgArg& variant);
    virtual void KeyExchangeGenKey(MsgArg& variant);
    virtual QStatus KeyExchangeReadLegacyKey(MsgArg& variant);
    virtual QStatus KeyExchangeReadKey(MsgArg& variant);

    virtual QStatus KeyAuthentication(KeyExchangerCB& callback, const char* peerName, uint8_t* authorized) {
        QCC_UNUSED(callback);
        QCC_UNUSED(peerName);
        QCC_UNUSED(authorized);
        return ER_OK;
    }


  protected:

    void KeyExchangeGenKeyInfo(MsgArg& variant);
    QStatus KeyExchangeReadKeyInfo(MsgArg& variant);

    ECCPublicKey peerPubKey;
    Crypto_ECC ecc;
    qcc::KeyBlob masterSecret;

  private:

    /**
     * Assignment not allowed
     */
    KeyExchangerECDHE& operator=(const KeyExchangerECDHE& other);

    /**
     * Copy constructor not allowed
     */
    KeyExchangerECDHE(const KeyExchangerECDHE& other);

};

class KeyExchangerECDHE_NULL : public KeyExchangerECDHE {
  public:
<<<<<<< HEAD
    /**
     * Returns the static name for this authentication method
     * @return string "ALLJOYN_ECDHE_NULL"
     */
    static const char* AuthName() { return "ALLJOYN_ECDHE_NULL"; }

    KeyExchangerECDHE_NULL(bool initiator, AllJoynPeerObj* peerObj, BusAttachment& bus, ProtectedAuthListener& listener, uint16_t peerAuthVersion) : KeyExchangerECDHE(initiator, peerObj, bus, listener, peerAuthVersion) {
=======
    KeyExchangerECDHE_NULL(bool initiator, AllJoynPeerObj* peerObj, BusAttachment& bus, ProtectedAuthListener& listener, PeerState peerState) : KeyExchangerECDHE(initiator, peerObj, bus, listener, peerState) {
>>>>>>> c4b83f77
    }

    virtual ~KeyExchangerECDHE_NULL() {
    }

    const uint32_t GetSuite() {
        return AUTH_SUITE_ECDHE_NULL;
    }
    const char* GetSuiteName() {
        return AuthName();
    }
    QStatus KeyAuthentication(KeyExchangerCB& callback, const char* peerName, uint8_t* authorized);

    QStatus RequestCredentialsCB(const char* peerName);

  private:
    /**
     * Assignment not allowed
     */
    KeyExchangerECDHE_NULL& operator=(const KeyExchangerECDHE_NULL& other);

    /**
     * Copy constructor not allowed
     */
    KeyExchangerECDHE_NULL(const KeyExchangerECDHE_NULL& other);

};

class KeyExchangerECDHE_PSK : public KeyExchangerECDHE {
  public:
<<<<<<< HEAD
    /**
     * Returns the static name for this authentication method
     * @return string "ALLJOYN_ECDHE_PSK"
     */
    static const char* AuthName() { return "ALLJOYN_ECDHE_PSK"; }

    KeyExchangerECDHE_PSK(bool initiator, AllJoynPeerObj* peerObj, BusAttachment& bus, ProtectedAuthListener& listener, uint16_t peerAuthVersion) : KeyExchangerECDHE(initiator, peerObj, bus, listener, peerAuthVersion) {
=======
    KeyExchangerECDHE_PSK(bool initiator, AllJoynPeerObj* peerObj, BusAttachment& bus, ProtectedAuthListener& listener, PeerState peerState) : KeyExchangerECDHE(initiator, peerObj, bus, listener, peerState) {
>>>>>>> c4b83f77
        pskName = "<anonymous>";
        pskValue = " ";
    }


    virtual ~KeyExchangerECDHE_PSK() {
    }

    const uint32_t GetSuite() {
        return AUTH_SUITE_ECDHE_PSK;
    }
    const char* GetSuiteName() {
        return AuthName();
    }
    QStatus ReplyWithVerifier(Message& msg);
    QStatus GenerateLocalVerifier(uint8_t* verifier, size_t verifierLen);
    QStatus GenerateRemoteVerifier(uint8_t* verifier, size_t verifierLen);
    QStatus ValidateRemoteVerifierVariant(const char* peerName, MsgArg* variant, uint8_t* authorized);

    QStatus KeyAuthentication(KeyExchangerCB& callback, const char* peerName, uint8_t* authorized);

    QStatus RequestCredentialsCB(const char* peerName);

  private:
    /**
     * Assignment not allowed
     */
    KeyExchangerECDHE_PSK& operator=(const KeyExchangerECDHE_PSK& other);

    /**
     * Copy constructor not allowed
     */
    KeyExchangerECDHE_PSK(const KeyExchangerECDHE_PSK& other);

    qcc::String pskName;
    qcc::String pskValue;
};

class KeyExchangerECDHE_ECDSA : public KeyExchangerECDHE {
  public:
<<<<<<< HEAD
    /**
     * Returns the static name for this authentication method
     * @return string "ALLJOYN_ECDHE_ECDSA"
     */
    static const char* AuthName() { return "ALLJOYN_ECDHE_ECDSA"; }

    KeyExchangerECDHE_ECDSA(bool initiator, AllJoynPeerObj* peerObj, BusAttachment& bus, ProtectedAuthListener& listener, uint16_t peerAuthVersion, PermissionMgmtObj::TrustAnchorList* trustAnchorList) : KeyExchangerECDHE(initiator, peerObj, bus, listener, peerAuthVersion), certChainLen(0), certChain(NULL), trustAnchorList(trustAnchorList), hasCommonTrustAnchors(false), peerDSAPubKey(NULL)
    {
        memset(peerManifestDigest, 0, sizeof(peerManifestDigest));
=======
    KeyExchangerECDHE_ECDSA(bool initiator, AllJoynPeerObj* peerObj, BusAttachment& bus, ProtectedAuthListener& listener, PeerState peerState) : KeyExchangerECDHE(initiator, peerObj, bus, listener, peerState), certChainLen(0), certChain(NULL) {
>>>>>>> c4b83f77
    }

    virtual ~KeyExchangerECDHE_ECDSA();

    const uint32_t GetSuite() {
        return AUTH_SUITE_ECDHE_ECDSA;
    }
    const char* GetSuiteName() {
        return AuthName();
    }

    QStatus ReplyWithVerifier(Message& msg);

    QStatus KeyAuthentication(KeyExchangerCB& callback, const char* peerName, uint8_t* authorized);

    QStatus RequestCredentialsCB(const char* peerName);
    QStatus ValidateRemoteVerifierVariant(const char* peerName, MsgArg* variant, uint8_t* authorized);
    void KeyExchangeGenKey(MsgArg& variant);
    QStatus KeyExchangeReadKey(MsgArg& variant);
    virtual QStatus StoreMasterSecret(const qcc::GUID128& guid, const uint8_t accessRights[4]);
    /**
     * Helper function to validate whether the certificate chain structure is
     * valid.
     * @param certChain the certificate chain to validate
     * @param count the number of certificates in the chain
     * @return true if the structure is valid; false, otherwise.
     */
    static bool IsCertChainStructureValid(const qcc::CertificateX509* certChain, size_t count);

  private:
    /**
     * Assignment not allowed
     */
    KeyExchangerECDHE_ECDSA& operator=(const KeyExchangerECDHE_ECDSA& other);

    /**
     * Copy constructor not allowed
     */
    KeyExchangerECDHE_ECDSA(const KeyExchangerECDHE_ECDSA& other);

    QStatus VerifyCredentialsCB(const char* peerName, CertificateX509* certs, size_t numCerts);
    QStatus ParseCertChainPEM(String& encodedCertChain);
    QStatus GenVerifierCertArg(MsgArg& msgArg, bool updateHash);
    QStatus GenVerifierSigInfoArg(MsgArg& msgArg, bool updateHash);
    void KeyExchangeGenTrustAnchorKeyInfos(MsgArg& variant);
    QStatus KeyExchangeReadTrustAnchorKeyInfo(MsgArg& variant);
    bool IsTrustAnchor(const qcc::ECCPublicKey* publicKey);

    ECCPrivateKey issuerPrivateKey;
    ECCPublicKey issuerPublicKey;
    size_t certChainLen;
    CertificateX509* certChain;
    PermissionMgmtObj::TrustAnchorList* trustAnchorList;
    PermissionMgmtObj::TrustAnchorList peerTrustAnchorList;
    bool hasCommonTrustAnchors;
    ECCPublicKey* peerDSAPubKey;
    uint8_t peerManifestDigest[Crypto_SHA256::DIGEST_SIZE];
    std::vector<ECCPublicKey> peerIssuerPubKeys;
};

} /* namespace ajn */

#endif<|MERGE_RESOLUTION|>--- conflicted
+++ resolved
@@ -32,11 +32,8 @@
 #include <alljoyn/BusAttachment.h>
 
 #include "ProtectedAuthListener.h"
-<<<<<<< HEAD
 #include "PermissionMgmtObj.h"
-=======
 #include "PeerState.h"
->>>>>>> c4b83f77
 
 using namespace qcc;
 
@@ -298,17 +295,13 @@
 
 class KeyExchangerECDHE_NULL : public KeyExchangerECDHE {
   public:
-<<<<<<< HEAD
     /**
      * Returns the static name for this authentication method
      * @return string "ALLJOYN_ECDHE_NULL"
      */
     static const char* AuthName() { return "ALLJOYN_ECDHE_NULL"; }
 
-    KeyExchangerECDHE_NULL(bool initiator, AllJoynPeerObj* peerObj, BusAttachment& bus, ProtectedAuthListener& listener, uint16_t peerAuthVersion) : KeyExchangerECDHE(initiator, peerObj, bus, listener, peerAuthVersion) {
-=======
     KeyExchangerECDHE_NULL(bool initiator, AllJoynPeerObj* peerObj, BusAttachment& bus, ProtectedAuthListener& listener, PeerState peerState) : KeyExchangerECDHE(initiator, peerObj, bus, listener, peerState) {
->>>>>>> c4b83f77
     }
 
     virtual ~KeyExchangerECDHE_NULL() {
@@ -339,17 +332,13 @@
 
 class KeyExchangerECDHE_PSK : public KeyExchangerECDHE {
   public:
-<<<<<<< HEAD
     /**
      * Returns the static name for this authentication method
      * @return string "ALLJOYN_ECDHE_PSK"
      */
     static const char* AuthName() { return "ALLJOYN_ECDHE_PSK"; }
 
-    KeyExchangerECDHE_PSK(bool initiator, AllJoynPeerObj* peerObj, BusAttachment& bus, ProtectedAuthListener& listener, uint16_t peerAuthVersion) : KeyExchangerECDHE(initiator, peerObj, bus, listener, peerAuthVersion) {
-=======
     KeyExchangerECDHE_PSK(bool initiator, AllJoynPeerObj* peerObj, BusAttachment& bus, ProtectedAuthListener& listener, PeerState peerState) : KeyExchangerECDHE(initiator, peerObj, bus, listener, peerState) {
->>>>>>> c4b83f77
         pskName = "<anonymous>";
         pskValue = " ";
     }
@@ -366,7 +355,7 @@
     }
     QStatus ReplyWithVerifier(Message& msg);
     QStatus GenerateLocalVerifier(uint8_t* verifier, size_t verifierLen);
-    QStatus GenerateRemoteVerifier(uint8_t* verifier, size_t verifierLen);
+    QStatus GenerateRemoteVerifier(uint8_t* peerPskName, size_t peerPskNameLen, uint8_t* verifier, size_t verifierLen);
     QStatus ValidateRemoteVerifierVariant(const char* peerName, MsgArg* variant, uint8_t* authorized);
 
     QStatus KeyAuthentication(KeyExchangerCB& callback, const char* peerName, uint8_t* authorized);
@@ -390,19 +379,15 @@
 
 class KeyExchangerECDHE_ECDSA : public KeyExchangerECDHE {
   public:
-<<<<<<< HEAD
     /**
      * Returns the static name for this authentication method
      * @return string "ALLJOYN_ECDHE_ECDSA"
      */
     static const char* AuthName() { return "ALLJOYN_ECDHE_ECDSA"; }
 
-    KeyExchangerECDHE_ECDSA(bool initiator, AllJoynPeerObj* peerObj, BusAttachment& bus, ProtectedAuthListener& listener, uint16_t peerAuthVersion, PermissionMgmtObj::TrustAnchorList* trustAnchorList) : KeyExchangerECDHE(initiator, peerObj, bus, listener, peerAuthVersion), certChainLen(0), certChain(NULL), trustAnchorList(trustAnchorList), hasCommonTrustAnchors(false), peerDSAPubKey(NULL)
+    KeyExchangerECDHE_ECDSA(bool initiator, AllJoynPeerObj* peerObj, BusAttachment& bus, ProtectedAuthListener& listener, PeerState peerState, PermissionMgmtObj::TrustAnchorList* trustAnchorList) : KeyExchangerECDHE(initiator, peerObj, bus, listener, peerState), certChainLen(0), certChain(NULL), trustAnchorList(trustAnchorList), hasCommonTrustAnchors(false), peerDSAPubKey(NULL)
     {
         memset(peerManifestDigest, 0, sizeof(peerManifestDigest));
-=======
-    KeyExchangerECDHE_ECDSA(bool initiator, AllJoynPeerObj* peerObj, BusAttachment& bus, ProtectedAuthListener& listener, PeerState peerState) : KeyExchangerECDHE(initiator, peerObj, bus, listener, peerState), certChainLen(0), certChain(NULL) {
->>>>>>> c4b83f77
     }
 
     virtual ~KeyExchangerECDHE_ECDSA();
