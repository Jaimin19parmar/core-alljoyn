/**
 * @file
 *
 * This file implements the ProxyBusObject class.
 */

/******************************************************************************
 * Copyright AllSeen Alliance. All rights reserved.
 *
 *    Permission to use, copy, modify, and/or distribute this software for any
 *    purpose with or without fee is hereby granted, provided that the above
 *    copyright notice and this permission notice appear in all copies.
 *
 *    THE SOFTWARE IS PROVIDED "AS IS" AND THE AUTHOR DISCLAIMS ALL WARRANTIES
 *    WITH REGARD TO THIS SOFTWARE INCLUDING ALL IMPLIED WARRANTIES OF
 *    MERCHANTABILITY AND FITNESS. IN NO EVENT SHALL THE AUTHOR BE LIABLE FOR
 *    ANY SPECIAL, DIRECT, INDIRECT, OR CONSEQUENTIAL DAMAGES OR ANY DAMAGES
 *    WHATSOEVER RESULTING FROM LOSS OF USE, DATA OR PROFITS, WHETHER IN AN
 *    ACTION OF CONTRACT, NEGLIGENCE OR OTHER TORTIOUS ACTION, ARISING OUT OF
 *    OR IN CONNECTION WITH THE USE OR PERFORMANCE OF THIS SOFTWARE.
 ******************************************************************************/

#include <qcc/platform.h>

#include <map>
#include <set>
#include <vector>

#include <qcc/Condition.h>
#include <qcc/Debug.h>
#include <qcc/Event.h>
#include <qcc/ManagedObj.h>
#include <qcc/Mutex.h>
#include <qcc/String.h>
#include <qcc/StringSource.h>
#include <qcc/Util.h>

#include <alljoyn/AllJoynStd.h>
#include <alljoyn/BusAttachment.h>
#include <alljoyn/DBusStd.h>
#include <alljoyn/InterfaceDescription.h>
#include <alljoyn/Message.h>
#include <alljoyn/ProxyBusObject.h>
#include <alljoyn/Status.h>

#include "AllJoynPeerObj.h"
#include "BusInternal.h"
#include "LocalTransport.h"
#include "Router.h"
#include "XmlHelper.h"

#define QCC_MODULE "ALLJOYN_PBO"

#define SYNC_METHOD_ALERTCODE_OK     0
#define SYNC_METHOD_ALERTCODE_ABORT  1

using namespace qcc;
using namespace std;

namespace ajn {

#if defined(QCC_OS_GROUP_WINDOWS)
#pragma pack(push, CBContext, 4)
#endif
template <typename _cbType> struct CBContext {
    CBContext(ProxyBusObject::Listener* listener, _cbType callback, void* context) :
        listener(listener), callback(callback), context(context) { }

    ProxyBusObject::Listener* listener;
    _cbType callback;
    void* context;
};
#if defined(QCC_OS_GROUP_WINDOWS)
#pragma pack(pop, CBContext)
#endif

struct _PropertiesChangedCB {
    _PropertiesChangedCB(ProxyBusObject::PropertiesChangedListener& listener,
                         const char** properties,
                         size_t numProps,
                         void* context) :
        listener(listener), context(context), isRegistered(true), numRunning(0)
    {
        if (properties) {
            for (size_t i = 0; i < numProps; ++i) {
                this->properties.insert(String(properties[i]));
            }
        }
    }

    ProxyBusObject::PropertiesChangedListener& listener;
    void* context;
    set<std::string> properties;  // Properties to monitor - empty set == all properties.
    bool isRegistered;
    int32_t numRunning;
    _PropertiesChangedCB& operator=(const _PropertiesChangedCB&) { return *this; }
};

typedef ManagedObj<_PropertiesChangedCB> PropertiesChangedCB;

class CachedProps {
    qcc::Mutex lock;
    typedef std::map<std::string, MsgArg> ValueMap;
    ValueMap values;
    const InterfaceDescription* description;
    bool isFullyCacheable;
    size_t numProperties;
    uint32_t lastMessageSerial;
    bool enabled;

    bool IsCacheable(const char* propname);
    bool IsValidMessageSerial(uint32_t messageSerial);

  public:
    CachedProps() :
        lock(LOCK_LEVEL_PROXYBUSOBJECT_CACHEDPROPS_LOCK), values(), description(NULL),
        isFullyCacheable(false), numProperties(0), lastMessageSerial(0), enabled(false) { }

    CachedProps(const InterfaceDescription*intf) :
        lock(LOCK_LEVEL_PROXYBUSOBJECT_CACHEDPROPS_LOCK), values(), description(intf),
        isFullyCacheable(false), lastMessageSerial(0), enabled(false)
    {
        numProperties = description->GetProperties();
        if (numProperties > 0) {
            isFullyCacheable = true;
            const InterfaceDescription::Property** props = new const InterfaceDescription::Property* [numProperties];
            description->GetProperties(props, numProperties);
            for (size_t i = 0; i < numProperties; ++i) {
                if (props[i]->cacheable == false) {
                    isFullyCacheable = false;
                    break;
                }
            }
            delete[] props;
        }
    }

    CachedProps(const CachedProps& other) :
        lock(LOCK_LEVEL_PROXYBUSOBJECT_CACHEDPROPS_LOCK), values(other.values), description(other.description),
        isFullyCacheable(other.isFullyCacheable), numProperties(other.numProperties),
        lastMessageSerial(other.lastMessageSerial), enabled(other.enabled) { }

    CachedProps& operator=(const CachedProps& other) {
        if (&other != this) {
            values = other.values;
            description = other.description;
            isFullyCacheable = other.isFullyCacheable;
            numProperties = other.numProperties;
            lastMessageSerial = other.lastMessageSerial;
            enabled = other.enabled;
        }
        return *this;
    }

    ~CachedProps() { }

    bool Get(const char* propname, MsgArg& val);
    bool GetAll(MsgArg& val);
    void Set(const char* propname, const MsgArg& val, const uint32_t messageSerial);
    void SetAll(const MsgArg& allValues, const uint32_t messageSerial);
    void PropertiesChanged(MsgArg* changed, size_t numChanged, MsgArg* invalidated, size_t numInvalidated, const uint32_t messageSerial);
    void Enable();
};


/**
 * Internal context structure used between synchronous method_call and method_return
 */
struct _SyncReplyContext {
    _SyncReplyContext(BusAttachment& bus) : replyMsg(bus), thread(Thread::GetThread()) { }
    bool operator<(_SyncReplyContext& other) const { return this < &other; }
    Message replyMsg;
    Thread* thread;
    Event event;
};
typedef ManagedObj<_SyncReplyContext> SyncReplyContext;

class ProxyBusObject::Internal : public MessageReceiver, public BusAttachment::AddMatchAsyncCB {
    class AddMatchCBInfo {
      public:
        String ifaceName;
        bool& addingRef;
        AddMatchCBInfo(const String& iface, bool& addingRef) : ifaceName(iface), addingRef(addingRef) { }
      private:
        AddMatchCBInfo& operator=(const AddMatchCBInfo& other);
    };

    class MatchRuleInfo {
      public:
        bool adding;
        uint32_t refCount;
        MatchRuleInfo() : adding(false), refCount(0) { }
        MatchRuleInfo(bool adding) : adding(adding), refCount(0) { }
      private:
        MatchRuleInfo& operator=(const MatchRuleInfo& other);
    };

  public:
    Internal() :
        bus(nullptr),
        sessionId(0),
        hasProperties(false),
        isSecure(false),
        cacheProperties(false),
        lock(LOCK_LEVEL_PROXYBUSOBJECT_INTERNAL_LOCK),
        registeredPropChangedHandler(false),
        handlerThreads()
    {
        QCC_DbgPrintf(("Creating empty PBO internal: %p", this));
    }
    Internal(BusAttachment& bus,
             const char* objPath,
             const char* service,
             SessionId sessionId,
             bool isSecure) :
        bus(&bus),
        path(objPath ? objPath : ""),
        serviceName(service ? service : ""),
        uniqueName((!serviceName.empty() && (serviceName[0] == ':')) ? serviceName : ""),
        sessionId(sessionId),
        hasProperties(false),
        isSecure(isSecure),
        cacheProperties(false),
        lock(LOCK_LEVEL_PROXYBUSOBJECT_INTERNAL_LOCK),
        registeredPropChangedHandler(false),
        handlerThreads()
    {
        QCC_DbgPrintf(("Creating PBO internal: %p   path=%s   serviceName=%s   uniqueName=%s", this, path.c_str(), serviceName.c_str(), uniqueName.c_str()));
    }
    Internal(BusAttachment& bus,
             const char* objPath,
             const char* service,
             const char* unique,
             SessionId sessionId,
             bool isSecure) :
        bus(&bus),
        path(objPath ? objPath : ""),
        serviceName(service ? service : ""),
        uniqueName(unique ? unique : ""),
        sessionId(sessionId),
        hasProperties(false),
        isSecure(isSecure),
        cacheProperties(false),
        lock(LOCK_LEVEL_PROXYBUSOBJECT_INTERNAL_LOCK),
        registeredPropChangedHandler(false),
        handlerThreads()
    {
        QCC_DbgPrintf(("Creating PBO internal: %p   path=%s   serviceName=%s   uniqueName=%s", this, path.c_str(), serviceName.c_str(), uniqueName.c_str()));
    }

    ~Internal();

    /**
     * @internal
     * Add PropertiesChanged match rule for an interface
     *
     * @param intf the interface name
     * @param blocking true if this method may block on the AddMatch call
     */
    void AddPropertiesChangedRule(const char* intf, bool blocking);

    /**
     * @internal
     * Remove PropertiesChanged match rule for an interface
     *
     * @param intf the interface name
     */
    void RemovePropertiesChangedRule(const char* intf);

    /**
     * @internal
     * Remove all PropertiesChanged match rules for this proxy
     */
    void RemoveAllPropertiesChangedRules();

    /**
     * @internal
     * Handle property changed signals. (Internal use only)
     */
    void PropertiesChangedHandler(const InterfaceDescription::Member* member, const char* srcPath, Message& message);


    /**
     * @internal
     * Handle property AddMatch reply. (Internal use only)
     */
    void AddMatchCB(QStatus status, void* context);

    bool operator==(const ProxyBusObject::Internal& other) const
    {
        return ((this == &other) ||
                ((path == other.path) && (serviceName == other.serviceName)));
    }

    bool operator<(const ProxyBusObject::Internal& other) const
    {
        return ((path < other.path) ||
                ((path == other.path) && (serviceName < other.serviceName)));
    }

    BusAttachment* bus;                 /**< Bus associated with object */
    String path;                        /**< Object path of this object */
    String serviceName;                 /**< Remote destination alias */
    mutable String uniqueName;          /**< Remote destination unique name */
    SessionId sessionId;                /**< Session to use for communicating with remote object */
    bool hasProperties;                 /**< True if proxy object implements properties */
    mutable RemoteEndpoint b2bEp;       /**< B2B endpoint to use or NULL to indicates normal sessionId based routing */
    bool isSecure;                      /**< Indicates if this object is secure or not */
    bool cacheProperties;               /**< true if cacheable properties are cached */
    mutable Mutex lock;                 /**< Lock that protects access to internal state */
    Condition listenerDone;             /**< Signals that the properties changed listener is done */
    Condition handlerDone;              /**< Signals that the properties changed signal handler is done */
    Condition addMatchDone;             /**< Signals that AddMatch call has completed */
    bool registeredPropChangedHandler;  /**< true if our PropertiesChangedHandler is registered */
    map<qcc::Thread*, _PropertiesChangedCB*> handlerThreads;   /**< Thread actively calling PropertiesChangedListeners */

    /** The interfaces this object implements */
    map<std::string, const InterfaceDescription*> ifaces;

    /** The property caches for the various interfaces */
    mutable map<std::string, CachedProps> caches;

    /** Names of child objects of this object */
    vector<ProxyBusObject> children;

    /** Map of outstanding synchronous method calls to ProxyBusObjects. */
    mutable map<const ProxyBusObject* const, set<SyncReplyContext> > syncMethodCalls;
    mutable Condition syncMethodComplete;

    /** Match rule book keeping */
    typedef map<std::string, MatchRuleInfo> MatchRuleBookKeeping;
    MatchRuleBookKeeping matchRuleBookKeeping;

    /** Property changed handlers */
    multimap<std::string, PropertiesChangedCB> propertiesChangedCBs;
};

ProxyBusObject::Internal::~Internal()
{
    /* remove match rules added by the property caching & change notification mechanism */
    RemoveAllPropertiesChangedRules();

    lock.Lock(MUTEX_CONTEXT);
    bool unregHandler = registeredPropChangedHandler;
    lock.Unlock(MUTEX_CONTEXT);

    QCC_DbgPrintf(("Destroying PBO internal (%p) for %s on %s (%s)", this, path.c_str(), serviceName.c_str(), uniqueName.c_str()));
    if (bus) {
        if (unregHandler) {
            /*
             * Unregister the PropertiesChanged signal handler without holding
             * the PBO lock, because the signal handler itself acquires the
             * lock. The unregistration procedure busy-waits for a signal
             * handler to finish before proceeding with the unregistration, so
             * if we hold the lock here, we can create a deadlock.
             */
            const InterfaceDescription* iface = bus->GetInterface(org::freedesktop::DBus::Properties::InterfaceName);
            if (iface) {
                bus->UnregisterSignalHandler(this,
                                             static_cast<MessageReceiver::SignalHandler>(&Internal::PropertiesChangedHandler),
                                             iface->GetMember("PropertiesChanged"),
                                             path.c_str());
            }
        }

        bus->UnregisterAllHandlers(this);
    }

    lock.Lock(MUTEX_CONTEXT);
    /* Clean up properties changed listeners */
    while (!handlerThreads.empty()) {
        /*
         * The Properties Changed signal handler is still running.
         * Wait for it to complete.
         */
        handlerDone.Wait(lock);
    }

    while (!propertiesChangedCBs.empty()) {
        PropertiesChangedCB ctx = propertiesChangedCBs.begin()->second;
        ctx->isRegistered = false;
        propertiesChangedCBs.erase(propertiesChangedCBs.begin());
    }
    lock.Unlock(MUTEX_CONTEXT);
}

/**
 * Figure out the new status code based on the reply message's error.
 * If the status code is ER_BUS_REPLY_IS_ERROR_MESSAGE then the error
 * message is searched to compute the status code.
 * @param reply the reply message
 * @param[in,out] status the status code
 */
static void GetReplyErrorStatus(Message& reply, QStatus& status)
{
    if (ER_BUS_REPLY_IS_ERROR_MESSAGE != status) {
        return;
    }
    if (reply->GetErrorName() == NULL) {
        return;
    }
    if (strcmp(reply->GetErrorName(), PermissionMgmtObj::ERROR_PERMISSION_DENIED) == 0) {
        status = ER_PERMISSION_DENIED;
    } else if (strcmp(reply->GetErrorName(), org::alljoyn::Bus::ErrorName) == 0 && reply->GetArg(1)) {
        status = static_cast<QStatus>(reply->GetArg(1)->v_uint16);
    }
}

/**
 * Figure out the new status code based on the the reply message's error.
 * If the status code is ER_BUS_REPLY_IS_ERROR_MESSAGE then the error
 * message is searched to compute the status code.
 * @param reply the reply message
 * @param[in,out] status the status code
 * @param[out] errorName the error name
 * @param[out] errorDescription the error message
 */
static void GetReplyErrorStatusMessage(Message& reply, QStatus& status, qcc::String& errorName, qcc::String& errorDescription)
{
    GetReplyErrorStatus(reply, status);
    errorName = reply->GetErrorName(&errorDescription);
}

/**
 * Figure out whether the reply message is a permission denied error message.
 * If so, the status code will be replaced with ER_PERMISSION_DENIED.
 * @param reply the reply message
 * @param[in,out] status the status code
 */
static void AdjustErrorForPermissionDenied(Message& reply, QStatus& status)
{
    if (ER_PERMISSION_DENIED == status) {
        return;
    }
    if (ER_BUS_REPLY_IS_ERROR_MESSAGE != status) {
        return;
    }
    QStatus tmpStatus = status;
    GetReplyErrorStatus(reply, tmpStatus);
    if (ER_PERMISSION_DENIED == tmpStatus) {
        status = tmpStatus;
        return;
    }
}

static inline bool SecurityApplies(const ProxyBusObject* obj, const InterfaceDescription* ifc)
{
    InterfaceSecurityPolicy ifcSec = ifc->GetSecurityPolicy();
    if (ifcSec == AJ_IFC_SECURITY_REQUIRED) {
        return true;
    } else {
        return obj->IsSecure() && (ifcSec != AJ_IFC_SECURITY_OFF);
    }
}

/*
 * @internal
 *
 * Helper class which allows ProxyBusObject to retrieve introspection descriptions from
 * pre-16.04 nodes.
 *
 * @see ASACORE-2744
 */
class ProxyBusObject::LegacyIntrospectionHandler {
  public:
    LegacyIntrospectionHandler(ProxyBusObject* parent) :
        proxyBusObject(parent) {
    }

    LegacyIntrospectionHandler(const LegacyIntrospectionHandler& other) :
        proxyBusObject(other.proxyBusObject) {
    }

    /**
     * @internal
     * Detects if the given introspection XML was generated by a legacy object (pre-16.04).
     *
     * @param[in] xml The introspection XML.
     *
     * @return
     *       - True if the XML is from a legacy object.
     *       - False otherwise.
     */
    bool IsLegacyXml(const qcc::String& xml) const;

    /**
     * @internal
     * Detects if the given introspection XML contains
     * the "org.allseen.Introspectable" interface.
     *
     * @param[in] xml The introspection XML.
     *
     * @return
     *       - True if the XML contains the AllSeen introspection interface.
     *       - False otherwise.
     */
    bool RemoteObjectSupportsAllSeenIntrospection(const qcc::String& xml) const;

    /**
     * @internal
     * Parses an introspection XML generated by a legacy object (pre-16.04).
     *
     * Used by IntrospectRemoteObject() to provide compatibility with pre-16.04 objects.
     * For 16.04+ objects, IntrospectRemoteObject() only calls the remote object's Introspect() method.
     * Pre-16.04 implementations of Introspect() do not include descriptions in the returned
     * introspection XML. To obtain descriptions from pre-16.04 nodes, IntrospectWithDescription()
     * has to be called. When a pre-16.04 XML is detected, this function can be called to:
     *     - Fetch a list of the available description languages from the remote legacy object,
     *     - For each language, call IntrospectWithDescription(),
     *     - Pass the list of obtained XMLs with descriptions to XmlHelper which will parse them,
     *       adding the descriptions to the InterfaceDescription in the ProxyBusObject.
     *
     * @see ASACORE-2744
     *
     * @param[in] xml The introspection XML.
     * @param[in] identifier An optional identifying string to include in error logging messages.
     *
     * @return
     *       - ER_OK if the XMLs were successfully obtained and parsed.
     *       - An error status otherwise.
     */
    QStatus ParseLegacyXml(const char* xml, const char* identifier = nullptr);

  private:
    /**
     * @internal
     * Fetches all legacy introspection XMLs with descriptions and stores them in the map.
     *
     * This function:
     *     - Fetches a list of the available description languages from the remote legacy object
     *       by calling GetDescriptionLanguages() on the object,
     *     - For each language, calls IntrospectWithDescription(),
     *     - Adds the obtained XMLs with descriptions to the xmls map.
     *
     * @param[out] xmls The map with the obtained XMLs.
     *
     * @return
     *       - ER_OK if the XMLs were successfully obtained.
     *       - An error status otherwise.
     */
    QStatus GetXmlsWithDescriptions(XmlHelper::XmlToLanguageMap* xmls);

    /**
     * @internal
     * Fetches the available description languages from a remote legacy object.
     *
     * This function obtains a list of the available description languages from a pre-16.04
     * node and stores it in the languages set.
     *
     * @param[out] languages The set with the obtained languages.
     *
     * @return
     *       - ER_OK if the language list was successfully obtained.
     *       - An error status otherwise.
     */
    QStatus GetDescriptionLanguagesForLegacyNode(std::set<qcc::String>& languages);

    /**
     * @internal
     * Obtains the introspection XML with descriptions in a given language from a remote legacy object.
     *
     * This function calls IntrospectWithDescription() for a given language on the remote object.
     * If the call succeeds, the obtained introspection XML is stored in the xml argument.
     *
     * @param[out] xml The obtained introspection XML.
     * @param[in] languageTag The requested language description.
     *
     * @return
     *       - ER_OK if the XML was successfully obtained.
     *       - An error status otherwise.
     */
    QStatus GetDescriptionXmlForLanguage(qcc::String& xml, const qcc::String& languageTag);

    /**
     * @internal
     * Adds an introspection XML with descriptions to the given map.
     *
     * The map stores pairs: language tag + introspection XML stored as qcc::XmlParseContext.
     *
     * @param[in] xml The introspection XML to store.
     * @param[in] languageTag The language of the descriptions in the introspection XML.
     * @param[in, out] xmls The map to store the XMLs.
     *
     * @return
     *       - ER_OK if the XML was successfully transformed to qcc::XmlParseContext and stored.
     *       - An error status otherwise.
     */
    QStatus AddDescriptionXmlToMap(const qcc::String& xml, const qcc::String& languageTag, XmlHelper::XmlToLanguageMap* xmls) const;

    /**
     * @internal
     * Parses the introspection XML and the additional XMLs with descriptions.
     *
     * This method uses XmlHelper to parse the XML without descriptions obtained from the legacy
     * node (xml parameter), as well as the additional XMLs with descriptions in different languages
     * stored in the xmlsWithDescriptions map. The XML without descriptions is used to create the interface
     * structure (add members, properties, etc.). The XMLs from the map are only to decorate the created
     * interface with descriptions. As a result, the interface within the ProxyBusObject is filled
     * with descriptions in all the provided languages.
     *
     * @param[in] xml The introspection XML without descriptions.
     * @param[in] xmlsWithDescriptions Map containing XMLs with descriptions.
     * @param[in] identifier An optional identifying string to include in error logging messages.
     *
     * @return
     *       - ER_OK if the XMLs were successfully parsed.
     *       - An error status otherwise.
     */
    QStatus ParseXmlAndDescriptions(const char* xml, const XmlHelper::XmlToLanguageMap* xmlsWithDescriptions, const char* identifier = nullptr);

    ProxyBusObject* proxyBusObject;
};

bool ProxyBusObject::LegacyIntrospectionHandler::IsLegacyXml(const qcc::String& xml) const
{
    /* This function checks if the given introspection XML comes from a pre-16.04 node
     * (such a node and such an XML are called "legacy" here).
     * XMLs created by 16.04+ nodes, both TCL and SCL, will contain the 1.1 DTD
     * (see the org::allseen::Introspectable::IntrospectDocType string).
     * XMLs created by legacy SCL nodes will contain a DTD, such as
     * org::allseen::Introspectable::IntrospectDocType, but with version set to 1.0
     * instead of 1.1.
     * XMLs created by legacy TCL nodes do not contain the DTD at all.
     * Therefore, each XML which does not contain the 1.1 DTD is considered legacy here.
     */
    return xml.find(org::allseen::Introspectable::IntrospectDocType) == qcc::String::npos;
}

bool ProxyBusObject::LegacyIntrospectionHandler::RemoteObjectSupportsAllSeenIntrospection(const qcc::String& xml) const
{
    const qcc::String ajIntrospectableInterfaceElement =
        "<interface name=\"" + qcc::String(org::allseen::Introspectable::InterfaceName) + "\">";

    return xml.find(ajIntrospectableInterfaceElement) != qcc::String::npos;
}

QStatus ProxyBusObject::LegacyIntrospectionHandler::ParseLegacyXml(const char* xml, const char* ident)
{
    QStatus status;
    XmlHelper::XmlToLanguageMap descriptions;
    status = GetXmlsWithDescriptions(&descriptions);
    if (status != ER_OK) {
        QCC_LogError(status, ("Failed to retrieve XMLs with descriptions for legacy node"));
        return status;
    }

    return ParseXmlAndDescriptions(xml, &descriptions, ident);
}

QStatus ProxyBusObject::LegacyIntrospectionHandler::GetXmlsWithDescriptions(XmlHelper::XmlToLanguageMap* xmls)
{
    QStatus status = ER_OK;

    std::set<qcc::String> languages;
    status = GetDescriptionLanguagesForLegacyNode(languages);
    if (status != ER_OK) {
        QCC_LogError(status, ("Failed to retrieve list of available description languages for legacy node"));
        return status;
    }
    for (std::set<qcc::String>::const_iterator itL = languages.begin(); itL != languages.end(); itL++) {
        qcc::String xml;
        status = GetDescriptionXmlForLanguage(xml, *itL);
        if (status != ER_OK) {
            QCC_LogError(status, ("Failed to obtain introspection XML for language %s", itL->c_str()));
            return status;
        }
        status = AddDescriptionXmlToMap(xml, *itL, xmls);
        if (status != ER_OK) {
            return status;
        }
    }

    return status;
}

QStatus ProxyBusObject::LegacyIntrospectionHandler::GetDescriptionLanguagesForLegacyNode(std::set<qcc::String>& languages)
{
    QStatus status = ER_OK;

    const InterfaceDescription* introspectableIntf = proxyBusObject->GetInterface(org::allseen::Introspectable::InterfaceName);
    if (introspectableIntf == nullptr) {
        introspectableIntf = proxyBusObject->internal->bus->GetInterface(org::allseen::Introspectable::InterfaceName);
        QCC_ASSERT(introspectableIntf != nullptr);
        proxyBusObject->AddInterface(*introspectableIntf);
    }

    const InterfaceDescription::Member* getLanguagesIntf = introspectableIntf->GetMember("GetDescriptionLanguages");
    QCC_ASSERT(getLanguagesIntf != nullptr);
    Message reply(*proxyBusObject->internal->bus);
    status = proxyBusObject->MethodCall(*getLanguagesIntf, nullptr, 0, reply, DefaultCallTimeout);
    if (status != ER_OK) {
        if (status == ER_BUS_REPLY_IS_ERROR_MESSAGE) {
            GetReplyErrorStatus(reply, status);
        }
        QCC_LogError(status, ("Failed to call GetDescriptionLanguages on remote legacy object"));
        return status;
    }

    MsgArg* retrievedLanguages;
    size_t numRetrievedLanguages;
    status = reply->GetArg(0)->Get("as", &numRetrievedLanguages, &retrievedLanguages);
    if (status != ER_OK) {
        QCC_LogError(status, ("Failed to retrieve available languages from response"));
        return status;
    }

    for (size_t i = 0; i < numRetrievedLanguages; ++i) {
        char* language;
        status = retrievedLanguages[i].Get("s", &language);
        if (status != ER_OK) {
            QCC_LogError(status, ("Failed to retrieve language tag from response"));
            return status;
        }
        languages.insert(language);
    }

    return status;
}

QStatus ProxyBusObject::LegacyIntrospectionHandler::GetDescriptionXmlForLanguage(qcc::String& xml, const qcc::String& languageTag)
{
    QStatus status = ER_OK;

    const InterfaceDescription* introspectableIntf = proxyBusObject->GetInterface(org::allseen::Introspectable::InterfaceName);
    if (introspectableIntf == nullptr) {
        introspectableIntf = proxyBusObject->internal->bus->GetInterface(org::allseen::Introspectable::InterfaceName);
        QCC_ASSERT(introspectableIntf != nullptr);
        proxyBusObject->AddInterface(*introspectableIntf);
    }

    const InterfaceDescription::Member* introspectWithDescriptionIntf = introspectableIntf->GetMember("IntrospectWithDescription");
    QCC_ASSERT(introspectWithDescriptionIntf != nullptr);
    MsgArg msgArg("s", languageTag.c_str());
    Message reply(*proxyBusObject->internal->bus);
    status = proxyBusObject->MethodCall(*introspectWithDescriptionIntf, &msgArg, 1, reply, DefaultCallTimeout);
    if (status != ER_OK) {
        if (status == ER_BUS_REPLY_IS_ERROR_MESSAGE) {
            GetReplyErrorStatus(reply, status);
        }
        QCC_LogError(status, ("Failed to call IntrospectRemoteObject on remote legacy object"));
        return status;
    }

    char* introspectionXml = nullptr;
    const MsgArg* replyArg = reply->GetArg(0);
    status = replyArg->Get("s", &introspectionXml);
    if (status != ER_OK) {
        QCC_LogError(status, ("Failed to parse introspection XML from response"));
        return status;
    }

    xml.assign(introspectionXml);
    return status;
}

QStatus ProxyBusObject::LegacyIntrospectionHandler::AddDescriptionXmlToMap(const qcc::String& xml, const qcc::String& languageTag, XmlHelper::XmlToLanguageMap* xmls) const
{
    QStatus status = ER_OK;

    StringSource source(xml);
    std::unique_ptr<XmlParseContext> xmlParseContext(new XmlParseContext(source));
    status = XmlElement::Parse(*xmlParseContext);
    if (status != ER_OK) {
        QCC_LogError(status, ("Error when parsing introspection XML"));
        return ER_BUS_BAD_XML;
    }

    xmls->insert(std::make_pair(languageTag, std::move(xmlParseContext)));
    return status;
}

QStatus ProxyBusObject::LegacyIntrospectionHandler::ParseXmlAndDescriptions(const char* xml, const XmlHelper::XmlToLanguageMap* xmlsWithDescriptions, const char* ident)
{
    StringSource source(xml);
    XmlParseContext pc(source);

    QStatus status = XmlElement::Parse(pc);
    if (status == ER_OK) {
        XmlHelper xmlHelper(proxyBusObject->internal->bus, ident ? ident : proxyBusObject->internal->path.c_str());
        status = xmlHelper.AddProxyObjects(*proxyBusObject, pc.GetRoot(), xmlsWithDescriptions);
    }
    return status;
}

QStatus ProxyBusObject::GetAllProperties(const char* iface, MsgArg& values, uint32_t timeout) const
{
    String errorName;
    String errorDescription;
    return GetAllProperties(iface, values, errorName, errorDescription, timeout);
}

QStatus ProxyBusObject::GetAllProperties(const char* iface, MsgArg& value, qcc::String& errorName, qcc::String& errorDescription, uint32_t timeout) const
{
    QStatus status;
    const InterfaceDescription* valueIface = internal->bus->GetInterface(iface);
    if (!valueIface) {
        status = ER_BUS_OBJECT_NO_SUCH_INTERFACE;
    } else {
        /* If all values are stored in the cache, we can reply immediately */
        bool cached = false;
        internal->lock.Lock(MUTEX_CONTEXT);
        if (internal->cacheProperties) {
            map<std::string, CachedProps>::iterator it = internal->caches.find(iface);
            if (it != internal->caches.end()) {
                cached = it->second.GetAll(value);
            }
        }
        internal->lock.Unlock(MUTEX_CONTEXT);
        if (cached) {
            QCC_DbgPrintf(("GetAllProperties(%s) -> cache hit", iface));
            return ER_OK;
        }

        QCC_DbgPrintf(("GetAllProperties(%s) -> perform method call", iface));
        uint8_t flags = 0;
        /*
         * If the object or the property interface is secure method call must be encrypted.
         */
        if (SecurityApplies(this, valueIface)) {
            flags |= ALLJOYN_FLAG_ENCRYPTED;
        }
        Message reply(*internal->bus);
        MsgArg arg = MsgArg("s", iface);
        const InterfaceDescription* propIface = internal->bus->GetInterface(org::freedesktop::DBus::Properties::InterfaceName);
        if (propIface == NULL) {
            status = ER_BUS_NO_SUCH_INTERFACE;
        } else {
            const InterfaceDescription::Member* getAllProperties = propIface->GetMember("GetAll");
            QCC_ASSERT(getAllProperties);
            status = MethodCall(*getAllProperties, &arg, 1, reply, timeout, flags);
            if (ER_OK == status) {
                value = *(reply->GetArg(0));
                /* use the retrieved property values to update the cache, if applicable */
                internal->lock.Lock(MUTEX_CONTEXT);
                if (internal->cacheProperties) {
                    map<std::string, CachedProps>::iterator it = internal->caches.find(iface);
                    if (it != internal->caches.end()) {
                        it->second.SetAll(value, reply->GetCallSerial());
                    }
                }
                internal->lock.Unlock(MUTEX_CONTEXT);
            } else {
                GetReplyErrorStatusMessage(reply, status, errorName, errorDescription);
            }
        }
    }
    return status;
}


void ProxyBusObject::GetAllPropsMethodCBCommon(Message& message, void* context, bool isCustomErrorSet)
{
    CBContext<Listener::GetPropertyAsyncCB>* ctxWithCustomError = nullptr;
    CBContext<Listener::GetPropertyCB>* ctx = nullptr;
    if (isCustomErrorSet) {
        ctxWithCustomError = reinterpret_cast<CBContext<Listener::GetAllPropertiesAsyncCB>*>(context);
    } else {
        ctx = reinterpret_cast<CBContext<Listener::GetAllPropertiesCB>*>(context);
    }

    QCC_ASSERT((ctx != nullptr) || (ctxWithCustomError != nullptr));

    std::pair<void*, qcc::String>* wrappedContext;
    if (isCustomErrorSet) {
        wrappedContext = reinterpret_cast<std::pair<void*, qcc::String>*>(ctxWithCustomError->context);
    } else {
        wrappedContext = reinterpret_cast<std::pair<void*, qcc::String>*>(ctx->context);
    }

    void* unwrappedContext = wrappedContext->first;
    const char* iface = wrappedContext->second.c_str();

    if (message->GetType() == MESSAGE_METHOD_RET) {
        /* use the retrieved property values to update the cache, if applicable */
        internal->lock.Lock(MUTEX_CONTEXT);
        if (internal->cacheProperties) {
            map<std::string, CachedProps>::iterator it = internal->caches.find(iface);
            if (it != internal->caches.end()) {
                it->second.SetAll(*message->GetArg(0), message->GetCallSerial());
            }
        }
        internal->lock.Unlock(MUTEX_CONTEXT);
        /* alert the application */
        if (isCustomErrorSet) {
            // TODO: Should error strings be allowed on messages that are of type MESSAGE_METHOD_RET?
            String errorDescription;
            String errorName = message->GetErrorName(&errorDescription);
            (ctxWithCustomError->listener->*ctxWithCustomError->callback)(ER_OK, this, *message->GetArg(0), errorName, errorDescription, unwrappedContext);
        } else {
            (ctx->listener->*ctx->callback)(ER_OK, this, *message->GetArg(0), unwrappedContext);
        }

    } else {
        const MsgArg noVal;
        QStatus status = ER_BUS_NO_SUCH_PROPERTY;
        if (message->GetErrorName()) {
            const char* err;
            uint16_t rawStatus;
            if (message->GetArgs("sq", &err, &rawStatus) == ER_OK) {
                status = static_cast<QStatus>(rawStatus);
                QCC_DbgPrintf(("Asynch GetAllProperties call returned %s", err));
            }
        }
        if (isCustomErrorSet) {
            String errorDescription;
            String errorName = message->GetErrorName(&errorDescription);
            (ctxWithCustomError->listener->*ctxWithCustomError->callback)(status, this, noVal, errorName, errorDescription, unwrappedContext);
            delete ctxWithCustomError;
        } else {
            (ctx->listener->*ctx->callback)(status, this, noVal, unwrappedContext);
            delete ctx;
        }
    }
    delete wrappedContext;
}

void ProxyBusObject::GetAllPropsMethodCB(Message& message, void* context)
{
    GetAllPropsMethodCBCommon(message, context, false);
}

void ProxyBusObject::GetAllPropsMethodAsyncCB(Message& message, void* context)
{
    GetAllPropsMethodCBCommon(message, context, true);
}

QStatus ProxyBusObject::GetAllPropertiesAsyncCommon(const char* iface,
                                                    ProxyBusObject::Listener* listener,
                                                    ProxyBusObject::Listener::GetPropertyCB callback,
                                                    ProxyBusObject::Listener::GetPropertyAsyncCB callbackWithCustomError,
                                                    void* context,
                                                    uint32_t timeout)
{
    QCC_ASSERT((callback != nullptr) || (callbackWithCustomError != nullptr));
    QStatus status;
    const InterfaceDescription* valueIface = internal->bus->GetInterface(iface);
    if (!valueIface) {
        status = ER_BUS_OBJECT_NO_SUCH_INTERFACE;
    } else {
        /* If all values are stored in the cache, we can reply immediately */
        bool cached = false;
        MsgArg value;
        internal->lock.Lock(MUTEX_CONTEXT);
        if (internal->cacheProperties) {
            map<std::string, CachedProps>::iterator it = internal->caches.find(iface);
            if (it != internal->caches.end()) {
                cached = it->second.GetAll(value);
            }
        }
        internal->lock.Unlock(MUTEX_CONTEXT);
        if (cached) {
            QCC_DbgPrintf(("GetAllPropertiesAsync(%s) -> cache hit", iface));
            if (callback != nullptr) {
                internal->bus->GetInternal().GetLocalEndpoint()->ScheduleCachedGetPropertyReply(this, listener, callback, context, value);
            } else {
                internal->bus->GetInternal().GetLocalEndpoint()->ScheduleCachedGetPropertyReply(this, listener, callbackWithCustomError, context, value);
            }
            return ER_OK;
        }

        QCC_DbgPrintf(("GetAllPropertiesAsync(%s) -> perform method call", iface));
        uint8_t flags = 0;
        /*
         * If the object or the property interface is secure method call must be encrypted.
         */
        if (SecurityApplies(this, valueIface)) {
            flags |= ALLJOYN_FLAG_ENCRYPTED;
        }
        MsgArg arg = MsgArg("s", iface);
        const InterfaceDescription* propIface = internal->bus->GetInterface(org::freedesktop::DBus::Properties::InterfaceName);
        if (propIface == NULL) {
            status = ER_BUS_NO_SUCH_INTERFACE;
        } else {
            std::pair<void*, qcc::String>* wrappedContext = new std::pair<void*, qcc::String>(context, iface);
            const InterfaceDescription::Member* getAllProperties = propIface->GetMember("GetAll");
            QCC_ASSERT(getAllProperties);

            if (callback != nullptr) {
                CBContext<Listener::GetAllPropertiesCB>* ctx = new CBContext<Listener::GetAllPropertiesCB>(listener, callback, wrappedContext);
                status = MethodCallAsync(*getAllProperties,
                                         this,
                                         static_cast<MessageReceiver::ReplyHandler>(&ProxyBusObject::GetAllPropsMethodCB),
                                         &arg,
                                         1,
                                         reinterpret_cast<void*>(ctx),
                                         timeout,
                                         flags);
                if (status != ER_OK) {
                    delete wrappedContext;
                    delete ctx;
                }
            } else {
                CBContext<Listener::GetAllPropertiesAsyncCB>* ctx = new CBContext<Listener::GetAllPropertiesAsyncCB>(listener, callbackWithCustomError, wrappedContext);
                status = MethodCallAsync(*getAllProperties,
                                         this,
                                         static_cast<MessageReceiver::ReplyHandler>(&ProxyBusObject::GetAllPropsMethodAsyncCB),
                                         &arg,
                                         1,
                                         reinterpret_cast<void*>(ctx),
                                         timeout,
                                         flags);
                if (status != ER_OK) {
                    delete wrappedContext;
                    delete ctx;
                }
            }
        }
    }
    return status;
}

QStatus ProxyBusObject::GetAllPropertiesAsync(const char* iface,
                                              ProxyBusObject::Listener* listener,
                                              ProxyBusObject::Listener::GetPropertyCB callback,
                                              void* context,
                                              uint32_t timeout)
{
    return GetAllPropertiesAsyncCommon(iface, listener, callback, nullptr, context, timeout);
}

QStatus ProxyBusObject::GetAllPropertiesAsync(const char* iface,
                                              ProxyBusObject::Listener* listener,
                                              ProxyBusObject::Listener::GetPropertyAsyncCB callback,
                                              void* context,
                                              uint32_t timeout)
{
    return GetAllPropertiesAsyncCommon(iface, listener, nullptr, callback, context, timeout);
}

QStatus ProxyBusObject::GetProperty(const char* iface, const char* property, MsgArg& value, uint32_t timeout) const
{
    String errorName;
    String errorDescription;
    return GetProperty(iface, property, value, errorName, errorDescription, timeout);
}

QStatus ProxyBusObject::GetProperty(const char* iface, const char* property, MsgArg& value, qcc::String& errorName, qcc::String& errorDescription, uint32_t timeout) const
{
    QStatus status;
    const InterfaceDescription* valueIface = internal->bus->GetInterface(iface);
    if (!valueIface) {
        status = ER_BUS_OBJECT_NO_SUCH_INTERFACE;
    } else {
        /* if the property is cached, we can reply immediately */
        bool cached = false;
        internal->lock.Lock(MUTEX_CONTEXT);
        if (internal->cacheProperties) {
            map<std::string, CachedProps>::iterator it = internal->caches.find(iface);
            if (it != internal->caches.end()) {
                cached = it->second.Get(property, value);
            }
        }
        internal->lock.Unlock(MUTEX_CONTEXT);
        if (cached) {
            QCC_DbgPrintf(("GetProperty(%s, %s) -> cache hit", iface, property));
            return ER_OK;
        }

        QCC_DbgPrintf(("GetProperty(%s, %s) -> perform method call", iface, property));
        uint8_t flags = 0;
        /*
         * If the object or the property interface is secure method call must be encrypted.
         */
        if (SecurityApplies(this, valueIface)) {
            flags |= ALLJOYN_FLAG_ENCRYPTED;
        }
        Message reply(*internal->bus);
        MsgArg inArgs[2];
        size_t numArgs = ArraySize(inArgs);
        MsgArg::Set(inArgs, numArgs, "ss", iface, property);
        const InterfaceDescription* propIface = internal->bus->GetInterface(org::freedesktop::DBus::Properties::InterfaceName);
        if (propIface == NULL) {
            status = ER_BUS_NO_SUCH_INTERFACE;
        } else {
            const InterfaceDescription::Member* getProperty = propIface->GetMember("Get");
            QCC_ASSERT(getProperty);
            status = MethodCall(*getProperty, inArgs, numArgs, reply, timeout, flags);
            if (ER_OK == status) {
                value = *(reply->GetArg(0));
                /* use the retrieved property value to update the cache, if applicable */
                internal->lock.Lock(MUTEX_CONTEXT);
                if (internal->cacheProperties) {
                    map<std::string, CachedProps>::iterator it = internal->caches.find(iface);
                    if (it != internal->caches.end()) {
                        it->second.Set(property, value, reply->GetCallSerial());
                    }
                }
                internal->lock.Unlock(MUTEX_CONTEXT);
<<<<<<< HEAD
            } else {
                GetReplyErrorStatusMessage(reply, status, errorName, errorDescription);
=======
            } else if (ER_BUS_REPLY_IS_ERROR_MESSAGE == status) {
                GetReplyErrorStatus(reply, status);
>>>>>>> d3689732
            }
        }
    }
    return status;
}

void ProxyBusObject::GetPropMethodCBCommon(Message& message, void* context, bool isCustomErrorSet)
{
    CBContext<Listener::GetPropertyAsyncCB>* ctxWithCustomError = nullptr;
    CBContext<Listener::GetPropertyCB>* ctx = nullptr;
    if (isCustomErrorSet) {
        ctxWithCustomError = reinterpret_cast<CBContext<Listener::GetPropertyAsyncCB>*>(context);
    } else {
        ctx = reinterpret_cast<CBContext<Listener::GetPropertyCB>*>(context);
    }
    QCC_ASSERT((ctx != nullptr) || (ctxWithCustomError != nullptr));

    std::pair<void*, std::pair<qcc::String, qcc::String> >* wrappedContext;
    if (isCustomErrorSet) {
        wrappedContext = reinterpret_cast<std::pair<void*, std::pair<qcc::String, qcc::String> >*>(ctxWithCustomError->context);
    } else {
        wrappedContext = reinterpret_cast<std::pair<void*, std::pair<qcc::String, qcc::String> >*>(ctx->context);
    }
    void* unwrappedContext = wrappedContext->first;
    const char* iface = wrappedContext->second.first.c_str();
    const char* property = wrappedContext->second.second.c_str();

    if (message->GetType() == MESSAGE_METHOD_RET) {
        /* use the retrieved property value to update the cache, if applicable */
        internal->lock.Lock(MUTEX_CONTEXT);
        if (internal->cacheProperties) {
            map<std::string, CachedProps>::iterator it = internal->caches.find(iface);
            if (it != internal->caches.end()) {
                it->second.Set(property, *message->GetArg(0), message->GetCallSerial());
            }
        }
        internal->lock.Unlock(MUTEX_CONTEXT);
        /* let the application know we've got a result */
        if (isCustomErrorSet) {
            // TODO: Should error strings be allowed on messages that are of type MESSAGE_METHOD_RET?
            String errorDescription;
            String errorName = message->GetErrorName(&errorDescription);
            (ctxWithCustomError->listener->*ctxWithCustomError->callback)(ER_OK, this, *message->GetArg(0), errorName, errorDescription, unwrappedContext);
        } else {
            (ctx->listener->*ctx->callback)(ER_OK, this, *message->GetArg(0), unwrappedContext);
        }
    } else {
        const MsgArg noVal;
        QStatus status = ER_BUS_NO_SUCH_PROPERTY;
        const char* err = NULL;
        if (message->GetErrorName() != NULL) {
            uint16_t rawStatus;
            if (message->GetArgs("sq", &err, &rawStatus) == ER_OK) {
                status = static_cast<QStatus>(rawStatus);
                QCC_DbgPrintf(("Asynch GetProperty call returned %s", err));
            }
        }

        if (isCustomErrorSet) {
            String errorDescription;
            String errorName = message->GetErrorName(&errorDescription);
            (ctxWithCustomError->listener->*ctxWithCustomError->callback)(status, this, noVal, errorName, errorDescription, unwrappedContext);
            delete ctxWithCustomError;
        } else {
            (ctx->listener->*ctx->callback)(status, this, noVal, unwrappedContext);
            delete ctx;
        }
    }

    delete wrappedContext;
}

void ProxyBusObject::GetPropMethodCB(Message& message, void* context)
{
    GetPropMethodCBCommon(message, context, false);
}

void ProxyBusObject::GetPropMethodAsyncCB(Message& message, void* context)
{
    GetPropMethodCBCommon(message, context, true);
}

QStatus ProxyBusObject::GetPropertyAsyncCommon(const char* iface,
                                               const char* property,
                                               ProxyBusObject::Listener* listener,
                                               ProxyBusObject::Listener::GetPropertyCB callback,
                                               ProxyBusObject::Listener::GetPropertyAsyncCB callbackWithCustomError,
                                               void* context,
                                               uint32_t timeout)
{
    QCC_ASSERT((callback != nullptr) || (callbackWithCustomError != nullptr));
    QStatus status;
    const InterfaceDescription* valueIface = internal->bus->GetInterface(iface);
    if (!valueIface) {
        status = ER_BUS_OBJECT_NO_SUCH_INTERFACE;
    } else {
        /* if the property is cached, we can reply immediately */
        bool cached = false;
        MsgArg value;
        internal->lock.Lock(MUTEX_CONTEXT);
        if (internal->cacheProperties) {
            map<std::string, CachedProps>::iterator it = internal->caches.find(iface);
            if (it != internal->caches.end()) {
                cached = it->second.Get(property, value);
            }
        }
        internal->lock.Unlock(MUTEX_CONTEXT);
        if (cached) {
            QCC_DbgPrintf(("GetPropertyAsync(%s, %s) -> cache hit", iface, property));
            if (callback != nullptr) {
                internal->bus->GetInternal().GetLocalEndpoint()->ScheduleCachedGetPropertyReply(this, listener, callback, context, value);
            } else {
                internal->bus->GetInternal().GetLocalEndpoint()->ScheduleCachedGetPropertyReply(this, listener, callbackWithCustomError, context, value);
            }
            return ER_OK;
        }

        QCC_DbgPrintf(("GetProperty(%s, %s) -> perform method call", iface, property));
        uint8_t flags = 0;
        if (SecurityApplies(this, valueIface)) {
            flags |= ALLJOYN_FLAG_ENCRYPTED;
        }
        MsgArg inArgs[2];
        size_t numArgs = ArraySize(inArgs);
        MsgArg::Set(inArgs, numArgs, "ss", iface, property);
        const InterfaceDescription* propIface = internal->bus->GetInterface(org::freedesktop::DBus::Properties::InterfaceName);
        if (propIface == NULL) {
            status = ER_BUS_NO_SUCH_INTERFACE;
        } else {
            /* we need to keep track of interface and property name to cache the GetProperty reply */
            std::pair<void*, std::pair<qcc::String, qcc::String> >* wrappedContext = new std::pair<void*, std::pair<qcc::String, qcc::String> >(context, std::make_pair(qcc::String(iface), qcc::String(property)));
            const InterfaceDescription::Member* getProperty = propIface->GetMember("Get");
            QCC_ASSERT(getProperty);

            if (callback != nullptr) {
                CBContext<Listener::GetPropertyCB>* ctx = new CBContext<Listener::GetPropertyCB>(listener, callback, wrappedContext);
                status = MethodCallAsync(*getProperty,
                                         this,
                                         static_cast<MessageReceiver::ReplyHandler>(&ProxyBusObject::GetPropMethodCB),
                                         inArgs,
                                         numArgs,
                                         reinterpret_cast<void*>(ctx),
                                         timeout,
                                         flags);
                if (status != ER_OK) {
                    delete ctx;
                    delete wrappedContext;
                }
            } else {
                CBContext<Listener::GetPropertyAsyncCB>* ctx = new CBContext<Listener::GetPropertyAsyncCB>(listener, callbackWithCustomError, wrappedContext);
                status = MethodCallAsync(*getProperty,
                                         this,
                                         static_cast<MessageReceiver::ReplyHandler>(&ProxyBusObject::GetPropMethodAsyncCB),
                                         inArgs,
                                         numArgs,
                                         reinterpret_cast<void*>(ctx),
                                         timeout,
                                         flags);
                if (status != ER_OK) {
                    delete ctx;
                    delete wrappedContext;
                }
            }
        }
    }
    return status;
}

QStatus ProxyBusObject::GetPropertyAsync(const char* iface,
                                         const char* property,
                                         ProxyBusObject::Listener* listener,
                                         ProxyBusObject::Listener::GetPropertyCB callback,
                                         void* context,
                                         uint32_t timeout)
{
    return GetPropertyAsyncCommon(iface, property, listener, callback, nullptr, context, timeout);
}

QStatus ProxyBusObject::GetPropertyAsync(const char* iface,
                                         const char* property,
                                         ProxyBusObject::Listener* listener,
                                         ProxyBusObject::Listener::GetPropertyAsyncCB callback,
                                         void* context,
                                         uint32_t timeout)
{
    return GetPropertyAsyncCommon(iface, property, listener, nullptr, callback, context, timeout);
}

QStatus ProxyBusObject::SetProperty(const char* iface, const char* property, MsgArg& value, uint32_t timeout) const
{
    String errorName;
    String errorDescription;
    return SetProperty(iface, property, value, errorName, errorDescription, timeout);
}

QStatus ProxyBusObject::SetProperty(const char* iface, const char* property, MsgArg& value, qcc::String& errorName, qcc::String& errorDescription, uint32_t timeout) const
{
    QStatus status;
    const InterfaceDescription* valueIface = internal->bus->GetInterface(iface);
    if (!valueIface) {
        status = ER_BUS_OBJECT_NO_SUCH_INTERFACE;
    } else {
        uint8_t flags = 0;
        /*
         * If the object or the property interface is secure method call must be encrypted.
         */
        if (SecurityApplies(this, valueIface)) {
            flags |= ALLJOYN_FLAG_ENCRYPTED;
        }
        Message reply(*internal->bus);
        MsgArg inArgs[3];
        size_t numArgs = ArraySize(inArgs);

        MsgArg::Set(inArgs, numArgs, "ssv", iface, property, &value);
        const InterfaceDescription* propIface = internal->bus->GetInterface(org::freedesktop::DBus::Properties::InterfaceName);
        if (propIface == NULL) {
            status = ER_BUS_NO_SUCH_INTERFACE;
        } else {
            const InterfaceDescription::Member* setProperty = propIface->GetMember("Set");
            QCC_ASSERT(setProperty);
            status = MethodCall(*setProperty,
                                inArgs,
                                numArgs,
                                reply,
                                timeout,
                                flags);
<<<<<<< HEAD
            if (ER_OK != status) {
                GetReplyErrorStatusMessage(reply, status, errorName, errorDescription);
=======
            if (ER_BUS_REPLY_IS_ERROR_MESSAGE == status) {
                GetReplyErrorStatus(reply, status);
>>>>>>> d3689732
            }
        }
    }
    return status;
}

void ProxyBusObject::SetPropMethodCBCommon(Message& message, void* context, bool isCustomErrorSet)
{
    QStatus status = ER_OK;
    CBContext<Listener::SetPropertyAsyncCB>* ctxWithCustomError = nullptr;
    CBContext<Listener::SetPropertyCB>* ctx = nullptr;
    if (isCustomErrorSet) {
        ctxWithCustomError = reinterpret_cast<CBContext<Listener::SetPropertyAsyncCB>*>(context);
    } else {
        ctx = reinterpret_cast<CBContext<Listener::SetPropertyCB>*>(context);
    }
    QCC_ASSERT((ctx != nullptr) || (ctxWithCustomError != nullptr));

    if (message->GetType() != MESSAGE_METHOD_RET) {
        status = ER_BUS_NO_SUCH_PROPERTY;
        if (message->GetErrorName() != NULL) {
            const char* err;
            uint16_t rawStatus;
            if (message->GetArgs("sq", &err, &rawStatus) == ER_OK) {
                status = static_cast<QStatus>(rawStatus);
                QCC_DbgPrintf(("Asynch SetProperty call returned %s", err));
            }
        }
    }

    if (isCustomErrorSet) {
        String errorDescription;
        String errorName = message->GetErrorName(&errorDescription);
        (ctxWithCustomError->listener->*ctxWithCustomError->callback)(status, this, errorName, errorDescription, ctxWithCustomError->context);
        delete ctxWithCustomError;
    } else {
        (ctx->listener->*ctx->callback)(status, this, ctx->context);
        delete ctx;
    }
}

void ProxyBusObject::SetPropMethodCB(Message& message, void* context)
{
    SetPropMethodCBCommon(message, context, false);
}

void ProxyBusObject::SetPropMethodAsyncCB(Message& message, void* context)
{
    SetPropMethodCBCommon(message, context, true);
}

QStatus ProxyBusObject::RegisterPropertiesChangedListener(const char* iface,
                                                          const char** properties,
                                                          size_t propertiesSize,
                                                          ProxyBusObject::PropertiesChangedListener& listener,
                                                          void* context)
{
    QCC_DbgTrace(("ProxyBusObject::RegisterPropertiesChangedListener(this = %p, iface = %s, properties = %p, propertiesSize = %u, listener = %p, context = %p",
                  this, iface, properties, propertiesSize, &listener, context));
    const InterfaceDescription* ifc = internal->bus->GetInterface(iface);
    if (!ifc) {
        return ER_BUS_OBJECT_NO_SUCH_INTERFACE;
    }
    for (size_t i  = 0; i < propertiesSize; ++i) {
        if (!ifc->HasProperty(properties[i])) {
            return ER_BUS_NO_SUCH_PROPERTY;
        }
    }

    bool replace = false;
    String ifaceStr = iface;
    PropertiesChangedCB ctx(listener, properties, propertiesSize, context);
    pair<std::string, PropertiesChangedCB> cbItem(ifaceStr, ctx);
    internal->lock.Lock(MUTEX_CONTEXT);
    // remove old version first
    multimap<std::string, PropertiesChangedCB>::iterator it = internal->propertiesChangedCBs.lower_bound(iface);
    multimap<std::string, PropertiesChangedCB>::iterator end = internal->propertiesChangedCBs.upper_bound(iface);
    while (it != end) {
        PropertiesChangedCB propChangedCb = it->second;
        if (&propChangedCb->listener == &listener) {
            propChangedCb->isRegistered = false;
            internal->propertiesChangedCBs.erase(it);
            replace = true;
            break;
        }
        ++it;
    }
    internal->propertiesChangedCBs.insert(cbItem);
    internal->lock.Unlock(MUTEX_CONTEXT);

    QStatus status = ER_OK;
    if (!replace) {
        if (internal->uniqueName.empty()) {
            internal->uniqueName = internal->bus->GetNameOwner(internal->serviceName.c_str());
        }
        internal->AddPropertiesChangedRule(iface, true);
    }

    return status;
}

QStatus ProxyBusObject::UnregisterPropertiesChangedListener(const char* iface,
                                                            ProxyBusObject::PropertiesChangedListener& listener)
{
    QCC_DbgTrace(("ProxyBusObject::UnregisterPropertiesChangedListener(iface = %s, listener = %p)", iface, &listener));
    if (!internal->bus->GetInterface(iface)) {
        return ER_BUS_OBJECT_NO_SUCH_INTERFACE;
    }

    String ifaceStr = iface;
    bool removed = false;

    internal->lock.Lock(MUTEX_CONTEXT);
    map<qcc::Thread*, _PropertiesChangedCB*>::iterator thread = internal->handlerThreads.find(Thread::GetThread());
    if (thread != internal->handlerThreads.end() && (&thread->second->listener == &listener)) {
        QCC_LogError(ER_DEADLOCK, ("Attempt to unregister listener from said listener would cause deadlock"));
        internal->lock.Unlock(MUTEX_CONTEXT);
        return ER_DEADLOCK;
    }

    multimap<std::string, PropertiesChangedCB>::iterator it = internal->propertiesChangedCBs.lower_bound(iface);
    multimap<std::string, PropertiesChangedCB>::iterator end = internal->propertiesChangedCBs.upper_bound(iface);
    while (it != end) {
        PropertiesChangedCB ctx = it->second;
        if (&ctx->listener == &listener) {
            ctx->isRegistered = false;
            internal->propertiesChangedCBs.erase(it);
            removed = true;

            while (ctx->numRunning > 0) {
                /*
                 * Some thread is trying to remove listeners while the listeners are
                 * being called.  Wait until the listener callbacks are done first.
                 */
                internal->listenerDone.Wait(internal->lock);
            }

            break;
        }
        ++it;
    }
    internal->lock.Unlock(MUTEX_CONTEXT);

    QStatus status = ER_OK;
    if (removed) {
        internal->RemovePropertiesChangedRule(iface);
    }

    return status;
}

void ProxyBusObject::Internal::PropertiesChangedHandler(const InterfaceDescription::Member* member, const char* srcPath, Message& message)
{
    QCC_UNUSED(member);
    QCC_UNUSED(srcPath);

    QCC_DbgTrace(("Internal::PropertiesChangedHandler(this = %p, member = %s, srcPath = %s, message = <>)", this, member->name.c_str(), srcPath));

    const char* ifaceName;
    MsgArg* changedProps;
    size_t numChangedProps;
    MsgArg* invalidProps;
    size_t numInvalidProps;

    if (uniqueName != message->GetSender()) {
        /*
         * Message may not be for us if different senders but same object paths:
         * RegisterSignalHandler is bound to the path, not the sender.
         */
        return;
    }

    QStatus status = message->GetArgs("sa{sv}as", &ifaceName, &numChangedProps, &changedProps, &numInvalidProps, &invalidProps);
    if (status != ER_OK) {
        QCC_LogError(status, ("invalid message args"));
        return;
    }

    lock.Lock(MUTEX_CONTEXT);
    /* first, update caches */
    if (cacheProperties) {
        map<std::string, CachedProps>::iterator it = caches.find(ifaceName);
        if (it != caches.end()) {
            it->second.PropertiesChanged(changedProps, numChangedProps, invalidProps, numInvalidProps, message->GetCallSerial());
        }
    }

    /* then, alert listeners */
    handlerThreads[Thread::GetThread()] = nullptr;
    multimap<std::string, PropertiesChangedCB>::iterator it = propertiesChangedCBs.lower_bound(ifaceName);
    multimap<std::string, PropertiesChangedCB>::iterator end = propertiesChangedCBs.upper_bound(ifaceName);
    list<PropertiesChangedCB> handlers;
    while (it != end) {
        if (it->second->isRegistered) {
            handlers.push_back(it->second);
        }
        ++it;
    }
    lock.Unlock(MUTEX_CONTEXT);

    size_t i;
    MsgArg changedOut;
    MsgArg* changedOutDict = (numChangedProps > 0) ? new MsgArg[numChangedProps] : NULL;
    size_t changedOutDictSize;
    MsgArg invalidOut;
    const char** invalidOutArray = (numInvalidProps > 0) ? new const char*[numInvalidProps] : NULL;
    size_t invalidOutArraySize;

    while (handlers.begin() != handlers.end()) {
        PropertiesChangedCB ctx = *handlers.begin();

        lock.Lock(MUTEX_CONTEXT);
        bool isRegistered = ctx->isRegistered;
        handlerThreads[Thread::GetThread()] = ctx.unwrap();
        ++ctx->numRunning;
        lock.Unlock(MUTEX_CONTEXT);

        if (isRegistered) {
            changedOutDictSize = 0;
            invalidOutArraySize = 0;

            if (ctx->properties.empty()) {
                // handler wants all changed/invalid properties in signal
                changedOut.Set("a{sv}", numChangedProps, changedProps);
                changedOutDictSize = numChangedProps;
                for (i = 0; i < numInvalidProps; ++i) {
                    const char* propName;
                    invalidProps[i].Get("s", &propName);
                    invalidOutArray[invalidOutArraySize++] = propName;

                }
                invalidOut.Set("as", numInvalidProps, invalidOutArray);
            } else {
                for (i = 0; i < numChangedProps; ++i) {
                    const char* propName;
                    MsgArg* propValue;
                    changedProps[i].Get("{sv}", &propName, &propValue);
                    if (ctx->properties.find(propName) != ctx->properties.end()) {
                        changedOutDict[changedOutDictSize++].Set("{sv}", propName, propValue);
                    }
                }
                if (changedOutDictSize > 0) {
                    changedOut.Set("a{sv}", changedOutDictSize, changedOutDict);
                } else {
                    changedOut.Set("a{sv}", 0, NULL);
                }

                for (i = 0; i < numInvalidProps; ++i) {
                    const char* propName;
                    invalidProps[i].Get("s", &propName);
                    if (ctx->properties.find(propName) != ctx->properties.end()) {
                        invalidOutArray[invalidOutArraySize++] = propName;
                    }
                }
                if (invalidOutArraySize > 0) {
                    invalidOut.Set("as", invalidOutArraySize, invalidOutArray);
                } else {
                    invalidOut.Set("as", 0, NULL);
                }
            }

            // only call listener if anything to report
            if ((changedOutDictSize > 0) || (invalidOutArraySize > 0)) {
                ProxyBusObject pbo(ManagedObj<ProxyBusObject::Internal>::wrap(this));
                ctx->listener.PropertiesChanged(pbo, ifaceName, changedOut, invalidOut, ctx->context);
            }
        }
        handlers.pop_front();

        lock.Lock(MUTEX_CONTEXT);
        --ctx->numRunning;
        handlerThreads[Thread::GetThread()] = nullptr;
        listenerDone.Broadcast();
        lock.Unlock(MUTEX_CONTEXT);
    }

    delete [] changedOutDict;
    delete [] invalidOutArray;

    lock.Lock(MUTEX_CONTEXT);
    handlerThreads.erase(Thread::GetThread());;
    handlerDone.Signal();
    lock.Unlock(MUTEX_CONTEXT);
}

QStatus ProxyBusObject::SetPropertyAsyncCommon(const char* iface,
                                               const char* property,
                                               MsgArg& value,
                                               ProxyBusObject::Listener* listener,
                                               ProxyBusObject::Listener::SetPropertyCB callback,
                                               ProxyBusObject::Listener::SetPropertyAsyncCB callbackWithCustomError,
                                               void* context,
                                               uint32_t timeout)
{
    QCC_ASSERT((callback != nullptr) || (callbackWithCustomError != nullptr));
    QStatus status;
    const InterfaceDescription* valueIface = internal->bus->GetInterface(iface);
    if (!valueIface) {
        status = ER_BUS_OBJECT_NO_SUCH_INTERFACE;
    } else {
        uint8_t flags = 0;
        if (SecurityApplies(this, valueIface)) {
            flags |= ALLJOYN_FLAG_ENCRYPTED;
        }
        MsgArg inArgs[3];
        size_t numArgs = ArraySize(inArgs);
        MsgArg::Set(inArgs, numArgs, "ssv", iface, property, &value);
        const InterfaceDescription* propIface = internal->bus->GetInterface(org::freedesktop::DBus::Properties::InterfaceName);
        if (propIface == NULL) {
            status = ER_BUS_NO_SUCH_INTERFACE;
        } else {
            const InterfaceDescription::Member* setProperty = propIface->GetMember("Set");
            QCC_ASSERT(setProperty);

            if (callback != nullptr) {
                CBContext<Listener::SetPropertyCB>* ctx = new CBContext<Listener::SetPropertyCB>(listener, callback, context);
                status = MethodCallAsync(*setProperty,
                                         this,
                                         static_cast<MessageReceiver::ReplyHandler>(&ProxyBusObject::SetPropMethodCB),
                                         inArgs,
                                         numArgs,
                                         reinterpret_cast<void*>(ctx),
                                         timeout,
                                         flags);
                if (status != ER_OK) {
                    delete ctx;
                }
            } else {
                CBContext<Listener::SetPropertyAsyncCB>* ctx = new CBContext<Listener::SetPropertyAsyncCB>(listener, callbackWithCustomError, context);
                status = MethodCallAsync(*setProperty,
                                         this,
                                         static_cast<MessageReceiver::ReplyHandler>(&ProxyBusObject::SetPropMethodAsyncCB),
                                         inArgs,
                                         numArgs,
                                         reinterpret_cast<void*>(ctx),
                                         timeout,
                                         flags);
                if (status != ER_OK) {
                    delete ctx;
                }
            }
        }
    }
    return status;
}

QStatus ProxyBusObject::SetPropertyAsync(const char* iface,
                                         const char* property,
                                         MsgArg& value,
                                         ProxyBusObject::Listener* listener,
                                         ProxyBusObject::Listener::SetPropertyCB callback,
                                         void* context,
                                         uint32_t timeout)
{
    return SetPropertyAsyncCommon(iface, property, value, listener, callback, nullptr, context, timeout);
}

QStatus ProxyBusObject::SetPropertyAsync(const char* iface,
                                         const char* property,
                                         MsgArg& value,
                                         ProxyBusObject::Listener* listener,
                                         ProxyBusObject::Listener::SetPropertyAsyncCB callback,
                                         void* context,
                                         uint32_t timeout)
{
    return SetPropertyAsyncCommon(iface, property, value, listener, nullptr, callback, context, timeout);
}

size_t ProxyBusObject::GetInterfaces(const InterfaceDescription** ifaces, size_t numIfaces) const
{
    internal->lock.Lock(MUTEX_CONTEXT);
    size_t count = internal->ifaces.size();
    if (ifaces) {
        count = min(count, numIfaces);
        map<std::string, const InterfaceDescription*>::const_iterator it = internal->ifaces.begin();
        for (size_t i = 0; i < count && it != internal->ifaces.end(); ++i, ++it) {
            ifaces[i] = it->second;
        }
    }
    internal->lock.Unlock(MUTEX_CONTEXT);
    return count;
}

const InterfaceDescription* ProxyBusObject::GetInterface(const char* ifaceName) const
{
    std::string key = ifaceName;
    internal->lock.Lock(MUTEX_CONTEXT);
    map<std::string, const InterfaceDescription*>::const_iterator it = internal->ifaces.find(key);
    const InterfaceDescription* ret = (it == internal->ifaces.end()) ? NULL : it->second;
    internal->lock.Unlock(MUTEX_CONTEXT);
    return ret;
}


QStatus ProxyBusObject::AddInterface(const InterfaceDescription& iface) {
    std::string key(qcc::String(iface.GetName()));
    pair<std::string, const InterfaceDescription*> item(key, &iface);
    bool addRule = false;

    internal->lock.Lock(MUTEX_CONTEXT);
    pair<map<std::string, const InterfaceDescription*>::const_iterator, bool> ret = internal->ifaces.insert(item);
    QStatus status = ret.second ? ER_OK : ER_BUS_IFACE_ALREADY_EXISTS;

    if ((status == ER_OK) && internal->cacheProperties && iface.HasCacheableProperties()) {
        internal->caches.insert(std::make_pair(key, CachedProps(&iface)));
        addRule = true;
    }

    if ((status == ER_OK) && !internal->hasProperties) {
        const InterfaceDescription* propIntf = internal->bus->GetInterface(::ajn::org::freedesktop::DBus::Properties::InterfaceName);
        QCC_ASSERT(propIntf);
        if (iface == *propIntf) {
            internal->hasProperties = true;
        } else if (iface.GetProperties() > 0) {
            AddInterface(*propIntf);
        }
    }
    internal->lock.Unlock(MUTEX_CONTEXT);

    if (addRule) {
        /* add match rules in case the PropertiesChanged signals are emitted as global broadcast */
        internal->AddPropertiesChangedRule(iface.GetName(), false);
    }

    return status;
}


QStatus ProxyBusObject::AddInterface(const char* ifaceName)
{
    const InterfaceDescription* iface = internal->bus->GetInterface(ifaceName);
    if (!iface) {
        return ER_BUS_NO_SUCH_INTERFACE;
    } else {
        return AddInterface(*iface);
    }
}

void ProxyBusObject::Internal::AddMatchCB(QStatus status, void* context)
{
    QCC_UNUSED(status);

    AddMatchCBInfo* info = reinterpret_cast<AddMatchCBInfo*>(context);
    lock.Lock(MUTEX_CONTEXT);
    info->addingRef = false;
    /* enable property caches */
    map<std::string, CachedProps>::iterator it = caches.find(info->ifaceName);
    if (it != caches.end()) {
        it->second.Enable();
    }
    addMatchDone.Broadcast();
    lock.Unlock(MUTEX_CONTEXT);
    delete info;
}

void ProxyBusObject::Internal::AddPropertiesChangedRule(const char* intf, bool blocking)
{
    QCC_DbgTrace(("%s(%s)", __FUNCTION__, intf));

    bool registerHandler = false;
    bool callAddMatch = false;

    lock.Lock(MUTEX_CONTEXT);
    MatchRuleBookKeeping::iterator it = matchRuleBookKeeping.find(intf);
    if (it == matchRuleBookKeeping.end()) {
        callAddMatch = true;
        pair<MatchRuleBookKeeping::iterator, bool> r;
        /*
         * Setup placeholder.  Other threads that call this function with the
         * same interface after us will block until our AddMatch call completes.
         */
        r = matchRuleBookKeeping.insert(pair<std::string, MatchRuleInfo>(qcc::String(intf), true));
        it = r.first;
    }

    QCC_ASSERT(it != matchRuleBookKeeping.end());
    ++it->second.refCount;

    if (!registeredPropChangedHandler) {
        registerHandler = true;
        registeredPropChangedHandler = true;
    }
    lock.Unlock(MUTEX_CONTEXT);

    if (registerHandler) {
        QCC_DbgPrintf(("Registering signal handler"));
        const InterfaceDescription* propIntf = bus->GetInterface(::ajn::org::freedesktop::DBus::Properties::InterfaceName);
        QCC_ASSERT(propIntf);
        bus->RegisterSignalHandler(this,
                                   static_cast<MessageReceiver::SignalHandler>(&Internal::PropertiesChangedHandler),
                                   propIntf->GetMember("PropertiesChanged"),
                                   path.c_str());
    }

    if (callAddMatch) {
        String rule = String("type='signal',interface='org.freedesktop.DBus.Properties',member='PropertiesChanged',arg0='") + intf + "'";
        AddMatchCBInfo* cbInfo = new AddMatchCBInfo(intf, it->second.adding);
        QStatus status = bus->AddMatchAsync(rule.c_str(), this, cbInfo);
        if (status != ER_OK) {
            --it->second.refCount;
            delete cbInfo;
            return;
        }
    }

    lock.Lock(MUTEX_CONTEXT);

    /* If we already have a match rule installed for this interface, enable the property
     * cache. This is an idempotent operation, so we don't care if we did this before.
     * If we don't have the match rule yet, PBO::Internal::AddMatchCB will enable the
     * cache for us. */
    if (!it->second.adding) {
        map<std::string, CachedProps>::iterator cit = caches.find(intf);
        if (cit != caches.end()) {
            cit->second.Enable();
        }
    }

    if (blocking) {
        while (it->second.adding) {
            addMatchDone.Wait(lock);
        }
    }
    lock.Unlock(MUTEX_CONTEXT);
}

void ProxyBusObject::Internal::RemovePropertiesChangedRule(const char* intf)
{
    lock.Lock(MUTEX_CONTEXT);
    MatchRuleBookKeeping::iterator it = matchRuleBookKeeping.find(intf);
    if (it != matchRuleBookKeeping.end()) {
        /*
         * Check if there is a callback pending that will access this iterator.
         * If so, need to wait for that callback to complete before removing it.
         */
        while (it->second.adding) {
            addMatchDone.Wait(lock);
        }
        if (--it->second.refCount == 0) {
            String rule = String("type='signal',interface='org.freedesktop.DBus.Properties',member='PropertiesChanged',arg0='") + intf + "'";
            bus->RemoveMatchNonBlocking(rule.c_str());
            matchRuleBookKeeping.erase(it);
        }
    }
    lock.Unlock(MUTEX_CONTEXT);
}

void ProxyBusObject::Internal::RemoveAllPropertiesChangedRules()
{
    lock.Lock(MUTEX_CONTEXT);
    MatchRuleBookKeeping::iterator it = matchRuleBookKeeping.begin();
    for (; it != matchRuleBookKeeping.end(); ++it) {
        /*
         * Check if there is a callback pending that will access the same data
         * referenced by this iterator.  If so, need to wait for that callback
         * to complete before removing it.
         */
        while (it->second.adding) {
            addMatchDone.Wait(lock);
        }
        String rule = String("type='signal',interface='org.freedesktop.DBus.Properties',member='PropertiesChanged',arg0='") + it->first.c_str() + "'";
        bus->RemoveMatchNonBlocking(rule.c_str());
    }
    matchRuleBookKeeping.clear();
    lock.Unlock(MUTEX_CONTEXT);
}

bool ProxyBusObject::IsValid() const {
    return internal->bus != nullptr;
}

bool ProxyBusObject::IsSecure() const {
    return internal->isSecure;
}

void ProxyBusObject::EnablePropertyCaching()
{
    vector<String> ifcNames;
    internal->lock.Lock(MUTEX_CONTEXT);
    ifcNames.reserve(internal->ifaces.size());
    if (!internal->cacheProperties) {
        internal->cacheProperties = true;
        map<std::string, const InterfaceDescription*>::const_iterator it = internal->ifaces.begin();
        for (; it != internal->ifaces.end(); ++it) {
            if (it->second->HasCacheableProperties()) {
                internal->caches.insert(std::make_pair(qcc::String(it->first.c_str()), CachedProps(it->second)));
                ifcNames.push_back(it->first.c_str());
            }
        }
    }
    internal->lock.Unlock(MUTEX_CONTEXT);
    for (vector<String>::const_iterator it = ifcNames.begin(); it != ifcNames.end(); ++it) {
        /* add match rules in case the PropertiesChanged signals are emitted as global broadcast */
        internal->AddPropertiesChangedRule(it->c_str(), false);
    }
}

size_t ProxyBusObject::GetChildren(ProxyBusObject** children, size_t numChildren)
{
    internal->lock.Lock(MUTEX_CONTEXT);
    size_t count = internal->children.size();
    if (children) {
        count = min(count, numChildren);
        for (size_t i = 0; i < count; i++) {
            children[i] = &(internal->children[i]);
        }
    }
    internal->lock.Unlock(MUTEX_CONTEXT);
    return count;
}

size_t ProxyBusObject::GetManagedChildren(void* children, size_t numChildren)
{
    /*
     * Use ManagedObj<ProxyBusObject> rather than _ProxyBusObject to avoid
     * deprecation warnings/errors.
     */
    ManagedObj<ProxyBusObject>** pboChildren = reinterpret_cast<ManagedObj<ProxyBusObject>**>(children);
    internal->lock.Lock(MUTEX_CONTEXT);
    size_t count = internal->children.size();
    if (pboChildren) {
        count = min(count, numChildren);
        for (size_t i = 0; i < count; i++) {
            pboChildren[i] = new ManagedObj<ProxyBusObject>((internal->children)[i]);
        }
    }
    internal->lock.Unlock(MUTEX_CONTEXT);
    return count;
}

ProxyBusObject* ProxyBusObject::GetChild(const char* inPath)
{
    /* Add a trailing slash to this path */
    qcc::String pathSlash = (internal->path == "/") ? internal->path : internal->path + "/";

    /* Create absolute version of inPath */
    qcc::String inPathStr = ('/' == inPath[0]) ? inPath : pathSlash + inPath;

    /* Sanity check to make sure path is possible */
    if ((0 != inPathStr.find(pathSlash)) || (inPathStr[inPathStr.length() - 1] == '/')) {
        return NULL;
    }

    /* Find each path element as a child within the parent's vector of children */
    size_t idx = internal->path.size() + 1;
    ProxyBusObject* cur = this;
    internal->lock.Lock(MUTEX_CONTEXT);
    while (idx != qcc::String::npos) {
        size_t end = inPathStr.find_first_of('/', idx);
        qcc::String item = inPathStr.substr(0, end);
        vector<ProxyBusObject>& ch = cur->internal->children;
        vector<ProxyBusObject>::iterator it = ch.begin();
        while (it != ch.end()) {
            if (it->GetPath() == item) {
                cur = &(*it);
                break;
            }
            ++it;
        }
        if (it == ch.end()) {
            internal->lock.Unlock(MUTEX_CONTEXT);
            return NULL;
        }
        idx = ((qcc::String::npos == end) || ((end + 1) == inPathStr.size())) ? qcc::String::npos : end + 1;
    }
    internal->lock.Unlock(MUTEX_CONTEXT);
    return cur;
}

void* ProxyBusObject::GetManagedChild(const char* inPath)
{
    ProxyBusObject* ch = GetChild(inPath);
    if (ch) {
        return new ManagedObj<ProxyBusObject>(*ch);
    }
    return nullptr;
}

QStatus ProxyBusObject::AddChild(const ProxyBusObject& child)
{
    qcc::String childPath = child.GetPath();

    /* Sanity check to make sure path is possible */
    if (((internal->path.size() > 1) && (0 != childPath.find(internal->path + "/"))) ||
        ((internal->path.size() == 1) && (childPath[0] != '/')) ||
        (childPath[childPath.length() - 1] == '/')) {
        return ER_BUS_BAD_CHILD_PATH;
    }

    /* Find each path element as a child within the parent's vector of children */
    /* Add new children as necessary */
    size_t idx = internal->path.size() + 1;
    ProxyBusObject* cur = this;
    internal->lock.Lock(MUTEX_CONTEXT);
    while (idx != qcc::String::npos) {
        size_t end = childPath.find_first_of('/', idx);
        qcc::String item = childPath.substr(0, end);
        vector<ProxyBusObject>& ch = cur->internal->children;
        vector<ProxyBusObject>::iterator it = ch.begin();
        while (it != ch.end()) {
            if (it->GetPath() == item) {
                cur = &(*it);
                break;
            }
            ++it;
        }
        if (it == ch.end()) {
            if (childPath == item) {
                ch.push_back(child);
                internal->lock.Unlock(MUTEX_CONTEXT);
                return ER_OK;
            } else {
                const char* tempServiceName = internal->serviceName.c_str();
                const char* tempPath = item.c_str();
                const char* tempUniqueName = internal->uniqueName.c_str();
                ProxyBusObject ro(*internal->bus, tempServiceName, tempUniqueName, tempPath, internal->sessionId);
                ch.push_back(ro);
                cur = &ro;
            }
        }
        idx = ((qcc::String::npos == end) || ((end + 1) == childPath.size())) ? qcc::String::npos : end + 1;
    }
    internal->lock.Unlock(MUTEX_CONTEXT);
    return ER_BUS_OBJ_ALREADY_EXISTS;
}

QStatus ProxyBusObject::RemoveChild(const char* inPath)
{
    QStatus status;

    /* Add a trailing slash to this path */
    qcc::String pathSlash = (internal->path == "/") ? internal->path : internal->path + "/";

    /* Create absolute version of inPath */
    qcc::String childPath = ('/' == inPath[0]) ? inPath : pathSlash + inPath;

    /* Sanity check to make sure path is possible */
    if ((0 != childPath.find(pathSlash)) || (childPath[childPath.length() - 1] == '/')) {
        return ER_BUS_BAD_CHILD_PATH;
    }

    /* Navigate to child and remove it */
    size_t idx = internal->path.size() + 1;
    ProxyBusObject* cur = this;
    internal->lock.Lock(MUTEX_CONTEXT);
    while (idx != qcc::String::npos) {
        size_t end = childPath.find_first_of('/', idx);
        qcc::String item = childPath.substr(0, end);
        vector<ProxyBusObject>& ch = cur->internal->children;
        vector<ProxyBusObject>::iterator it = ch.begin();
        while (it != ch.end()) {
            if (it->GetPath() == item) {
                if (end == qcc::String::npos) {
                    ch.erase(it);
                    internal->lock.Unlock(MUTEX_CONTEXT);
                    return ER_OK;
                } else {
                    cur = &(*it);
                    break;
                }
            }
            ++it;
        }
        if (it == ch.end()) {
            status = ER_BUS_OBJ_NOT_FOUND;
            internal->lock.Unlock(MUTEX_CONTEXT);
            QCC_LogError(status, ("Cannot find object path %s", item.c_str()));
            return status;
        }
        idx = ((qcc::String::npos == end) || ((end + 1) == childPath.size())) ? qcc::String::npos : end + 1;
    }
    /* Shouldn't get here */
    internal->lock.Unlock(MUTEX_CONTEXT);
    return ER_FAIL;
}



QStatus ProxyBusObject::MethodCallAsync(const InterfaceDescription::Member& method,
                                        MessageReceiver* receiver,
                                        MessageReceiver::ReplyHandler replyHandler,
                                        const MsgArg* args,
                                        size_t numArgs,
                                        void* context,
                                        uint32_t timeout,
                                        uint8_t flags) const
{

    QStatus status;
    Message msg(*internal->bus);
    LocalEndpoint localEndpoint = internal->bus->GetInternal().GetLocalEndpoint();
    if (!localEndpoint->IsValid()) {
        return ER_BUS_ENDPOINT_CLOSING;
    }
    /*
     * This object must implement the interface for this method
     */
    if (!ImplementsInterface(method.iface->GetName())) {
        status = ER_BUS_OBJECT_NO_SUCH_INTERFACE;
        QCC_LogError(status, ("Object %s does not implement %s", internal->path.c_str(), method.iface->GetName()));
        return status;
    }
    if (!replyHandler) {
        flags |= ALLJOYN_FLAG_NO_REPLY_EXPECTED;
    }
    /*
     * If the interface is secure or encryption is explicitly requested the method call must be encrypted.
     */
    if (SecurityApplies(this, method.iface)) {
        flags |= ALLJOYN_FLAG_ENCRYPTED;
    }
    if ((flags & ALLJOYN_FLAG_ENCRYPTED) && !internal->bus->IsPeerSecurityEnabled()) {
        return ER_BUS_SECURITY_NOT_ENABLED;
    }
    status = msg->CallMsg(method.signature, internal->serviceName, internal->sessionId, internal->path, method.iface->GetName(), method.name, args, numArgs, flags);
    if (status == ER_OK) {
        if (!(flags & ALLJOYN_FLAG_NO_REPLY_EXPECTED)) {
            status = localEndpoint->RegisterReplyHandler(receiver, replyHandler, method, msg, context, timeout);
        }
        if (status == ER_OK) {
            if (internal->b2bEp->IsValid()) {
                status = internal->b2bEp->PushMessage(msg);
            } else {
                BusEndpoint busEndpoint = BusEndpoint::cast(localEndpoint);
                status = internal->bus->GetInternal().GetRouter().PushMessage(msg, busEndpoint);
            }
            if (status != ER_OK) {
                bool unregistered = localEndpoint->UnregisterReplyHandler(msg);
                if (!unregistered) {
                    /*
                     * Unregister failed, so the reply handler must have already been called.
                     *
                     * The contract of this function is that the reply handler will be called iff
                     * the status is ER_OK, so set the status to ER_OK to indicate that the reply
                     * handler was called.
                     */
                    status = ER_OK;
                }
            }
        }
    }
    return status;
}

QStatus ProxyBusObject::MethodCallAsync(const char* ifaceName,
                                        const char* methodName,
                                        MessageReceiver* receiver,
                                        MessageReceiver::ReplyHandler replyHandler,
                                        const MsgArg* args,
                                        size_t numArgs,
                                        void* context,
                                        uint32_t timeout,
                                        uint8_t flags) const
{
    internal->lock.Lock(MUTEX_CONTEXT);
    map<std::string, const InterfaceDescription*>::const_iterator it = internal->ifaces.find(std::string(ifaceName));
    if (it == internal->ifaces.end()) {
        internal->lock.Unlock(MUTEX_CONTEXT);
        return ER_BUS_NO_SUCH_INTERFACE;
    }
    const InterfaceDescription::Member* member = it->second->GetMember(methodName);
    internal->lock.Unlock(MUTEX_CONTEXT);
    if (NULL == member) {
        return ER_BUS_INTERFACE_NO_SUCH_MEMBER;
    }
    return MethodCallAsync(*member, receiver, replyHandler, args, numArgs, context, timeout, flags);
}

QStatus ProxyBusObject::MethodCall(const InterfaceDescription::Member& method,
                                   const MsgArg* args,
                                   size_t numArgs,
                                   Message& replyMsg,
                                   uint32_t timeout,
                                   uint8_t flags,
                                   Message* callMsg) const
{
    QStatus status;
    Message msg(*internal->bus);
    LocalEndpoint localEndpoint = internal->bus->GetInternal().GetLocalEndpoint();
    if (!localEndpoint->IsValid()) {
        return ER_BUS_ENDPOINT_CLOSING;
    }
    /*
     * if we're being called from the LocalEndpoint (callback) thread, do not allow
     * blocking calls unless BusAttachment::EnableConcurrentCallbacks has been called first
     */
    bool isDaemon = internal->bus->GetInternal().GetRouter().IsDaemon();
    if (localEndpoint->IsReentrantCall() && !isDaemon) {
        status = ER_BUS_BLOCKING_CALL_NOT_ALLOWED;
        goto MethodCallExit;
    }
    /*
     * This object must implement the interface for this method
     */
    if (!ImplementsInterface(method.iface->GetName())) {
        status = ER_BUS_OBJECT_NO_SUCH_INTERFACE;
        QCC_LogError(status, ("Object %s does not implement %s", internal->path.c_str(), method.iface->GetName()));
        goto MethodCallExit;
    }
    /*
     * If the object or interface is secure or encryption is explicitly requested the method call must be encrypted.
     */
    if (SecurityApplies(this, method.iface)) {
        flags |= ALLJOYN_FLAG_ENCRYPTED;
    }
    if ((flags & ALLJOYN_FLAG_ENCRYPTED) && !internal->bus->IsPeerSecurityEnabled()) {
        status = ER_BUS_SECURITY_NOT_ENABLED;
        goto MethodCallExit;
    }
    status = msg->CallMsg(method.signature, internal->serviceName, internal->sessionId, internal->path, method.iface->GetName(), method.name, args, numArgs, flags);
    if (status != ER_OK) {
        goto MethodCallExit;
    }
    /*
     * If caller asked for a copy of the sent message, copy it now that we've successfully created it.
     */
    if (NULL != callMsg) {
        *callMsg = msg;
    }
    /*
     * See if we need to send any manifests in advance of this message.
     */
    status = internal->bus->GetInternal().GetPermissionManager().GetPermissionMgmtObj()->SendManifests(this, &msg);
    if (status != ER_OK) {
        QCC_LogError(status, ("Failed to SendManifests"));
        goto MethodCallExit;
    }

    if (flags & ALLJOYN_FLAG_NO_REPLY_EXPECTED) {
        /*
         * Push the message to the router and we are done
         */
        if (internal->b2bEp->IsValid()) {
            status = internal->b2bEp->PushMessage(msg);
        } else {
            BusEndpoint busEndpoint = BusEndpoint::cast(localEndpoint);
            status = internal->bus->GetInternal().GetRouter().PushMessage(msg, busEndpoint);
        }
    } else {
        SyncReplyContext ctxt(*internal->bus);
        /*
         * Synchronous calls are really asynchronous calls that block waiting for a builtin
         * reply handler to be called.
         */
        SyncReplyContext* heapCtx = new SyncReplyContext(ctxt);
        status = localEndpoint->RegisterReplyHandler(const_cast<MessageReceiver*>(static_cast<const MessageReceiver* const>(this)),
                                                     static_cast<MessageReceiver::ReplyHandler>(&ProxyBusObject::SyncReplyHandler),
                                                     method,
                                                     msg,
                                                     heapCtx,
                                                     timeout);
        if (status != ER_OK) {
            delete heapCtx;
            heapCtx = NULL;
            goto MethodCallExit;
        }

        if (internal->b2bEp->IsValid()) {
            status = internal->b2bEp->PushMessage(msg);
        } else {
            BusEndpoint busEndpoint = BusEndpoint::cast(localEndpoint);
            status = internal->bus->GetInternal().GetRouter().PushMessage(msg, busEndpoint);
        }

        Thread* thisThread = Thread::GetThread();
        if (status == ER_OK) {
            internal->lock.Lock(MUTEX_CONTEXT);
            if (!isExiting) {
                internal->syncMethodCalls[this].insert(ctxt);
                internal->lock.Unlock(MUTEX_CONTEXT);
                /*
                 * In case of a timeout, the SyncReplyHandler will be called by
                 * the LocalEndpoint replyTimer. So wait forever to be signaled
                 * by the SyncReplyHandler or the ProxyBusObject destructor (in
                 * case the ProxyBusObject is being destroyed) or this thread is
                 * stopped.
                 */
                status = Event::Wait(ctxt->event);
                internal->lock.Lock(MUTEX_CONTEXT);

                internal->syncMethodCalls[this].erase(ctxt);
                internal->syncMethodComplete.Broadcast();
            } else {
                status = ER_BUS_STOPPING;
            }
            internal->lock.Unlock(MUTEX_CONTEXT);
        }

        if (status == ER_OK) {
            replyMsg = ctxt->replyMsg;
        } else if ((status == ER_ALERTED_THREAD) && (SYNC_METHOD_ALERTCODE_ABORT == thisThread->GetAlertCode())) {
            thisThread->ResetAlertCode();
            /*
             * We can't touch anything in this case since the external thread that was waiting
             * can't know whether this object still exists.
             */
            status = ER_BUS_METHOD_CALL_ABORTED;
        } else if (localEndpoint->UnregisterReplyHandler(msg)) {
            /*
             * The handler was deregistered so we need to delete the context here.
             */
            delete heapCtx;
        }
        if (status == ER_ALERTED_THREAD) {
            thisThread->ResetAlertCode();
        }
    }

MethodCallExit:
    /*
     * Let caller know that the method call reply was an error message
     */
    if (status == ER_OK) {
        if (replyMsg->GetType() == MESSAGE_ERROR) {
            status = ER_BUS_REPLY_IS_ERROR_MESSAGE;
        } else if (replyMsg->GetType() == MESSAGE_INVALID && !(flags & ALLJOYN_FLAG_NO_REPLY_EXPECTED)) {
            status = ER_FAIL;
        }
    } else {
        /*
         * We should not need to duplicate the status information into a synthesized
         * replyMessage.  However 14.12 and prior behaved this way, so preserve the
         * existing behavior.
         */
        String sender;
        if (internal->bus->IsStarted()) {
            sender = internal->bus->GetInternal().GetLocalEndpoint()->GetUniqueName();
        }

        replyMsg->ErrorMsg(sender, status, 0);
    }

    if ((status == ER_OK) && internal->uniqueName.empty()) {
        internal->uniqueName = replyMsg->GetSender();
    }
    if (ER_OK != status) {
        AdjustErrorForPermissionDenied(replyMsg, status);
    }
    return status;
}

QStatus ProxyBusObject::MethodCall(const char* ifaceName,
                                   const char* methodName,
                                   const MsgArg* args,
                                   size_t numArgs,
                                   Message& replyMsg,
                                   uint32_t timeout,
                                   uint8_t flags) const
{
    internal->lock.Lock(MUTEX_CONTEXT);
    map<std::string, const InterfaceDescription*>::const_iterator it = internal->ifaces.find(std::string(ifaceName));
    if (it == internal->ifaces.end()) {
        internal->lock.Unlock(MUTEX_CONTEXT);
        return ER_BUS_NO_SUCH_INTERFACE;
    }
    const InterfaceDescription::Member* member = it->second->GetMember(methodName);
    internal->lock.Unlock(MUTEX_CONTEXT);
    if (NULL == member) {
        return ER_BUS_INTERFACE_NO_SUCH_MEMBER;
    }
    return MethodCall(*member, args, numArgs, replyMsg, timeout, flags);
}

void ProxyBusObject::SetSecure(bool isSecure) {
    internal->isSecure = isSecure;
}

void ProxyBusObject::SyncReplyHandler(Message& msg, void* context)
{
    if (context != NULL) {
        SyncReplyContext* ctx = reinterpret_cast<SyncReplyContext*> (context);

        /* Set the reply message */
        (*ctx)->replyMsg = msg;

        /* Wake up sync method_call thread */
        QStatus status = (*ctx)->event.SetEvent();
        if (ER_OK != status) {
            QCC_LogError(status, ("SetEvent failed"));
        }
        delete ctx;
    }
}

QStatus ProxyBusObject::SecureConnection(bool forceAuth)
{
    return internal->bus->SecureConnection(internal->serviceName.c_str(), forceAuth);
}

QStatus ProxyBusObject::SecureConnectionAsync(bool forceAuth)
{
    return internal->bus->SecureConnectionAsync(internal->serviceName.c_str(), forceAuth);
}

const qcc::String& ProxyBusObject::GetPath(void) const {
    return internal->path;
}

const qcc::String& ProxyBusObject::GetServiceName(void) const {
    return internal->serviceName;
}

const qcc::String& ProxyBusObject::GetUniqueName(void) const {
    return internal->uniqueName;
}

SessionId ProxyBusObject::GetSessionId(void) const {
    return internal->sessionId;
}

QStatus ProxyBusObject::IntrospectRemoteObject(uint32_t timeout)
{
    /* Need to have introspectable interface in order to call Introspect */
    const InterfaceDescription* introIntf = GetInterface(org::freedesktop::DBus::Introspectable::InterfaceName);
    if (!introIntf) {
        introIntf = internal->bus->GetInterface(org::freedesktop::DBus::Introspectable::InterfaceName);
        QCC_ASSERT(introIntf);
        AddInterface(*introIntf);
    }

    /* Attempt to retrieve introspection from the remote object using sync call */
    Message reply(*internal->bus);
    const InterfaceDescription::Member* introMember = introIntf->GetMember("Introspect");
    QCC_ASSERT(introMember);
    QStatus status = MethodCall(*introMember, NULL, 0, reply, timeout);

    /* Parse the XML reply */
    if (ER_OK == status) {
        QCC_DbgPrintf(("Introspection XML: %s\n", reply->GetArg(0)->v_string.str));
        qcc::String ident = reply->GetSender();
        if (internal->uniqueName.empty()) {
            internal->uniqueName = ident;
        }
        ident += " : ";
        ident += reply->GetObjectPath();

        const char* introspectionXml = reply->GetArg(0)->v_string.str;
        if (legacyIntrospectionHandler->IsLegacyXml(introspectionXml)) {
            /* Introspect() output from a legacy node will not contain descriptions.
             * If we are dealing with an object which supports descriptions
             * (older legacy objects only support the org.freedesktop.DBus.Introspectable
             * introspection which does not define descriptions), we need to retrieve them
             * by calling IntrospectWithDescription() for this node.
             * See also documentation for ParseLegacyXml().
             */
            if (legacyIntrospectionHandler->RemoteObjectSupportsAllSeenIntrospection(introspectionXml)) {
                /* Our object does support descriptions. We will try to fetch
                 * them by calling IntrospectWithDescription().
                 */
                status = legacyIntrospectionHandler->ParseLegacyXml(introspectionXml, ident.c_str());
            } else {
                /* Our object does not support descriptions.
                 * No need for additional requests or processing.
                 */
                status = ParseXml(introspectionXml, ident.c_str());
            }
        } else {
            /* Introspect() called on a 16.04+ node will contain descriptions.
             * No need for additional requests or processing.
             */
            status = ParseXml(introspectionXml, ident.c_str());
        }
    }
    return status;
}

QStatus ProxyBusObject::IntrospectRemoteObjectAsync(ProxyBusObject::Listener* listener,
                                                    ProxyBusObject::Listener::IntrospectCB callback,
                                                    void* context,
                                                    uint32_t timeout)
{
    /* Need to have introspectable interface in order to call Introspect */
    const InterfaceDescription* introIntf = GetInterface(org::freedesktop::DBus::Introspectable::InterfaceName);
    if (!introIntf) {
        introIntf = internal->bus->GetInterface(org::freedesktop::DBus::Introspectable::InterfaceName);
        QCC_ASSERT(introIntf);
        AddInterface(*introIntf);
    }

    /* Attempt to retrieve introspection from the remote object using async call */
    const InterfaceDescription::Member* introMember = introIntf->GetMember("Introspect");
    QCC_ASSERT(introMember);
    CBContext<Listener::IntrospectCB>* ctx = new CBContext<Listener::IntrospectCB>(listener, callback, context);
    QStatus status = MethodCallAsync(*introMember,
                                     this,
                                     static_cast<MessageReceiver::ReplyHandler>(&ProxyBusObject::IntrospectMethodCB),
                                     NULL,
                                     0,
                                     reinterpret_cast<void*>(ctx),
                                     timeout);
    if (ER_OK != status) {
        delete ctx;
    }
    return status;
}

void ProxyBusObject::IntrospectMethodCB(Message& msg, void* context)
{
    QStatus status;
    CBContext<Listener::IntrospectCB>* ctx = reinterpret_cast<CBContext<Listener::IntrospectCB>*>(context);

    if (msg->GetType() == MESSAGE_METHOD_RET) {
        /* Parse the XML reply to update this ProxyBusObject instance (plus any new interfaces) */
        char* xml;
        status = msg->GetArgs("s", &xml);
        if (ER_OK == status) {
            QCC_DbgPrintf(("Introspection XML: %s", xml));
            qcc::String ident = msg->GetSender();
            if (internal->uniqueName.empty()) {
                internal->uniqueName = ident;
            }
            ident += " : ";
            ident += msg->GetObjectPath();
            if (legacyIntrospectionHandler->IsLegacyXml(xml)) {
                /* Introspect() output from a legacy node will not contain descriptions.
                 * If we are dealing with an object which supports descriptions
                 * (older legacy objects only support the org.freedesktop.DBus.Introspectable
                 * introspection which does not define descriptions), we need to retrieve them
                 * by calling IntrospectWithDescription() for this node.
                 * See also documentation for ParseLegacyXml().
                 */
                if (legacyIntrospectionHandler->RemoteObjectSupportsAllSeenIntrospection(xml)) {
                    /* Our object does support descriptions. We will try to fetch
                     * them by calling IntrospectWithDescription().
                     */
                    status = legacyIntrospectionHandler->ParseLegacyXml(xml, ident.c_str());
                } else {
                    /* Our object does not support descriptions.
                     * No need for additional requests or processing.
                     */
                    status = ParseXml(xml, ident.c_str());
                }
            } else {
                /* Introspect() called on a 16.04+ node will contain descriptions.
                 * No need for additional requests or processing.
                 */
                status = ParseXml(xml, ident.c_str());
            }
        }
    } else if (msg->GetErrorName() != NULL && ::strcmp("org.freedesktop.DBus.Error.ServiceUnknown", msg->GetErrorName()) == 0) {
        status = ER_BUS_NO_SUCH_SERVICE;
    } else {
        status = ER_FAIL;
    }

    /* Call the callback */
    (ctx->listener->*ctx->callback)(status, this, ctx->context);
    delete ctx;
}

QStatus ProxyBusObject::ParseXml(const char* xml, const char* ident)
{
    StringSource source(xml);

    /* Parse the XML to update this ProxyBusObject instance (plus any new children and interfaces) */
    XmlParseContext pc(source);
    QStatus status = XmlElement::Parse(pc);
    if (status == ER_OK) {
        XmlHelper xmlHelper(internal->bus, ident ? ident : internal->path.c_str());
        status = xmlHelper.AddProxyObjects(*this, pc.GetRoot());
    }
    return status;
}

ProxyBusObject::~ProxyBusObject()
{
    /*
     * Need to wake up threads waiting on a synchronous method call since the
     * object it is calling into is being destroyed.  It's actually a pretty bad
     * situation to have one thread destroy a PBO instance that another thread
     * is calling into, but we try to handle that situation as well as possible.
     */
    internal->lock.Lock(MUTEX_CONTEXT);
    isExiting = true;
    set<SyncReplyContext>& replyCtxSet = internal->syncMethodCalls[this];
    set<SyncReplyContext>::iterator it;
    for (it = replyCtxSet.begin(); it != replyCtxSet.end(); ++it) {
        Thread* thread = (*it)->thread;
        QCC_LogError(ER_BUS_METHOD_CALL_ABORTED, ("Thread %s (%p) deleting ProxyBusObject called into by thread %s (%p)",
                                                  Thread::GetThreadName(), Thread::GetThread(),
                                                  thread->GetName(), thread));
        thread->Alert(SYNC_METHOD_ALERTCODE_ABORT);
    }

    /*
     * Now we wait for the outstanding synchronous method calls for this PBO to
     * get cleaned up.
     */
    while (!replyCtxSet.empty()) {
        internal->syncMethodComplete.Wait(internal->lock);
    }
    internal->syncMethodCalls.erase(this);
    internal->lock.Unlock(MUTEX_CONTEXT);
}


ProxyBusObject::ProxyBusObject(BusAttachment& bus, const char* service, const char* path, SessionId sessionId, bool isSecure) :
    internal(bus, path, service, sessionId, isSecure),
    legacyIntrospectionHandler(new LegacyIntrospectionHandler(this)),
    isExiting(false)
{
    /* The Peer interface is implicitly defined for all objects */
    AddInterface(org::freedesktop::DBus::Peer::InterfaceName);
}

ProxyBusObject::ProxyBusObject(BusAttachment& bus, const char* service, const char* uniqueName, const char* path, SessionId sessionId, bool isSecure) :
    internal(bus, path, service, uniqueName, sessionId, isSecure),
    legacyIntrospectionHandler(new LegacyIntrospectionHandler(this)),
    isExiting(false)
{
    /* The Peer interface is implicitly defined for all objects */
    AddInterface(org::freedesktop::DBus::Peer::InterfaceName);
}

ProxyBusObject::ProxyBusObject() :
    internal(),
    legacyIntrospectionHandler(new LegacyIntrospectionHandler(this)),
    isExiting(false)
{
}

ProxyBusObject::ProxyBusObject(const ProxyBusObject& other) :
    internal(other.internal),
    legacyIntrospectionHandler(new LegacyIntrospectionHandler(*(other.legacyIntrospectionHandler))),
    isExiting(false)
{
}

ProxyBusObject::ProxyBusObject(ManagedObj<ProxyBusObject::Internal> internal) :
    internal(internal),
    legacyIntrospectionHandler(new LegacyIntrospectionHandler(this)),
    isExiting(false)
{
}

bool ProxyBusObject::operator==(const ProxyBusObject& other) const {
    return internal == other.internal;
}
bool ProxyBusObject::operator<(const ProxyBusObject& other) const {
    return internal < other.internal;
}

ProxyBusObject& ProxyBusObject::operator=(const ProxyBusObject& other)
{
    if (this != &other) {
        internal = other.internal;
        legacyIntrospectionHandler.reset(new LegacyIntrospectionHandler(*other.legacyIntrospectionHandler));
        isExiting = false;
    }
    return *this;
}

void ProxyBusObject::SetB2BEndpoint(RemoteEndpoint& b2bEp)
{
    internal->b2bEp = b2bEp;
}

bool CachedProps::Get(const char* propname, MsgArg& val)
{
    bool found = false;
    lock.Lock(MUTEX_CONTEXT);
    ValueMap::iterator it = values.find(propname);
    if (it != values.end()) {
        found = true;
        val = it->second;
    }
    lock.Unlock(MUTEX_CONTEXT);
    return found;
}

bool CachedProps::GetAll(MsgArg& val)
{
    if (!isFullyCacheable || numProperties == 0) {
        return false;
    }

    bool found = false;
    lock.Lock(MUTEX_CONTEXT);
    if (values.size() == numProperties) {
        found = true;
        MsgArg* dict = new MsgArg[numProperties];
        ValueMap::iterator it = values.begin();
        for (int i = 0; it != values.end(); ++it, ++i) {
            MsgArg* inner;
            it->second.Get("v", &inner);
            dict[i].Set("{sv}", it->first.c_str(), inner);
            /* dict[i].Set("{sv}", it->first.c_str(), &(it->second)); */
        }
        val.Set("a{sv}", numProperties, dict);
        val.Stabilize();
        delete[] dict;
    }
    lock.Unlock(MUTEX_CONTEXT);
    return found;
}

bool CachedProps::IsValidMessageSerial(uint32_t messageSerial)
{
    uint32_t threshold = (uint32_t) (0x1 << 31);
    if (messageSerial >= lastMessageSerial) {
        // messageSerial should be higher than the last.
        // The check returns true unless the diff is too big.
        // In this case we assume an out-of-order message is processed.
        // The message was sent prior to a wrap around of the uint32_t counter.
        return ((messageSerial - lastMessageSerial) < threshold);
    }
    // The messageSerial is smaller than the last. This is an out-of-order
    // message (return false) unless the diff is too big. if the diff is high
    // we assume we hit a wrap around of the message serial counter (return true).
    return ((lastMessageSerial - messageSerial) > threshold);
}

bool CachedProps::IsCacheable(const char* propname)
{
    const InterfaceDescription::Property* prop = description->GetProperty(propname);
    return (prop != NULL && prop->cacheable);
}

void CachedProps::Set(const char* propname, const MsgArg& val, const uint32_t messageSerial)
{
    if (!IsCacheable(propname)) {
        return;
    }

    lock.Lock(MUTEX_CONTEXT);
    if (!enabled) {
        lock.Unlock(MUTEX_CONTEXT);
        return;
    }

    if (!IsValidMessageSerial(messageSerial)) {
        values.clear();
    } else {
        values[qcc::String(propname)] = val;
        lastMessageSerial = messageSerial;
    }
    lock.Unlock(MUTEX_CONTEXT);
}

void CachedProps::SetAll(const MsgArg& allValues, const uint32_t messageSerial)
{
    lock.Lock(MUTEX_CONTEXT);
    if (!enabled) {
        lock.Unlock(MUTEX_CONTEXT);
        return;
    }

    size_t nelem;
    MsgArg* elems;
    QStatus status = allValues.Get("a{sv}", &nelem, &elems);
    if (status != ER_OK) {
        goto error;
    }

    if (!IsValidMessageSerial(messageSerial)) {
        status = ER_FAIL;
        goto error;
    }

    for (size_t i = 0; i < nelem; ++i) {
        const char* prop;
        MsgArg* val;
        status = elems[i].Get("{sv}", &prop, &val);
        if (status != ER_OK) {
            goto error;
        }
        if (IsCacheable(prop)) {
            values[qcc::String(prop)].Set("v", val);
            values[qcc::String(prop)].Stabilize();
        }
    }

    lastMessageSerial = messageSerial;

    lock.Unlock(MUTEX_CONTEXT);
    return;

error:
    /* We can't make sense of the property values for some reason.
     * Play it safe and invalidate all properties */
    QCC_LogError(status, ("Failed to parse GetAll return value or inconsistent message serial number. Invalidating property cache."));
    values.clear();
    lock.Unlock(MUTEX_CONTEXT);
}

void CachedProps::PropertiesChanged(MsgArg* changed, size_t numChanged, MsgArg* invalidated, size_t numInvalidated, const uint32_t messageSerial)
{
    lock.Lock(MUTEX_CONTEXT);
    if (!enabled) {
        lock.Unlock(MUTEX_CONTEXT);
        return;
    }

    QStatus status;

    if (!IsValidMessageSerial(messageSerial)) {
        status = ER_FAIL;
        goto error;
    }

    for (size_t i = 0; i < numChanged; ++i) {
        const char* prop;
        MsgArg* val;
        status = changed[i].Get("{sv}", &prop, &val);
        if (status != ER_OK) {
            goto error;
        }
        if (IsCacheable(prop)) {
            values[qcc::String(prop)].Set("v", val);
            values[qcc::String(prop)].Stabilize();
        }
    }

    for (size_t i = 0; i < numInvalidated; ++i) {
        char* prop;
        status = invalidated[i].Get("s", &prop);
        if (status != ER_OK) {
            goto error;
        }
        values.erase(prop);
    }

    lastMessageSerial = messageSerial;

    lock.Unlock(MUTEX_CONTEXT);
    return;

error:
    /* We can't make sense of the property update signal for some reason.
     * Play it safe and invalidate all properties */
    QCC_LogError(status, ("Failed to parse PropertiesChanged signal or inconsistent message serial number. Invalidating property cache."));
    values.clear();
    lock.Unlock(MUTEX_CONTEXT);
}

BusAttachment& ProxyBusObject::GetBusAttachment() const
{
    return *(internal->bus);
}

void CachedProps::Enable()
{
    lock.Lock(MUTEX_CONTEXT);
    enabled = true;
    lock.Unlock(MUTEX_CONTEXT);
}

}<|MERGE_RESOLUTION|>--- conflicted
+++ resolved
@@ -1086,13 +1086,8 @@
                     }
                 }
                 internal->lock.Unlock(MUTEX_CONTEXT);
-<<<<<<< HEAD
-            } else {
+            } else if (ER_BUS_REPLY_IS_ERROR_MESSAGE == status) {
                 GetReplyErrorStatusMessage(reply, status, errorName, errorDescription);
-=======
-            } else if (ER_BUS_REPLY_IS_ERROR_MESSAGE == status) {
-                GetReplyErrorStatus(reply, status);
->>>>>>> d3689732
             }
         }
     }
@@ -1319,13 +1314,8 @@
                                 reply,
                                 timeout,
                                 flags);
-<<<<<<< HEAD
-            if (ER_OK != status) {
+            if (ER_BUS_REPLY_IS_ERROR_MESSAGE == status) {
                 GetReplyErrorStatusMessage(reply, status, errorName, errorDescription);
-=======
-            if (ER_BUS_REPLY_IS_ERROR_MESSAGE == status) {
-                GetReplyErrorStatus(reply, status);
->>>>>>> d3689732
             }
         }
     }
