--- conflicted
+++ resolved
@@ -21,17 +21,9 @@
 
 #include "alljoyn/version.h"
 
-<<<<<<< HEAD
-static const char product[] = "AllJoyn Library";
 static const unsigned int architecture = 0;
 static const unsigned int apiLevel = 0;
 static const unsigned int release = 1;
-=======
-static const unsigned int architecture = 14;
-static const unsigned int apiLevel = 6;
-static const unsigned int release = 0;
->>>>>>> a25b36fe
-
 
 static const char version[] = "##VERSION_STRING##";
 static const char build[] = "AllJoyn Library ##BUILD_STRING##";
