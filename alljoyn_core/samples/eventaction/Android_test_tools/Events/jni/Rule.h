--- conflicted
+++ resolved
@@ -1,42 +1,22 @@
-<<<<<<< HEAD
-/******************************************************************************
- *    Copyright (c) Open Connectivity Foundation (OCF), AllJoyn Open Source
- *    Project (AJOSP) Contributors and others.
- *    
- *    SPDX-License-Identifier: Apache-2.0
- *    
-=======
 /******************************************************************************
  *    Copyright (c) Open Connectivity Foundation (OCF), AllJoyn Open Source
  *    Project (AJOSP) Contributors and others.
  *
  *    SPDX-License-Identifier: Apache-2.0
  *
->>>>>>> d7cc55a1
  *    All rights reserved. This program and the accompanying materials are
  *    made available under the terms of the Apache License, Version 2.0
  *    which accompanies this distribution, and is available at
  *    http://www.apache.org/licenses/LICENSE-2.0
-<<<<<<< HEAD
- *    
- *    Copyright (c) Open Connectivity Foundation and Contributors to AllSeen
- *    Alliance. All rights reserved.
- *    
-=======
  *
  *    Copyright (c) Open Connectivity Foundation and Contributors to AllSeen
  *    Alliance. All rights reserved.
  *
->>>>>>> d7cc55a1
  *    Permission to use, copy, modify, and/or distribute this software for
  *    any purpose with or without fee is hereby granted, provided that the
  *    above copyright notice and this permission notice appear in all
  *    copies.
-<<<<<<< HEAD
- *    
-=======
  *
->>>>>>> d7cc55a1
  *    THE SOFTWARE IS PROVIDED "AS IS" AND THE AUTHOR DISCLAIMS ALL
  *    WARRANTIES WITH REGARD TO THIS SOFTWARE INCLUDING ALL IMPLIED
  *    WARRANTIES OF MERCHANTABILITY AND FITNESS. IN NO EVENT SHALL THE
@@ -45,96 +25,6 @@
  *    PROFITS, WHETHER IN AN ACTION OF CONTRACT, NEGLIGENCE OR OTHER
  *    TORTIOUS ACTION, ARISING OUT OF OR IN CONNECTION WITH THE USE OR
  *    PERFORMANCE OF THIS SOFTWARE.
-<<<<<<< HEAD
-******************************************************************************/
-
-#ifndef _RULE_
-#define _RULE_
-
-#include <alljoyn/Status.h>
-#include <alljoyn/BusAttachment.h>
-#include <alljoyn/ProxyBusObject.h>
-#include <alljoyn/Session.h>
-#include <qcc/String.h>
-#include "RuleInfo.h"
-#include <qcc/Mutex.h>
-
-class Rule : public ajn::SessionListener, public ajn::MessageReceiver {
-  public:
-    Rule(ajn::BusAttachment* bus, RuleInfo* event, RuleInfo* action)
-        : mBus(bus), mEvent(event), mAction(action), eventMember(NULL), mSessionId(0), actionObject(NULL), mLock()
-    { };
-
-    virtual ~Rule();
-
-    QStatus enable();
-    QStatus disable();
-
-    qcc::String toString() {
-        qcc::String ret = "";
-        ret.append(mEvent->toString());
-        ret.append("|");
-        ret.append(mAction->toString());
-        return ret;
-    }
-
-    uint8_t actionReady() {
-        return mAction->mPort != 0;
-    }
-
-    uint8_t eventReady() {
-        return mEvent->mPort != 0;
-    }
-
-    const char* getActionSessionName() { return mAction->mUniqueName.c_str(); }
-    const char* getEventSessionName() { return mEvent->mUniqueName.c_str(); }
-
-    uint8_t isEventMatch(qcc::String deviceId, qcc::String appId) {
-        return mEvent->mDeviceId.compare(deviceId) == 0 && mEvent->mAppId.compare(appId) == 0;
-    }
-
-    uint8_t isActionMatch(qcc::String deviceId, qcc::String appId) {
-        return mAction->mDeviceId.compare(deviceId) == 0 && mAction->mAppId.compare(appId) == 0;
-    }
-
-    void setActionPort(short port) { mAction->mPort = port; }
-    void setEventPort(short port) { mEvent->mPort = port; }
-
-    void addToEvent(qcc::String deviceId, qcc::String appId) { mEvent->setSenderInfo(deviceId, appId); }
-    void addToAction(qcc::String deviceId, qcc::String appId) { mAction->setSenderInfo(deviceId, appId); }
-
-    void modifyEventSessionName(const char*sessionName);
-    void modifyActionSessionName(const char*sessionName);
-
-
-  private:
-
-    /* From SessionListener */
-    virtual void SessionLost(ajn::SessionId sessionId, ajn::SessionListener::SessionLostReason reason);
-
-    virtual void SessionMemberAdded(ajn::SessionId sessionId, const char*uniqueName);
-
-    virtual void SessionMemberRemoved(ajn::SessionId sessionId, const char*uniqueName);
-
-    void EventHandler(const ajn::InterfaceDescription::Member* member, const char* srcPath, ajn::Message& msg);
-
-    void callAction();
-    void AsyncCallReplyHandler(ajn::Message& msg, void* context);
-
-    const ajn::InterfaceDescription::Member* eventMember;
-    ajn::SessionId mSessionId;
-    ajn::ProxyBusObject* actionObject;
-
-    ajn::BusAttachment*mBus;
-
-    RuleInfo* mEvent;
-    RuleInfo* mAction;
-    qcc::Mutex mLock;
-};
-
-#endif //_RULE_
-
-=======
  ******************************************************************************/
 
 #ifndef _RULE_
@@ -222,4 +112,3 @@
 };
 
 #endif //_RULE_
->>>>>>> d7cc55a1
