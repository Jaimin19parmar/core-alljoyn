<<<<<<< HEAD
/******************************************************************************
 *    Copyright (c) Open Connectivity Foundation (OCF), AllJoyn Open Source
 *    Project (AJOSP) Contributors and others.
 *    
 *    SPDX-License-Identifier: Apache-2.0
 *    
=======
/******************************************************************************
 *    Copyright (c) Open Connectivity Foundation (OCF), AllJoyn Open Source
 *    Project (AJOSP) Contributors and others.
 *
 *    SPDX-License-Identifier: Apache-2.0
 *
>>>>>>> d7cc55a1
 *    All rights reserved. This program and the accompanying materials are
 *    made available under the terms of the Apache License, Version 2.0
 *    which accompanies this distribution, and is available at
 *    http://www.apache.org/licenses/LICENSE-2.0
<<<<<<< HEAD
 *    
 *    Copyright (c) Open Connectivity Foundation and Contributors to AllSeen
 *    Alliance. All rights reserved.
 *    
=======
 *
 *    Copyright (c) Open Connectivity Foundation and Contributors to AllSeen
 *    Alliance. All rights reserved.
 *
>>>>>>> d7cc55a1
 *    Permission to use, copy, modify, and/or distribute this software for
 *    any purpose with or without fee is hereby granted, provided that the
 *    above copyright notice and this permission notice appear in all
 *    copies.
<<<<<<< HEAD
 *    
=======
 *
>>>>>>> d7cc55a1
 *    THE SOFTWARE IS PROVIDED "AS IS" AND THE AUTHOR DISCLAIMS ALL
 *    WARRANTIES WITH REGARD TO THIS SOFTWARE INCLUDING ALL IMPLIED
 *    WARRANTIES OF MERCHANTABILITY AND FITNESS. IN NO EVENT SHALL THE
 *    AUTHOR BE LIABLE FOR ANY SPECIAL, DIRECT, INDIRECT, OR CONSEQUENTIAL
 *    DAMAGES OR ANY DAMAGES WHATSOEVER RESULTING FROM LOSS OF USE, DATA OR
 *    PROFITS, WHETHER IN AN ACTION OF CONTRACT, NEGLIGENCE OR OTHER
 *    TORTIOUS ACTION, ARISING OUT OF OR IN CONNECTION WITH THE USE OR
 *    PERFORMANCE OF THIS SOFTWARE.
<<<<<<< HEAD
******************************************************************************/

#include <alljoyn/Status.h>
#include <alljoyn/BusAttachment.h>
#include <alljoyn/ProxyBusObject.h>
#include <alljoyn/DBusStd.h>
#include <alljoyn/AllJoynStd.h>
#include <alljoyn/SessionPortListener.h>
#include <alljoyn/SessionListener.h>
#include <alljoyn/Session.h>
#include <qcc/String.h>
#include <stdio.h>
#include <qcc/platform.h>
#include "Constants.h"
#include "EventInfo.h"

#include <alljoyn/about/AboutClient.h>
#include <alljoyn/about/AnnouncementRegistrar.h>

#ifndef _MY_ALLJOYN_CODE_
#define _MY_ALLJOYN_CODE_

class MyAllJoynCode;

class MyAllJoynCode :
    public ajn::services::AnnounceHandler,
    public ajn::BusAttachment::JoinSessionAsyncCB,
    public ajn::SessionListener {
  public:
    /**
     * Construct a MyAllJoynCode object
     *
     */
    MyAllJoynCode(JavaVM* vm, jobject jobj)
        : vm(vm), jobj(jobj), mBusAttachment(NULL), AnnounceHandler()
    { };

    /**
     * Destructor
     */
    ~MyAllJoynCode() {
        shutdown();
    };

    /**
     * Setup AllJoyn, creating the objects needed and registering listeners.
     *
     * @param packageName	This value is provided to the BusAttachment constructor to name the application
     *
     */
    void initialize(const char* packageName);

    /**
     * Join an AllJoyn session.
     *
     * @param sessionName	The busName/Wellknown name to join
     * @param port			The port value that the remote side has bound a session
     *
     */
    void joinSession(const char* sessionName, short port);

    /**
     * Leave an AllJoyn session.
     *
     * @param sessionId	The ID of the session to leave
     *
     */
    void leaveSession(int sessionId);

    /**
     * Perform an IntrospectionWithDescription request over AllJoyn
     *
     * @param sessionName	The busName/Wellknown name to introspect
     * @param path			introspect this specific path
     * @param sessionId		The ID of the session that the is established with sessionName
     *
     *
     */
    char* introspectWithDescriptions(const char* sessionName, const char* path, int sessionId);

    void enableEvent(EventInfo* event);

    /**
     * Free up and release the objects used
     */
    void shutdown();

    /* From About */
    void Announce(unsigned short version, unsigned short port, const char* busName,
                  const ajn::services::AboutClient::ObjectDescriptions& objectDescs,
                  const ajn::services::AboutClient::AboutData& aboutData);

    void EventHandler(const ajn::InterfaceDescription::Member* member, const char* srcPath, ajn::Message& msg);

    /* For MethodCallAsync */
    void AsyncCallReplyHandler(ajn::Message& msg, void* context);

    /* From SessionListener */
    virtual void SessionLost(ajn::SessionId sessionId, ajn::SessionListener::SessionLostReason reason);

    /** JoinSessionAsync callback */
    virtual void JoinSessionCB(QStatus status, ajn::SessionId sessionId, const ajn::SessionOpts& opts, void* context);

  private:
    JavaVM* vm;
    jobject jobj;

    std::map<qcc::String, qcc::String> mBusFriendlyMap;
    std::map<qcc::String, int> mBusSessionMap;
    std::map<qcc::String, short> mBusPortMap;

    ajn::BusAttachment* mBusAttachment;
};

#endif //_MY_ALLJOYN_CODE_
=======
 ******************************************************************************/

#include <alljoyn/Status.h>
#include <alljoyn/BusAttachment.h>
#include <alljoyn/ProxyBusObject.h>
#include <alljoyn/DBusStd.h>
#include <alljoyn/AllJoynStd.h>
#include <alljoyn/SessionPortListener.h>
#include <alljoyn/SessionListener.h>
#include <alljoyn/Session.h>
#include <qcc/String.h>
#include <stdio.h>
#include <qcc/platform.h>
#include "Constants.h"
#include "EventInfo.h"

#include <alljoyn/about/AboutClient.h>
#include <alljoyn/about/AnnouncementRegistrar.h>

#ifndef _MY_ALLJOYN_CODE_
#define _MY_ALLJOYN_CODE_

class MyAllJoynCode;

class MyAllJoynCode :
    public ajn::services::AnnounceHandler,
    public ajn::BusAttachment::JoinSessionAsyncCB,
    public ajn::SessionListener {
  public:
    /**
     * Construct a MyAllJoynCode object
     *
     */
    MyAllJoynCode(JavaVM* vm, jobject jobj)
        : vm(vm), jobj(jobj), mBusAttachment(NULL), AnnounceHandler()
    { };

    /**
     * Destructor
     */
    ~MyAllJoynCode() {
        shutdown();
    };

    /**
     * Setup AllJoyn, creating the objects needed and registering listeners.
     *
     * @param packageName	This value is provided to the BusAttachment constructor to name the application
     *
     */
    void initialize(const char* packageName);

    /**
     * Join an AllJoyn session.
     *
     * @param sessionName	The busName/Wellknown name to join
     * @param port			The port value that the remote side has bound a session
     *
     */
    void joinSession(const char* sessionName, short port);

    /**
     * Leave an AllJoyn session.
     *
     * @param sessionId	The ID of the session to leave
     *
     */
    void leaveSession(int sessionId);

    /**
     * Perform an IntrospectionWithDescription request over AllJoyn
     *
     * @param sessionName	The busName/Wellknown name to introspect
     * @param path			introspect this specific path
     * @param sessionId		The ID of the session that the is established with sessionName
     *
     *
     */
    char* introspectWithDescriptions(const char* sessionName, const char* path, int sessionId);

    void enableEvent(EventInfo* event);

    /**
     * Free up and release the objects used
     */
    void shutdown();

    /* From About */
    void Announce(unsigned short version, unsigned short port, const char* busName,
                  const ajn::services::AboutClient::ObjectDescriptions& objectDescs,
                  const ajn::services::AboutClient::AboutData& aboutData);

    void EventHandler(const ajn::InterfaceDescription::Member* member, const char* srcPath, ajn::Message& msg);

    /* For MethodCallAsync */
    void AsyncCallReplyHandler(ajn::Message& msg, void* context);

    /* From SessionListener */
    virtual void SessionLost(ajn::SessionId sessionId, ajn::SessionListener::SessionLostReason reason);

    /** JoinSessionAsync callback */
    virtual void JoinSessionCB(QStatus status, ajn::SessionId sessionId, const ajn::SessionOpts& opts, void* context);

  private:
    JavaVM* vm;
    jobject jobj;

    std::map<qcc::String, qcc::String> mBusFriendlyMap;
    std::map<qcc::String, int> mBusSessionMap;
    std::map<qcc::String, short> mBusPortMap;

    ajn::BusAttachment* mBusAttachment;
};

#endif //_MY_ALLJOYN_CODE_
>>>>>>> d7cc55a1
<|MERGE_RESOLUTION|>--- conflicted
+++ resolved
@@ -1,42 +1,22 @@
-<<<<<<< HEAD
-/******************************************************************************
- *    Copyright (c) Open Connectivity Foundation (OCF), AllJoyn Open Source
- *    Project (AJOSP) Contributors and others.
- *    
- *    SPDX-License-Identifier: Apache-2.0
- *    
-=======
 /******************************************************************************
  *    Copyright (c) Open Connectivity Foundation (OCF), AllJoyn Open Source
  *    Project (AJOSP) Contributors and others.
  *
  *    SPDX-License-Identifier: Apache-2.0
  *
->>>>>>> d7cc55a1
  *    All rights reserved. This program and the accompanying materials are
  *    made available under the terms of the Apache License, Version 2.0
  *    which accompanies this distribution, and is available at
  *    http://www.apache.org/licenses/LICENSE-2.0
-<<<<<<< HEAD
- *    
- *    Copyright (c) Open Connectivity Foundation and Contributors to AllSeen
- *    Alliance. All rights reserved.
- *    
-=======
  *
  *    Copyright (c) Open Connectivity Foundation and Contributors to AllSeen
  *    Alliance. All rights reserved.
  *
->>>>>>> d7cc55a1
  *    Permission to use, copy, modify, and/or distribute this software for
  *    any purpose with or without fee is hereby granted, provided that the
  *    above copyright notice and this permission notice appear in all
  *    copies.
-<<<<<<< HEAD
- *    
-=======
  *
->>>>>>> d7cc55a1
  *    THE SOFTWARE IS PROVIDED "AS IS" AND THE AUTHOR DISCLAIMS ALL
  *    WARRANTIES WITH REGARD TO THIS SOFTWARE INCLUDING ALL IMPLIED
  *    WARRANTIES OF MERCHANTABILITY AND FITNESS. IN NO EVENT SHALL THE
@@ -45,123 +25,6 @@
  *    PROFITS, WHETHER IN AN ACTION OF CONTRACT, NEGLIGENCE OR OTHER
  *    TORTIOUS ACTION, ARISING OUT OF OR IN CONNECTION WITH THE USE OR
  *    PERFORMANCE OF THIS SOFTWARE.
-<<<<<<< HEAD
-******************************************************************************/
-
-#include <alljoyn/Status.h>
-#include <alljoyn/BusAttachment.h>
-#include <alljoyn/ProxyBusObject.h>
-#include <alljoyn/DBusStd.h>
-#include <alljoyn/AllJoynStd.h>
-#include <alljoyn/SessionPortListener.h>
-#include <alljoyn/SessionListener.h>
-#include <alljoyn/Session.h>
-#include <qcc/String.h>
-#include <stdio.h>
-#include <qcc/platform.h>
-#include "Constants.h"
-#include "EventInfo.h"
-
-#include <alljoyn/about/AboutClient.h>
-#include <alljoyn/about/AnnouncementRegistrar.h>
-
-#ifndef _MY_ALLJOYN_CODE_
-#define _MY_ALLJOYN_CODE_
-
-class MyAllJoynCode;
-
-class MyAllJoynCode :
-    public ajn::services::AnnounceHandler,
-    public ajn::BusAttachment::JoinSessionAsyncCB,
-    public ajn::SessionListener {
-  public:
-    /**
-     * Construct a MyAllJoynCode object
-     *
-     */
-    MyAllJoynCode(JavaVM* vm, jobject jobj)
-        : vm(vm), jobj(jobj), mBusAttachment(NULL), AnnounceHandler()
-    { };
-
-    /**
-     * Destructor
-     */
-    ~MyAllJoynCode() {
-        shutdown();
-    };
-
-    /**
-     * Setup AllJoyn, creating the objects needed and registering listeners.
-     *
-     * @param packageName	This value is provided to the BusAttachment constructor to name the application
-     *
-     */
-    void initialize(const char* packageName);
-
-    /**
-     * Join an AllJoyn session.
-     *
-     * @param sessionName	The busName/Wellknown name to join
-     * @param port			The port value that the remote side has bound a session
-     *
-     */
-    void joinSession(const char* sessionName, short port);
-
-    /**
-     * Leave an AllJoyn session.
-     *
-     * @param sessionId	The ID of the session to leave
-     *
-     */
-    void leaveSession(int sessionId);
-
-    /**
-     * Perform an IntrospectionWithDescription request over AllJoyn
-     *
-     * @param sessionName	The busName/Wellknown name to introspect
-     * @param path			introspect this specific path
-     * @param sessionId		The ID of the session that the is established with sessionName
-     *
-     *
-     */
-    char* introspectWithDescriptions(const char* sessionName, const char* path, int sessionId);
-
-    void enableEvent(EventInfo* event);
-
-    /**
-     * Free up and release the objects used
-     */
-    void shutdown();
-
-    /* From About */
-    void Announce(unsigned short version, unsigned short port, const char* busName,
-                  const ajn::services::AboutClient::ObjectDescriptions& objectDescs,
-                  const ajn::services::AboutClient::AboutData& aboutData);
-
-    void EventHandler(const ajn::InterfaceDescription::Member* member, const char* srcPath, ajn::Message& msg);
-
-    /* For MethodCallAsync */
-    void AsyncCallReplyHandler(ajn::Message& msg, void* context);
-
-    /* From SessionListener */
-    virtual void SessionLost(ajn::SessionId sessionId, ajn::SessionListener::SessionLostReason reason);
-
-    /** JoinSessionAsync callback */
-    virtual void JoinSessionCB(QStatus status, ajn::SessionId sessionId, const ajn::SessionOpts& opts, void* context);
-
-  private:
-    JavaVM* vm;
-    jobject jobj;
-
-    std::map<qcc::String, qcc::String> mBusFriendlyMap;
-    std::map<qcc::String, int> mBusSessionMap;
-    std::map<qcc::String, short> mBusPortMap;
-
-    ajn::BusAttachment* mBusAttachment;
-};
-
-#endif //_MY_ALLJOYN_CODE_
-=======
  ******************************************************************************/
 
 #include <alljoyn/Status.h>
@@ -276,5 +139,4 @@
     ajn::BusAttachment* mBusAttachment;
 };
 
-#endif //_MY_ALLJOYN_CODE_
->>>>>>> d7cc55a1
+#endif //_MY_ALLJOYN_CODE_