<<<<<<< HEAD
/******************************************************************************
 *    Copyright (c) Open Connectivity Foundation (OCF), AllJoyn Open Source
 *    Project (AJOSP) Contributors and others.
 *    
 *    SPDX-License-Identifier: Apache-2.0
 *    
=======
/******************************************************************************
 *    Copyright (c) Open Connectivity Foundation (OCF), AllJoyn Open Source
 *    Project (AJOSP) Contributors and others.
 *
 *    SPDX-License-Identifier: Apache-2.0
 *
>>>>>>> d7cc55a1
 *    All rights reserved. This program and the accompanying materials are
 *    made available under the terms of the Apache License, Version 2.0
 *    which accompanies this distribution, and is available at
 *    http://www.apache.org/licenses/LICENSE-2.0
<<<<<<< HEAD
 *    
 *    Copyright (c) Open Connectivity Foundation and Contributors to AllSeen
 *    Alliance. All rights reserved.
 *    
=======
 *
 *    Copyright (c) Open Connectivity Foundation and Contributors to AllSeen
 *    Alliance. All rights reserved.
 *
>>>>>>> d7cc55a1
 *    Permission to use, copy, modify, and/or distribute this software for
 *    any purpose with or without fee is hereby granted, provided that the
 *    above copyright notice and this permission notice appear in all
 *    copies.
<<<<<<< HEAD
 *    
=======
 *
>>>>>>> d7cc55a1
 *    THE SOFTWARE IS PROVIDED "AS IS" AND THE AUTHOR DISCLAIMS ALL
 *    WARRANTIES WITH REGARD TO THIS SOFTWARE INCLUDING ALL IMPLIED
 *    WARRANTIES OF MERCHANTABILITY AND FITNESS. IN NO EVENT SHALL THE
 *    AUTHOR BE LIABLE FOR ANY SPECIAL, DIRECT, INDIRECT, OR CONSEQUENTIAL
 *    DAMAGES OR ANY DAMAGES WHATSOEVER RESULTING FROM LOSS OF USE, DATA OR
 *    PROFITS, WHETHER IN AN ACTION OF CONTRACT, NEGLIGENCE OR OTHER
 *    TORTIOUS ACTION, ARISING OUT OF OR IN CONNECTION WITH THE USE OR
 *    PERFORMANCE OF THIS SOFTWARE.
<<<<<<< HEAD
******************************************************************************/

#include <jni.h>
#include <string.h>
#include <alljoyn/BusAttachment.h>
#include <alljoyn/ProxyBusObject.h>
#include <alljoyn/DBusStd.h>
#include <alljoyn/AllJoynStd.h>
#include <alljoyn/Init.h>
#include "MyAllJoynCode.h"

/* Static data */
static MyAllJoynCode* myAllJoynCode = NULL;

#ifdef __cplusplus
extern "C" {
#endif

JNIEXPORT jint JNICALL JNI_OnLoad(JavaVM* vm,
                                  void* reserved)
{
    if (AllJoynInit() != ER_OK) {
        return 1;
    }
    if (AllJoynRouterInit() != ER_OK) {
        AllJoynShutdown();
        return 1;
    }
    QCC_UseOSLogging(true);
    return JNI_VERSION_1_2;
}

JNIEXPORT void JNI_OnUnload(JavaVM* vm,
                            void* reserved)
{
    AllJoynRouterShutdown();
    AllJoynShutdown();
}

/*
 * Class:     org_allseen_sample_event_tester_BusHandler
 * Method:    initialize
 * Signature: (Ljava/lang/String;)V
 */
JNIEXPORT void JNICALL Java_org_allseen_sample_event_tester_BusHandler_initialize(JNIEnv* env, jobject jobj, jstring packageNameStrObj) {
    if (myAllJoynCode == NULL) {
        JavaVM* vm;
        env->GetJavaVM(&vm);
        jobject gjobj = env->NewGlobalRef(jobj);
        myAllJoynCode = new MyAllJoynCode(vm, gjobj);
    }
    jboolean iscopy;
    const char* packageNameStr = env->GetStringUTFChars(packageNameStrObj, &iscopy);
    myAllJoynCode->initialize(packageNameStr);
    env->ReleaseStringUTFChars(packageNameStrObj, packageNameStr);
}

/*
 * Class:     org_allseen_sample_event_tester_BusHandler
 * Method:    dointrospection
 * Signature: (Ljava/lang/String;Ljava/lang/String;I)Ljava/langString;
 */
JNIEXPORT jstring JNICALL Java_org_allseen_sample_event_tester_BusHandler_doIntrospection(JNIEnv* env, jobject jobj, jstring jname, jstring jpath, jint sessionId) {
    jboolean iscopy;
    jboolean iscopy2;
    const char* sessionName = env->GetStringUTFChars(jname, &iscopy);
    const char* path = env->GetStringUTFChars(jpath, &iscopy2);
    char* xml = myAllJoynCode->introspectWithDescriptions(sessionName, path, sessionId);
    env->ReleaseStringUTFChars(jname, sessionName);
    env->ReleaseStringUTFChars(jpath, path);
    jstring ret = env->NewStringUTF(xml);
    delete xml;
    return ret;
}

JNIEXPORT void JNICALL Java_org_allseen_sample_event_tester_BusHandler_introspectionDone(JNIEnv* env, jobject jobj, jint sessionId) {
    myAllJoynCode->leaveSession(sessionId);
}


JNIEXPORT void JNICALL Java_org_allseen_sample_event_tester_BusHandler_enableEvent(JNIEnv*env, jobject jobj,
                                                                                   //event
                                                                                   jstring jEUniqueName, jstring jEPath,
                                                                                   jstring jEIface, jstring jEMember, jstring jESig)
{
    jboolean iscopy;

    const char* eUniqueName = env->GetStringUTFChars(jEUniqueName, &iscopy);
    const char* ePath = env->GetStringUTFChars(jEPath, &iscopy);
    const char* eIface = env->GetStringUTFChars(jEIface, &iscopy);
    const char* eMember = env->GetStringUTFChars(jEMember, &iscopy);
    const char* eSig = env->GetStringUTFChars(jESig, &iscopy);
    EventInfo* event = new EventInfo(eUniqueName, ePath, eIface, eMember, eSig);

    LOGTHIS("enabling an event on %s::%s", eIface, eMember);
    myAllJoynCode->enableEvent(event);

    delete event;

    env->ReleaseStringUTFChars(jEUniqueName, eUniqueName);
    env->ReleaseStringUTFChars(jEPath, ePath);
    env->ReleaseStringUTFChars(jEIface, eIface);
    env->ReleaseStringUTFChars(jEMember, eMember);
    env->ReleaseStringUTFChars(jESig, eSig);
}

/*
 * Class:     org_allseen_sample_event_tester_BusHandler
 * Method:    shutdown
 * Signature: ()V
 */
JNIEXPORT void JNICALL Java_org_allseen_sample_event_tester_BusHandler_shutdown(JNIEnv* env, jobject jobj) {
//	if(myAllJoynCode)
//		myAllJoynCode->shutdown();
//	delete myAllJoynCode;
//	myAllJoynCode = NULL;
}

#ifdef __cplusplus
}
#endif

=======
 ******************************************************************************/

#include <jni.h>
#include <string.h>
#include <alljoyn/BusAttachment.h>
#include <alljoyn/ProxyBusObject.h>
#include <alljoyn/DBusStd.h>
#include <alljoyn/AllJoynStd.h>
#include <alljoyn/Init.h>
#include "MyAllJoynCode.h"

/* Static data */
static MyAllJoynCode* myAllJoynCode = NULL;

#ifdef __cplusplus
extern "C" {
#endif

JNIEXPORT jint JNICALL JNI_OnLoad(JavaVM* vm,
                                  void* reserved)
{
    if (AllJoynInit() != ER_OK) {
        return 1;
    }
    if (AllJoynRouterInit() != ER_OK) {
        AllJoynShutdown();
        return 1;
    }
    QCC_UseOSLogging(true);
    return JNI_VERSION_1_2;
}

JNIEXPORT void JNI_OnUnload(JavaVM* vm,
                            void* reserved)
{
    AllJoynRouterShutdown();
    AllJoynShutdown();
}

/*
 * Class:     org_allseen_sample_event_tester_BusHandler
 * Method:    initialize
 * Signature: (Ljava/lang/String;)V
 */
JNIEXPORT void JNICALL Java_org_allseen_sample_event_tester_BusHandler_initialize(JNIEnv* env, jobject jobj, jstring packageNameStrObj) {
    if (myAllJoynCode == NULL) {
        JavaVM* vm;
        env->GetJavaVM(&vm);
        jobject gjobj = env->NewGlobalRef(jobj);
        myAllJoynCode = new MyAllJoynCode(vm, gjobj);
    }
    jboolean iscopy;
    const char* packageNameStr = env->GetStringUTFChars(packageNameStrObj, &iscopy);
    myAllJoynCode->initialize(packageNameStr);
    env->ReleaseStringUTFChars(packageNameStrObj, packageNameStr);
}

/*
 * Class:     org_allseen_sample_event_tester_BusHandler
 * Method:    dointrospection
 * Signature: (Ljava/lang/String;Ljava/lang/String;I)Ljava/langString;
 */
JNIEXPORT jstring JNICALL Java_org_allseen_sample_event_tester_BusHandler_doIntrospection(JNIEnv* env, jobject jobj, jstring jname, jstring jpath, jint sessionId) {
    jboolean iscopy;
    jboolean iscopy2;
    const char* sessionName = env->GetStringUTFChars(jname, &iscopy);
    const char* path = env->GetStringUTFChars(jpath, &iscopy2);
    char* xml = myAllJoynCode->introspectWithDescriptions(sessionName, path, sessionId);
    env->ReleaseStringUTFChars(jname, sessionName);
    env->ReleaseStringUTFChars(jpath, path);
    jstring ret = env->NewStringUTF(xml);
    delete xml;
    return ret;
}

JNIEXPORT void JNICALL Java_org_allseen_sample_event_tester_BusHandler_introspectionDone(JNIEnv* env, jobject jobj, jint sessionId) {
    myAllJoynCode->leaveSession(sessionId);
}


JNIEXPORT void JNICALL Java_org_allseen_sample_event_tester_BusHandler_enableEvent(JNIEnv*env, jobject jobj,
                                                                                   //event
                                                                                   jstring jEUniqueName, jstring jEPath,
                                                                                   jstring jEIface, jstring jEMember, jstring jESig)
{
    jboolean iscopy;

    const char* eUniqueName = env->GetStringUTFChars(jEUniqueName, &iscopy);
    const char* ePath = env->GetStringUTFChars(jEPath, &iscopy);
    const char* eIface = env->GetStringUTFChars(jEIface, &iscopy);
    const char* eMember = env->GetStringUTFChars(jEMember, &iscopy);
    const char* eSig = env->GetStringUTFChars(jESig, &iscopy);
    EventInfo* event = new EventInfo(eUniqueName, ePath, eIface, eMember, eSig);

    LOGTHIS("enabling an event on %s::%s", eIface, eMember);
    myAllJoynCode->enableEvent(event);

    delete event;

    env->ReleaseStringUTFChars(jEUniqueName, eUniqueName);
    env->ReleaseStringUTFChars(jEPath, ePath);
    env->ReleaseStringUTFChars(jEIface, eIface);
    env->ReleaseStringUTFChars(jEMember, eMember);
    env->ReleaseStringUTFChars(jESig, eSig);
}

/*
 * Class:     org_allseen_sample_event_tester_BusHandler
 * Method:    shutdown
 * Signature: ()V
 */
JNIEXPORT void JNICALL Java_org_allseen_sample_event_tester_BusHandler_shutdown(JNIEnv* env, jobject jobj) {
//	if(myAllJoynCode)
//		myAllJoynCode->shutdown();
//	delete myAllJoynCode;
//	myAllJoynCode = NULL;
}

#ifdef __cplusplus
}
#endif
>>>>>>> d7cc55a1
<|MERGE_RESOLUTION|>--- conflicted
+++ resolved
@@ -1,42 +1,22 @@
-<<<<<<< HEAD
-/******************************************************************************
- *    Copyright (c) Open Connectivity Foundation (OCF), AllJoyn Open Source
- *    Project (AJOSP) Contributors and others.
- *    
- *    SPDX-License-Identifier: Apache-2.0
- *    
-=======
 /******************************************************************************
  *    Copyright (c) Open Connectivity Foundation (OCF), AllJoyn Open Source
  *    Project (AJOSP) Contributors and others.
  *
  *    SPDX-License-Identifier: Apache-2.0
  *
->>>>>>> d7cc55a1
  *    All rights reserved. This program and the accompanying materials are
  *    made available under the terms of the Apache License, Version 2.0
  *    which accompanies this distribution, and is available at
  *    http://www.apache.org/licenses/LICENSE-2.0
-<<<<<<< HEAD
- *    
- *    Copyright (c) Open Connectivity Foundation and Contributors to AllSeen
- *    Alliance. All rights reserved.
- *    
-=======
  *
  *    Copyright (c) Open Connectivity Foundation and Contributors to AllSeen
  *    Alliance. All rights reserved.
  *
->>>>>>> d7cc55a1
  *    Permission to use, copy, modify, and/or distribute this software for
  *    any purpose with or without fee is hereby granted, provided that the
  *    above copyright notice and this permission notice appear in all
  *    copies.
-<<<<<<< HEAD
- *    
-=======
  *
->>>>>>> d7cc55a1
  *    THE SOFTWARE IS PROVIDED "AS IS" AND THE AUTHOR DISCLAIMS ALL
  *    WARRANTIES WITH REGARD TO THIS SOFTWARE INCLUDING ALL IMPLIED
  *    WARRANTIES OF MERCHANTABILITY AND FITNESS. IN NO EVENT SHALL THE
@@ -45,130 +25,6 @@
  *    PROFITS, WHETHER IN AN ACTION OF CONTRACT, NEGLIGENCE OR OTHER
  *    TORTIOUS ACTION, ARISING OUT OF OR IN CONNECTION WITH THE USE OR
  *    PERFORMANCE OF THIS SOFTWARE.
-<<<<<<< HEAD
-******************************************************************************/
-
-#include <jni.h>
-#include <string.h>
-#include <alljoyn/BusAttachment.h>
-#include <alljoyn/ProxyBusObject.h>
-#include <alljoyn/DBusStd.h>
-#include <alljoyn/AllJoynStd.h>
-#include <alljoyn/Init.h>
-#include "MyAllJoynCode.h"
-
-/* Static data */
-static MyAllJoynCode* myAllJoynCode = NULL;
-
-#ifdef __cplusplus
-extern "C" {
-#endif
-
-JNIEXPORT jint JNICALL JNI_OnLoad(JavaVM* vm,
-                                  void* reserved)
-{
-    if (AllJoynInit() != ER_OK) {
-        return 1;
-    }
-    if (AllJoynRouterInit() != ER_OK) {
-        AllJoynShutdown();
-        return 1;
-    }
-    QCC_UseOSLogging(true);
-    return JNI_VERSION_1_2;
-}
-
-JNIEXPORT void JNI_OnUnload(JavaVM* vm,
-                            void* reserved)
-{
-    AllJoynRouterShutdown();
-    AllJoynShutdown();
-}
-
-/*
- * Class:     org_allseen_sample_event_tester_BusHandler
- * Method:    initialize
- * Signature: (Ljava/lang/String;)V
- */
-JNIEXPORT void JNICALL Java_org_allseen_sample_event_tester_BusHandler_initialize(JNIEnv* env, jobject jobj, jstring packageNameStrObj) {
-    if (myAllJoynCode == NULL) {
-        JavaVM* vm;
-        env->GetJavaVM(&vm);
-        jobject gjobj = env->NewGlobalRef(jobj);
-        myAllJoynCode = new MyAllJoynCode(vm, gjobj);
-    }
-    jboolean iscopy;
-    const char* packageNameStr = env->GetStringUTFChars(packageNameStrObj, &iscopy);
-    myAllJoynCode->initialize(packageNameStr);
-    env->ReleaseStringUTFChars(packageNameStrObj, packageNameStr);
-}
-
-/*
- * Class:     org_allseen_sample_event_tester_BusHandler
- * Method:    dointrospection
- * Signature: (Ljava/lang/String;Ljava/lang/String;I)Ljava/langString;
- */
-JNIEXPORT jstring JNICALL Java_org_allseen_sample_event_tester_BusHandler_doIntrospection(JNIEnv* env, jobject jobj, jstring jname, jstring jpath, jint sessionId) {
-    jboolean iscopy;
-    jboolean iscopy2;
-    const char* sessionName = env->GetStringUTFChars(jname, &iscopy);
-    const char* path = env->GetStringUTFChars(jpath, &iscopy2);
-    char* xml = myAllJoynCode->introspectWithDescriptions(sessionName, path, sessionId);
-    env->ReleaseStringUTFChars(jname, sessionName);
-    env->ReleaseStringUTFChars(jpath, path);
-    jstring ret = env->NewStringUTF(xml);
-    delete xml;
-    return ret;
-}
-
-JNIEXPORT void JNICALL Java_org_allseen_sample_event_tester_BusHandler_introspectionDone(JNIEnv* env, jobject jobj, jint sessionId) {
-    myAllJoynCode->leaveSession(sessionId);
-}
-
-
-JNIEXPORT void JNICALL Java_org_allseen_sample_event_tester_BusHandler_enableEvent(JNIEnv*env, jobject jobj,
-                                                                                   //event
-                                                                                   jstring jEUniqueName, jstring jEPath,
-                                                                                   jstring jEIface, jstring jEMember, jstring jESig)
-{
-    jboolean iscopy;
-
-    const char* eUniqueName = env->GetStringUTFChars(jEUniqueName, &iscopy);
-    const char* ePath = env->GetStringUTFChars(jEPath, &iscopy);
-    const char* eIface = env->GetStringUTFChars(jEIface, &iscopy);
-    const char* eMember = env->GetStringUTFChars(jEMember, &iscopy);
-    const char* eSig = env->GetStringUTFChars(jESig, &iscopy);
-    EventInfo* event = new EventInfo(eUniqueName, ePath, eIface, eMember, eSig);
-
-    LOGTHIS("enabling an event on %s::%s", eIface, eMember);
-    myAllJoynCode->enableEvent(event);
-
-    delete event;
-
-    env->ReleaseStringUTFChars(jEUniqueName, eUniqueName);
-    env->ReleaseStringUTFChars(jEPath, ePath);
-    env->ReleaseStringUTFChars(jEIface, eIface);
-    env->ReleaseStringUTFChars(jEMember, eMember);
-    env->ReleaseStringUTFChars(jESig, eSig);
-}
-
-/*
- * Class:     org_allseen_sample_event_tester_BusHandler
- * Method:    shutdown
- * Signature: ()V
- */
-JNIEXPORT void JNICALL Java_org_allseen_sample_event_tester_BusHandler_shutdown(JNIEnv* env, jobject jobj) {
-//	if(myAllJoynCode)
-//		myAllJoynCode->shutdown();
-//	delete myAllJoynCode;
-//	myAllJoynCode = NULL;
-}
-
-#ifdef __cplusplus
-}
-#endif
-
-=======
  ******************************************************************************/
 
 #include <jni.h>
@@ -290,4 +146,3 @@
 #ifdef __cplusplus
 }
 #endif
->>>>>>> d7cc55a1
