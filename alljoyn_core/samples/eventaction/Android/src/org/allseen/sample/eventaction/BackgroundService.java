<<<<<<< HEAD
/******************************************************************************
 *    Copyright (c) Open Connectivity Foundation (OCF), AllJoyn Open Source
 *    Project (AJOSP) Contributors and others.
 *    
 *    SPDX-License-Identifier: Apache-2.0
 *    
=======
/******************************************************************************
 *    Copyright (c) Open Connectivity Foundation (OCF), AllJoyn Open Source
 *    Project (AJOSP) Contributors and others.
 *
 *    SPDX-License-Identifier: Apache-2.0
 *
>>>>>>> d7cc55a1
 *    All rights reserved. This program and the accompanying materials are
 *    made available under the terms of the Apache License, Version 2.0
 *    which accompanies this distribution, and is available at
 *    http://www.apache.org/licenses/LICENSE-2.0
<<<<<<< HEAD
 *    
 *    Copyright (c) Open Connectivity Foundation and Contributors to AllSeen
 *    Alliance. All rights reserved.
 *    
=======
 *
 *    Copyright (c) Open Connectivity Foundation and Contributors to AllSeen
 *    Alliance. All rights reserved.
 *
>>>>>>> d7cc55a1
 *    Permission to use, copy, modify, and/or distribute this software for
 *    any purpose with or without fee is hereby granted, provided that the
 *    above copyright notice and this permission notice appear in all
 *    copies.
<<<<<<< HEAD
 *    
=======
 *
>>>>>>> d7cc55a1
 *    THE SOFTWARE IS PROVIDED "AS IS" AND THE AUTHOR DISCLAIMS ALL
 *    WARRANTIES WITH REGARD TO THIS SOFTWARE INCLUDING ALL IMPLIED
 *    WARRANTIES OF MERCHANTABILITY AND FITNESS. IN NO EVENT SHALL THE
 *    AUTHOR BE LIABLE FOR ANY SPECIAL, DIRECT, INDIRECT, OR CONSEQUENTIAL
 *    DAMAGES OR ANY DAMAGES WHATSOEVER RESULTING FROM LOSS OF USE, DATA OR
 *    PROFITS, WHETHER IN AN ACTION OF CONTRACT, NEGLIGENCE OR OTHER
 *    TORTIOUS ACTION, ARISING OUT OF OR IN CONNECTION WITH THE USE OR
 *    PERFORMANCE OF THIS SOFTWARE.
<<<<<<< HEAD
******************************************************************************/

package org.allseen.sample.eventaction;

import android.app.Notification;
import android.app.PendingIntent;
import android.app.Service;
import android.content.Context;
import android.content.Intent;
import android.os.HandlerThread;
import android.os.IBinder;
import android.os.PowerManager;

public class BackgroundService extends Service {
	public static org.allseen.sample.event.tester.BusHandler mEventHandler;
	private PowerManager.WakeLock wakelock;
	
	private static final int NOTIFICATION_ID = 0x12fa5ed;
	
	@Override
	public void onCreate() {
		
	}
	
	@Override
	public int onStartCommand(Intent i, int flags, int startId) {
		Thread t = new Thread(new Runnable() {
			public void run() {
				if(mEventHandler == null) {
					HandlerThread busThread = new HandlerThread("BusHandler");
					busThread.start();
					HandlerThread busThread2 = new HandlerThread("BusHandler");
					busThread2.start();
					mEventHandler = new org.allseen.sample.event.tester.BusHandler(busThread.getLooper(), BackgroundService.this, (EventActionListener)BackgroundService.this.getApplication());

					mEventHandler.initialize(BackgroundService.this.getPackageName()+"Event");
					
					CharSequence title = "EventAction Rule Engine";
			        CharSequence message = "Rule engine running";
			        Intent intent = new Intent(BackgroundService.this, RulesActivity.class);
			        PendingIntent pendingIntent = PendingIntent.getActivity(BackgroundService.this, 0, intent, 0);
			        Notification notification = new Notification(R.drawable.ic_launcher, null, System.currentTimeMillis());
			        notification.setLatestEventInfo(BackgroundService.this, title, message, pendingIntent);
			        notification.flags |= Notification.DEFAULT_SOUND | Notification.FLAG_ONGOING_EVENT | Notification.FLAG_NO_CLEAR;
			
			        startForeground(NOTIFICATION_ID, notification);
			        
			        PowerManager powerManager = (PowerManager) getSystemService(Context.POWER_SERVICE);
			        wakelock = powerManager.newWakeLock(PowerManager.SCREEN_DIM_WAKE_LOCK, Constants.TAG);
			        wakelock.acquire();
			         	        
        			RulesFragment.loadRules();
				}
			}});
		t.start();
		
		return Service.START_NOT_STICKY;
	}/* Start our service. */
	
	@Override
	public void onDestroy() {
		if (null != wakelock) {
		    wakelock.release();
		}
	}

	@Override
	public IBinder onBind(Intent intent) {
		return null;
	}
}
=======
******************************************************************************/

package org.allseen.sample.eventaction;

import android.app.Notification;
import android.app.PendingIntent;
import android.app.Service;
import android.content.Context;
import android.content.Intent;
import android.os.HandlerThread;
import android.os.IBinder;
import android.os.PowerManager;

public class BackgroundService extends Service {
	public static org.allseen.sample.event.tester.BusHandler mEventHandler;
	private PowerManager.WakeLock wakelock;

	private static final int NOTIFICATION_ID = 0x12fa5ed;

	@Override
	public void onCreate() {

	}

	@Override
	public int onStartCommand(Intent i, int flags, int startId) {
		Thread t = new Thread(new Runnable() {
			public void run() {
				if(mEventHandler == null) {
					HandlerThread busThread = new HandlerThread("BusHandler");
					busThread.start();
					HandlerThread busThread2 = new HandlerThread("BusHandler");
					busThread2.start();
					mEventHandler = new org.allseen.sample.event.tester.BusHandler(busThread.getLooper(), BackgroundService.this, (EventActionListener)BackgroundService.this.getApplication());

					mEventHandler.initialize(BackgroundService.this.getPackageName()+"Event");

					CharSequence title = "EventAction Rule Engine";
			        CharSequence message = "Rule engine running";
			        Intent intent = new Intent(BackgroundService.this, RulesActivity.class);
			        PendingIntent pendingIntent = PendingIntent.getActivity(BackgroundService.this, 0, intent, 0);
			        Notification notification = new Notification(R.drawable.ic_launcher, null, System.currentTimeMillis());
			        notification.setLatestEventInfo(BackgroundService.this, title, message, pendingIntent);
			        notification.flags |= Notification.DEFAULT_SOUND | Notification.FLAG_ONGOING_EVENT | Notification.FLAG_NO_CLEAR;

			        startForeground(NOTIFICATION_ID, notification);

			        PowerManager powerManager = (PowerManager) getSystemService(Context.POWER_SERVICE);
			        wakelock = powerManager.newWakeLock(PowerManager.SCREEN_DIM_WAKE_LOCK, Constants.TAG);
			        wakelock.acquire();

        			RulesFragment.loadRules();
				}
			}});
		t.start();

		return Service.START_NOT_STICKY;
	}/* Start our service. */

	@Override
	public void onDestroy() {
		if (null != wakelock) {
		    wakelock.release();
		}
	}

	@Override
	public IBinder onBind(Intent intent) {
		return null;
	}
}
>>>>>>> d7cc55a1
<|MERGE_RESOLUTION|>--- conflicted
+++ resolved
@@ -1,42 +1,22 @@
-<<<<<<< HEAD
-/******************************************************************************
- *    Copyright (c) Open Connectivity Foundation (OCF), AllJoyn Open Source
- *    Project (AJOSP) Contributors and others.
- *    
- *    SPDX-License-Identifier: Apache-2.0
- *    
-=======
 /******************************************************************************
  *    Copyright (c) Open Connectivity Foundation (OCF), AllJoyn Open Source
  *    Project (AJOSP) Contributors and others.
  *
  *    SPDX-License-Identifier: Apache-2.0
  *
->>>>>>> d7cc55a1
  *    All rights reserved. This program and the accompanying materials are
  *    made available under the terms of the Apache License, Version 2.0
  *    which accompanies this distribution, and is available at
  *    http://www.apache.org/licenses/LICENSE-2.0
-<<<<<<< HEAD
- *    
- *    Copyright (c) Open Connectivity Foundation and Contributors to AllSeen
- *    Alliance. All rights reserved.
- *    
-=======
  *
  *    Copyright (c) Open Connectivity Foundation and Contributors to AllSeen
  *    Alliance. All rights reserved.
  *
->>>>>>> d7cc55a1
  *    Permission to use, copy, modify, and/or distribute this software for
  *    any purpose with or without fee is hereby granted, provided that the
  *    above copyright notice and this permission notice appear in all
  *    copies.
-<<<<<<< HEAD
- *    
-=======
  *
->>>>>>> d7cc55a1
  *    THE SOFTWARE IS PROVIDED "AS IS" AND THE AUTHOR DISCLAIMS ALL
  *    WARRANTIES WITH REGARD TO THIS SOFTWARE INCLUDING ALL IMPLIED
  *    WARRANTIES OF MERCHANTABILITY AND FITNESS. IN NO EVENT SHALL THE
@@ -45,79 +25,6 @@
  *    PROFITS, WHETHER IN AN ACTION OF CONTRACT, NEGLIGENCE OR OTHER
  *    TORTIOUS ACTION, ARISING OUT OF OR IN CONNECTION WITH THE USE OR
  *    PERFORMANCE OF THIS SOFTWARE.
-<<<<<<< HEAD
-******************************************************************************/
-
-package org.allseen.sample.eventaction;
-
-import android.app.Notification;
-import android.app.PendingIntent;
-import android.app.Service;
-import android.content.Context;
-import android.content.Intent;
-import android.os.HandlerThread;
-import android.os.IBinder;
-import android.os.PowerManager;
-
-public class BackgroundService extends Service {
-	public static org.allseen.sample.event.tester.BusHandler mEventHandler;
-	private PowerManager.WakeLock wakelock;
-	
-	private static final int NOTIFICATION_ID = 0x12fa5ed;
-	
-	@Override
-	public void onCreate() {
-		
-	}
-	
-	@Override
-	public int onStartCommand(Intent i, int flags, int startId) {
-		Thread t = new Thread(new Runnable() {
-			public void run() {
-				if(mEventHandler == null) {
-					HandlerThread busThread = new HandlerThread("BusHandler");
-					busThread.start();
-					HandlerThread busThread2 = new HandlerThread("BusHandler");
-					busThread2.start();
-					mEventHandler = new org.allseen.sample.event.tester.BusHandler(busThread.getLooper(), BackgroundService.this, (EventActionListener)BackgroundService.this.getApplication());
-
-					mEventHandler.initialize(BackgroundService.this.getPackageName()+"Event");
-					
-					CharSequence title = "EventAction Rule Engine";
-			        CharSequence message = "Rule engine running";
-			        Intent intent = new Intent(BackgroundService.this, RulesActivity.class);
-			        PendingIntent pendingIntent = PendingIntent.getActivity(BackgroundService.this, 0, intent, 0);
-			        Notification notification = new Notification(R.drawable.ic_launcher, null, System.currentTimeMillis());
-			        notification.setLatestEventInfo(BackgroundService.this, title, message, pendingIntent);
-			        notification.flags |= Notification.DEFAULT_SOUND | Notification.FLAG_ONGOING_EVENT | Notification.FLAG_NO_CLEAR;
-			
-			        startForeground(NOTIFICATION_ID, notification);
-			        
-			        PowerManager powerManager = (PowerManager) getSystemService(Context.POWER_SERVICE);
-			        wakelock = powerManager.newWakeLock(PowerManager.SCREEN_DIM_WAKE_LOCK, Constants.TAG);
-			        wakelock.acquire();
-			         	        
-        			RulesFragment.loadRules();
-				}
-			}});
-		t.start();
-		
-		return Service.START_NOT_STICKY;
-	}/* Start our service. */
-	
-	@Override
-	public void onDestroy() {
-		if (null != wakelock) {
-		    wakelock.release();
-		}
-	}
-
-	@Override
-	public IBinder onBind(Intent intent) {
-		return null;
-	}
-}
-=======
 ******************************************************************************/
 
 package org.allseen.sample.eventaction;
@@ -188,5 +95,4 @@
 	public IBinder onBind(Intent intent) {
 		return null;
 	}
-}
->>>>>>> d7cc55a1
+}