--- conflicted
+++ resolved
@@ -1,42 +1,22 @@
-<<<<<<< HEAD
 ﻿// ****************************************************************************
 //    Copyright (c) Open Connectivity Foundation (OCF), AllJoyn Open Source
 //    Project (AJOSP) Contributors and others.
-//    
+//
 //    SPDX-License-Identifier: Apache-2.0
-//    
-=======
-﻿// ****************************************************************************
-//    Copyright (c) Open Connectivity Foundation (OCF), AllJoyn Open Source
-//    Project (AJOSP) Contributors and others.
-//
-//    SPDX-License-Identifier: Apache-2.0
-//
->>>>>>> d7cc55a1
+//
 //    All rights reserved. This program and the accompanying materials are
 //    made available under the terms of the Apache License, Version 2.0
 //    which accompanies this distribution, and is available at
 //    http://www.apache.org/licenses/LICENSE-2.0
-<<<<<<< HEAD
-//    
+//
 //    Copyright (c) Open Connectivity Foundation and Contributors to AllSeen
 //    Alliance. All rights reserved.
-//    
-=======
-//
-//    Copyright (c) Open Connectivity Foundation and Contributors to AllSeen
-//    Alliance. All rights reserved.
-//
->>>>>>> d7cc55a1
+//
 //    Permission to use, copy, modify, and/or distribute this software for
 //    any purpose with or without fee is hereby granted, provided that the
 //    above copyright notice and this permission notice appear in all
 //    copies.
-<<<<<<< HEAD
-//    
-=======
-//
->>>>>>> d7cc55a1
+//
 //    THE SOFTWARE IS PROVIDED "AS IS" AND THE AUTHOR DISCLAIMS ALL
 //    WARRANTIES WITH REGARD TO THIS SOFTWARE INCLUDING ALL IMPLIED
 //    WARRANTIES OF MERCHANTABILITY AND FITNESS. IN NO EVENT SHALL THE
@@ -45,7 +25,6 @@
 //    PROFITS, WHETHER IN AN ACTION OF CONTRACT, NEGLIGENCE OR OTHER
 //    TORTIOUS ACTION, ARISING OUT OF OR IN CONNECTION WITH THE USE OR
 //    PERFORMANCE OF THIS SOFTWARE.
-<<<<<<< HEAD
 // ******************************************************************************
 
 using System;
@@ -388,349 +367,4 @@
     private static extern void GetRemoteTransferStatus([In] int proxyIndex, ref int state, ref int errorCode);
     // 0 - available 1 - busy -1 error
 }
-}
-=======
-// ******************************************************************************
-
-using System;
-using System.Collections.Generic;
-using System.Linq;
-using System.Text;
-using System.Runtime.InteropServices;
-using System.Collections;
-
-namespace AllJoynNET {
-#region     // general client helper classes
-public class AllJoynRemoteObject {
-    public string UID { get { return _uid; } set { _uid = value; } }
-    private string _uid = "";
-
-    public string Identity { get { return _id; } set { _id = value; } }
-    private string _id = "";
-
-    public int ProxyIndex { get { return _proxy; } set { _proxy = value; } }
-    private int _proxy = -1;
-
-    public AllJoynRemoteObject(string uid, string identity)
-    {
-        _uid = uid;
-        _id = identity;
-    }
-
-    public AllJoynRemoteObject(string uid)
-    {
-        _uid = uid;
-        _id = nextUID();
-    }
-
-    private static int _next = 0;
-    private string nextUID()
-    {
-        _next++;
-        string uid = "Anonymous(";
-        uid += _next.ToString() + ")";
-        return uid;
-    }
-}
-
-public class AllJoynSession {
-    public AllJoynSession(AllJoynBus bus)
-    {
-        _ajBus = bus;
-        _handles = new Dictionary<string, AllJoynRemoteObject>();
-    }
-
-    public Int32 Count { get { return _handles.Count; } }
-
-    private AllJoynBus _ajBus;
-
-    public bool NewParticipant(string UID)
-    {
-        if (_handles.Keys.Contains(UID))
-            return false;
-        AllJoynRemoteObject p = new AllJoynRemoteObject(UID);
-        _handles.Add(UID, p);
-        return true;
-    }
-
-    public bool NewParticipant(string UID, string identity)
-    {
-        if (_handles.Keys.Contains(UID))
-            return false;
-        AllJoynRemoteObject p = new AllJoynRemoteObject(UID, identity);
-        _handles.Add(UID, p);
-        AddIdentity(UID, identity);
-        return true;
-    }
-
-    public void AddIdentity(string key, string ident)
-    {
-        if (_handles.Keys.Contains(key)) {
-            AllJoynRemoteObject obj = null;
-            obj = _handles[key];
-            obj.Identity = ident;
-        }
-    }
-
-    public bool HasKey(string key)
-    {
-        return _handles.Keys.Contains(key);
-    }
-
-    public string GetIdentity(string UID)
-    {
-        if (!_handles.Keys.Contains(UID))
-            NewParticipant(UID);
-        if (!_handles.Keys.Contains(UID))
-            return ("UNKNOWN UID");
-        return _handles[UID].Identity;
-    }
-
-    public int CreateProxy(string UID)
-    {
-        string name = UID;
-        if (!_handles.Keys.Contains(UID))
-            return -1;
-        AllJoynRemoteObject proxy = _handles[UID];
-        proxy.ProxyIndex = _ajBus.CreateProxyIndex(name);
-        return proxy.ProxyIndex;
-    }
-
-
-    public void FreeProxy(string UID, int proxyIndex)
-    {
-        if (!_handles.Keys.Contains(UID))
-            return;
-        AllJoynRemoteObject proxy = _handles[UID];
-        _ajBus.ReleaseProxyIndex(UID, proxy.ProxyIndex);
-        proxy.ProxyIndex = -1;
-    }
-
-
-    public string FindUID(string ident)
-    {
-        foreach (string uid in _handles.Keys) {
-            if (_handles[uid].Identity == ident)
-                return uid;
-        }
-        return "Unknown";
-    }
-
-    public ArrayList IdentityList()
-    {
-        ArrayList list = new ArrayList();
-        foreach (AllJoynRemoteObject remote in _handles.Values) {
-            list.Add(remote);
-        }
-        return list;
-    }
-
-    private Dictionary<string, AllJoynRemoteObject> _handles;
-
-}
-
-#endregion
-
-//-----------------------------------------------------------------------
-[UnmanagedFunctionPointer(CallingConvention.Cdecl)]
-public delegate void ReceiverDelegate(string data, ref int size, ref int type);
-
-[UnmanagedFunctionPointer(CallingConvention.Cdecl)]
-public delegate void SubscriberDelegate(string data, ref int size);
-
-[UnmanagedFunctionPointer(CallingConvention.Cdecl)]
-public delegate void IncomingQueryDelegate(string data, ref int accept);
-
-[UnmanagedFunctionPointer(CallingConvention.Cdecl)]
-public delegate void IncomingXferDelegate(string command, ref int serial);
-
-//-----------------------------------------------------------------------
-/// <summary>
-/// Provides a managed object with access to the native AllJoyn.Lib
-///
-/// </summary>
-public class AllJoynBus {
-    public AllJoynBus() { }
-
-    public string NamePrefix { get { return ((_prefix.Length == 0) ? fetchPrefix() : _prefix); } }
-
-    public bool Connect(string ident, ref bool asAdvertiser)
-    {
-        bool aa = asAdvertiser;
-        ConnectToAllJoyn(ident.ToCharArray(), ref aa);
-        return aa;
-    }
-
-    public void Disconnect()
-    {
-        DisconnectFromAllJoyn();
-    }
-
-    public void SetOutputStream(ReceiverDelegate callback)
-    {
-        SetLocalOutputStream(callback);
-    }
-
-    public void SetLocalListener(SubscriberDelegate callback)
-    {
-        SetJoinListener(callback);
-    }
-
-    public int CreateProxyIndex(string name)
-    {
-        int index = -1;
-        CreateXferProxyFor(name.ToCharArray(), ref index);
-        return index;
-    }
-
-    public bool ReleaseProxyIndex(string name, int index)
-    {
-        int pi = index;
-        ReleaseXferProxy(name.ToCharArray(), ref pi);
-        return true;
-    }
-
-    private string _prefix = "";
-    private string fetchPrefix()
-    {
-        int sz = 0;
-        char[] chars = new char[1024];
-        chars.Initialize();
-        sz = chars.Length;
-        GetNamePrefix(chars, ref sz);
-        string ret = new string(chars);
-        ret = ret.Remove(sz);
-        return ret;
-    }
-
-    public void Send(string p)
-    {
-        int len = p.Length;
-        if (len > 0) {
-            char[] arg = p.ToCharArray();
-            MessageOut(arg, ref len);
-        }
-    }
-
-    // XferObject
-    public void SetLocalIncomingXferInterface(IncomingQueryDelegate qcb, IncomingXferDelegate xcb)
-    {
-        SetIncomingXferInterface(qcb, xcb);
-    }
-
-    // XferObject (Out)
-    public bool OutgoingQueryXfer(int proxyIndex, string filename, int filesize)
-    {
-        int accept = 0;
-        QueryRemoteXfer(proxyIndex, filename.ToCharArray(), ref filesize, ref accept);
-        return (accept != 0);
-    }
-    public bool InitiateOutgoingXfer(int proxyIndex, int segmentSize, int nSegments)
-    {
-        bool success = false;
-        InitiateXfer(proxyIndex, segmentSize, nSegments, ref success);
-        return success;
-    }
-    public bool TransferSegmentOut(int proxyIndex, byte[] bytes, int serialNum, int segmentSize)
-    {
-        bool success = false;
-        Console.WriteLine("Proxy " + proxyIndex.ToString());
-        Console.WriteLine("Serial " + serialNum.ToString());
-        Console.WriteLine("Size " + segmentSize.ToString());
-        TransferSegment(proxyIndex, bytes, serialNum, segmentSize, ref success);
-        return success;
-    }
-    public string RemoteTransferStatus(int proxyIndex)
-    {
-        int state = 0;
-        int errCode = 0;
-        string str = "Status (" + proxyIndex.ToString();
-        str += ") ";
-        GetRemoteTransferStatus(proxyIndex, ref state, ref errCode);
-        switch (state) {
-        case 0:
-            str += " Idle";
-            break;
-
-        case 1:
-            str += " Busy";
-            break;
-
-        case -1:
-            str += " ERROR ";
-            str += " code = " + errCode.ToString();
-            break;
-
-        default:
-            str += " UNKNOWN STATE???? ";
-            break;
-        }
-        return str;
-    }
-    public bool EndOutgoingTransfer(int proxyIndex)
-    {
-        bool success = false;
-        EndRemoteTransfer(proxyIndex, ref success);
-        return success;
-    }
-
-    // XferObject (In)
-    public void SetPendingInputFilename(string filename)
-    {
-        bool success = false;
-        SetPendingTransferIn(filename.ToCharArray(), ref success);
-    }
-
-    //-----------------------------------------------------------------------
-    [DllImport(@"AllJoynBusLib.dll")]
-    private static extern void GetNamePrefix([Out] char[] arg, [In, Out] ref int size);
-
-    [DllImport(@"AllJoynBusLib.dll")]
-    private static extern void SetLocalOutputStream([MarshalAs(UnmanagedType.FunctionPtr)] ReceiverDelegate callBack);
-
-    [DllImport(@"AllJoynBusLib.dll")]
-    private static extern void SetJoinListener([MarshalAs(UnmanagedType.FunctionPtr)] SubscriberDelegate callBack);
-
-    [DllImport(@"AllJoynBusLib.dll")]
-    private static extern void ConnectToAllJoyn([In] char[] identity, ref bool asAdvertiser);
-
-    [DllImport(@"AllJoynBusLib.dll")]
-    private static extern void DisconnectFromAllJoyn();
-
-    [DllImport(@"AllJoynBusLib.dll")]
-    private static extern void MessageOut(char[] arg, ref int maxchars);
-
-    //-----------------------------------------------------------------------
-    [DllImport(@"AllJoynBusLib.dll")]
-    private static extern void SetIncomingXferInterface(
-        [MarshalAs(UnmanagedType.FunctionPtr)] IncomingQueryDelegate qcb,
-        [MarshalAs(UnmanagedType.FunctionPtr)] IncomingXferDelegate xcb);
-
-    [DllImport(@"AllJoynBusLib.dll")]
-    private static extern void CreateXferProxyFor([In] char[] name, ref int index);
-
-    [DllImport(@"AllJoynBusLib.dll")]
-    private static extern void ReleaseXferProxy(char[] name, ref int index);
-
-    //-----------------------------------------------------------------------
-    [DllImport(@"AllJoynBusLib.dll")]
-    private static extern void QueryRemoteXfer([In] int index, [In] char[] filename, ref int filesize, ref int accept);
-
-    [DllImport(@"AllJoynBusLib.dll")]
-    private static extern void InitiateXfer([In] int proxyIndex, int segmentSize, int nSegments, ref bool success);
-
-    [DllImport(@"AllJoynBusLib.dll")]
-    private static extern void TransferSegment([In] int proxyIndex, [In, Out] byte[] bytes, int serial, int segSize, ref bool success);
-
-    [DllImport(@"AllJoynBusLib.dll")]
-    private static extern void SetPendingTransferIn([In] char[] filename, ref bool success);
-
-    [DllImport(@"AllJoynBusLib.dll")]
-    private static extern void EndRemoteTransfer([In] int proxyIndex, ref bool success);
-
-    [DllImport(@"AllJoynBusLib.dll")]
-    private static extern void GetRemoteTransferStatus([In] int proxyIndex, ref int state, ref int errorCode);
-    // 0 - available 1 - busy -1 error
-}
-}
->>>>>>> d7cc55a1
+}