<<<<<<< HEAD
﻿// ****************************************************************************
//    Copyright (c) Open Connectivity Foundation (OCF), AllJoyn Open Source
//    Project (AJOSP) Contributors and others.
//    
//    SPDX-License-Identifier: Apache-2.0
//    
=======
﻿// ****************************************************************************
//    Copyright (c) Open Connectivity Foundation (OCF), AllJoyn Open Source
//    Project (AJOSP) Contributors and others.
//
//    SPDX-License-Identifier: Apache-2.0
//
>>>>>>> d7cc55a1
//    All rights reserved. This program and the accompanying materials are
//    made available under the terms of the Apache License, Version 2.0
//    which accompanies this distribution, and is available at
//    http://www.apache.org/licenses/LICENSE-2.0
<<<<<<< HEAD
//    
//    Copyright (c) Open Connectivity Foundation and Contributors to AllSeen
//    Alliance. All rights reserved.
//    
=======
//
//    Copyright (c) Open Connectivity Foundation and Contributors to AllSeen
//    Alliance. All rights reserved.
//
>>>>>>> d7cc55a1
//    Permission to use, copy, modify, and/or distribute this software for
//    any purpose with or without fee is hereby granted, provided that the
//    above copyright notice and this permission notice appear in all
//    copies.
<<<<<<< HEAD
//    
=======
//
>>>>>>> d7cc55a1
//    THE SOFTWARE IS PROVIDED "AS IS" AND THE AUTHOR DISCLAIMS ALL
//    WARRANTIES WITH REGARD TO THIS SOFTWARE INCLUDING ALL IMPLIED
//    WARRANTIES OF MERCHANTABILITY AND FITNESS. IN NO EVENT SHALL THE
//    AUTHOR BE LIABLE FOR ANY SPECIAL, DIRECT, INDIRECT, OR CONSEQUENTIAL
//    DAMAGES OR ANY DAMAGES WHATSOEVER RESULTING FROM LOSS OF USE, DATA OR
//    PROFITS, WHETHER IN AN ACTION OF CONTRACT, NEGLIGENCE OR OTHER
//    TORTIOUS ACTION, ARISING OUT OF OR IN CONNECTION WITH THE USE OR
//    PERFORMANCE OF THIS SOFTWARE.
<<<<<<< HEAD
// ******************************************************************************

namespace AllJoynNET {
partial class SimpleTranscript {
    /// <summary>
    /// Required designer variable.
    /// </summary>
    private System.ComponentModel.IContainer components = null;

    /// <summary>
    /// Clean up any resources being used.
    /// </summary>
    /// <param name="disposing">true if managed resources should be disposed; otherwise, false.</param>
    protected override void Dispose(bool disposing)
    {
        if (disposing && (components != null)) {
            components.Dispose();
        }
        base.Dispose(disposing);
    }

    #region Windows Form Designer generated code

    /// <summary>
    /// Required method for Designer support - do not modify
    /// the contents of this method with the code editor.
    /// </summary>
    private void InitializeComponent()
    {
        this.txtTranscript = new System.Windows.Forms.TextBox();
        this.SuspendLayout();
        //
        // txtTranscript
        //
        this.txtTranscript.Location = new System.Drawing.Point(1, 0);
        this.txtTranscript.Margin = new System.Windows.Forms.Padding(2);
        this.txtTranscript.Multiline = true;
        this.txtTranscript.Name = "txtTranscript";
        this.txtTranscript.ReadOnly = true;
        this.txtTranscript.ScrollBars = System.Windows.Forms.ScrollBars.Vertical;
        this.txtTranscript.Size = new System.Drawing.Size(308, 477);
        this.txtTranscript.TabIndex = 0;
        this.txtTranscript.WordWrap = false;
        //
        // SimpleTranscript
        //
        this.AutoScaleDimensions = new System.Drawing.SizeF(6F, 13F);
        this.AutoScaleMode = System.Windows.Forms.AutoScaleMode.Font;
        this.ClientSize = new System.Drawing.Size(308, 522);
        this.Controls.Add(this.txtTranscript);
        this.FormBorderStyle = System.Windows.Forms.FormBorderStyle.Fixed3D;
        this.Location = new System.Drawing.Point(200, 0);
        this.Margin = new System.Windows.Forms.Padding(2);
        this.MaximizeBox = false;
        this.MinimizeBox = false;
        this.Name = "SimpleTranscript";
        this.ShowInTaskbar = false;
        this.SizeGripStyle = System.Windows.Forms.SizeGripStyle.Show;
        this.StartPosition = System.Windows.Forms.FormStartPosition.Manual;
        this.Text = "SimpleTranscript";
        this.ResumeLayout(false);
        this.PerformLayout();

    }

    #endregion

    private System.Windows.Forms.TextBox txtTranscript;
}
}
=======
// ******************************************************************************

namespace AllJoynNET {
partial class SimpleTranscript {
    /// <summary>
    /// Required designer variable.
    /// </summary>
    private System.ComponentModel.IContainer components = null;

    /// <summary>
    /// Clean up any resources being used.
    /// </summary>
    /// <param name="disposing">true if managed resources should be disposed; otherwise, false.</param>
    protected override void Dispose(bool disposing)
    {
        if (disposing && (components != null)) {
            components.Dispose();
        }
        base.Dispose(disposing);
    }

    #region Windows Form Designer generated code

    /// <summary>
    /// Required method for Designer support - do not modify
    /// the contents of this method with the code editor.
    /// </summary>
    private void InitializeComponent()
    {
        this.txtTranscript = new System.Windows.Forms.TextBox();
        this.SuspendLayout();
        //
        // txtTranscript
        //
        this.txtTranscript.Location = new System.Drawing.Point(1, 0);
        this.txtTranscript.Margin = new System.Windows.Forms.Padding(2);
        this.txtTranscript.Multiline = true;
        this.txtTranscript.Name = "txtTranscript";
        this.txtTranscript.ReadOnly = true;
        this.txtTranscript.ScrollBars = System.Windows.Forms.ScrollBars.Vertical;
        this.txtTranscript.Size = new System.Drawing.Size(308, 477);
        this.txtTranscript.TabIndex = 0;
        this.txtTranscript.WordWrap = false;
        //
        // SimpleTranscript
        //
        this.AutoScaleDimensions = new System.Drawing.SizeF(6F, 13F);
        this.AutoScaleMode = System.Windows.Forms.AutoScaleMode.Font;
        this.ClientSize = new System.Drawing.Size(308, 522);
        this.Controls.Add(this.txtTranscript);
        this.FormBorderStyle = System.Windows.Forms.FormBorderStyle.Fixed3D;
        this.Location = new System.Drawing.Point(200, 0);
        this.Margin = new System.Windows.Forms.Padding(2);
        this.MaximizeBox = false;
        this.MinimizeBox = false;
        this.Name = "SimpleTranscript";
        this.ShowInTaskbar = false;
        this.SizeGripStyle = System.Windows.Forms.SizeGripStyle.Show;
        this.StartPosition = System.Windows.Forms.FormStartPosition.Manual;
        this.Text = "SimpleTranscript";
        this.ResumeLayout(false);
        this.PerformLayout();

    }

    #endregion

    private System.Windows.Forms.TextBox txtTranscript;
}
}
>>>>>>> d7cc55a1
<|MERGE_RESOLUTION|>--- conflicted
+++ resolved
@@ -1,42 +1,22 @@
-<<<<<<< HEAD
-﻿// ****************************************************************************
-//    Copyright (c) Open Connectivity Foundation (OCF), AllJoyn Open Source
-//    Project (AJOSP) Contributors and others.
-//    
-//    SPDX-License-Identifier: Apache-2.0
-//    
-=======
 ﻿// ****************************************************************************
 //    Copyright (c) Open Connectivity Foundation (OCF), AllJoyn Open Source
 //    Project (AJOSP) Contributors and others.
 //
 //    SPDX-License-Identifier: Apache-2.0
 //
->>>>>>> d7cc55a1
 //    All rights reserved. This program and the accompanying materials are
 //    made available under the terms of the Apache License, Version 2.0
 //    which accompanies this distribution, and is available at
 //    http://www.apache.org/licenses/LICENSE-2.0
-<<<<<<< HEAD
-//    
-//    Copyright (c) Open Connectivity Foundation and Contributors to AllSeen
-//    Alliance. All rights reserved.
-//    
-=======
 //
 //    Copyright (c) Open Connectivity Foundation and Contributors to AllSeen
 //    Alliance. All rights reserved.
 //
->>>>>>> d7cc55a1
 //    Permission to use, copy, modify, and/or distribute this software for
 //    any purpose with or without fee is hereby granted, provided that the
 //    above copyright notice and this permission notice appear in all
 //    copies.
-<<<<<<< HEAD
-//    
-=======
 //
->>>>>>> d7cc55a1
 //    THE SOFTWARE IS PROVIDED "AS IS" AND THE AUTHOR DISCLAIMS ALL
 //    WARRANTIES WITH REGARD TO THIS SOFTWARE INCLUDING ALL IMPLIED
 //    WARRANTIES OF MERCHANTABILITY AND FITNESS. IN NO EVENT SHALL THE
@@ -45,7 +25,6 @@
 //    PROFITS, WHETHER IN AN ACTION OF CONTRACT, NEGLIGENCE OR OTHER
 //    TORTIOUS ACTION, ARISING OUT OF OR IN CONNECTION WITH THE USE OR
 //    PERFORMANCE OF THIS SOFTWARE.
-<<<<<<< HEAD
 // ******************************************************************************
 
 namespace AllJoynNET {
@@ -115,76 +94,4 @@
 
     private System.Windows.Forms.TextBox txtTranscript;
 }
-}
-=======
-// ******************************************************************************
-
-namespace AllJoynNET {
-partial class SimpleTranscript {
-    /// <summary>
-    /// Required designer variable.
-    /// </summary>
-    private System.ComponentModel.IContainer components = null;
-
-    /// <summary>
-    /// Clean up any resources being used.
-    /// </summary>
-    /// <param name="disposing">true if managed resources should be disposed; otherwise, false.</param>
-    protected override void Dispose(bool disposing)
-    {
-        if (disposing && (components != null)) {
-            components.Dispose();
-        }
-        base.Dispose(disposing);
-    }
-
-    #region Windows Form Designer generated code
-
-    /// <summary>
-    /// Required method for Designer support - do not modify
-    /// the contents of this method with the code editor.
-    /// </summary>
-    private void InitializeComponent()
-    {
-        this.txtTranscript = new System.Windows.Forms.TextBox();
-        this.SuspendLayout();
-        //
-        // txtTranscript
-        //
-        this.txtTranscript.Location = new System.Drawing.Point(1, 0);
-        this.txtTranscript.Margin = new System.Windows.Forms.Padding(2);
-        this.txtTranscript.Multiline = true;
-        this.txtTranscript.Name = "txtTranscript";
-        this.txtTranscript.ReadOnly = true;
-        this.txtTranscript.ScrollBars = System.Windows.Forms.ScrollBars.Vertical;
-        this.txtTranscript.Size = new System.Drawing.Size(308, 477);
-        this.txtTranscript.TabIndex = 0;
-        this.txtTranscript.WordWrap = false;
-        //
-        // SimpleTranscript
-        //
-        this.AutoScaleDimensions = new System.Drawing.SizeF(6F, 13F);
-        this.AutoScaleMode = System.Windows.Forms.AutoScaleMode.Font;
-        this.ClientSize = new System.Drawing.Size(308, 522);
-        this.Controls.Add(this.txtTranscript);
-        this.FormBorderStyle = System.Windows.Forms.FormBorderStyle.Fixed3D;
-        this.Location = new System.Drawing.Point(200, 0);
-        this.Margin = new System.Windows.Forms.Padding(2);
-        this.MaximizeBox = false;
-        this.MinimizeBox = false;
-        this.Name = "SimpleTranscript";
-        this.ShowInTaskbar = false;
-        this.SizeGripStyle = System.Windows.Forms.SizeGripStyle.Show;
-        this.StartPosition = System.Windows.Forms.FormStartPosition.Manual;
-        this.Text = "SimpleTranscript";
-        this.ResumeLayout(false);
-        this.PerformLayout();
-
-    }
-
-    #endregion
-
-    private System.Windows.Forms.TextBox txtTranscript;
-}
-}
->>>>>>> d7cc55a1
+}