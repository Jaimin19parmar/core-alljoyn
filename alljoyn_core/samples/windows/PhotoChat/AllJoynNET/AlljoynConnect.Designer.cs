--- conflicted
+++ resolved
@@ -1,42 +1,22 @@
-<<<<<<< HEAD
-﻿// ****************************************************************************
-//    Copyright (c) Open Connectivity Foundation (OCF), AllJoyn Open Source
-//    Project (AJOSP) Contributors and others.
-//    
-//    SPDX-License-Identifier: Apache-2.0
-//    
-=======
 ﻿// ****************************************************************************
 //    Copyright (c) Open Connectivity Foundation (OCF), AllJoyn Open Source
 //    Project (AJOSP) Contributors and others.
 //
 //    SPDX-License-Identifier: Apache-2.0
 //
->>>>>>> d7cc55a1
 //    All rights reserved. This program and the accompanying materials are
 //    made available under the terms of the Apache License, Version 2.0
 //    which accompanies this distribution, and is available at
 //    http://www.apache.org/licenses/LICENSE-2.0
-<<<<<<< HEAD
-//    
-//    Copyright (c) Open Connectivity Foundation and Contributors to AllSeen
-//    Alliance. All rights reserved.
-//    
-=======
 //
 //    Copyright (c) Open Connectivity Foundation and Contributors to AllSeen
 //    Alliance. All rights reserved.
 //
->>>>>>> d7cc55a1
 //    Permission to use, copy, modify, and/or distribute this software for
 //    any purpose with or without fee is hereby granted, provided that the
 //    above copyright notice and this permission notice appear in all
 //    copies.
-<<<<<<< HEAD
-//    
-=======
 //
->>>>>>> d7cc55a1
 //    THE SOFTWARE IS PROVIDED "AS IS" AND THE AUTHOR DISCLAIMS ALL
 //    WARRANTIES WITH REGARD TO THIS SOFTWARE INCLUDING ALL IMPLIED
 //    WARRANTIES OF MERCHANTABILITY AND FITNESS. IN NO EVENT SHALL THE
@@ -45,7 +25,6 @@
 //    PROFITS, WHETHER IN AN ACTION OF CONTRACT, NEGLIGENCE OR OTHER
 //    TORTIOUS ACTION, ARISING OUT OF OR IN CONNECTION WITH THE USE OR
 //    PERFORMANCE OF THIS SOFTWARE.
-<<<<<<< HEAD
 // ******************************************************************************
 
 namespace PhotoChat {
@@ -212,173 +191,4 @@
     private System.Windows.Forms.Button btnOk;
     private System.Windows.Forms.Button button1;
 }
-}
-=======
-// ******************************************************************************
-
-namespace PhotoChat {
-partial class AllJoynConnect {
-    /// <summary>
-    /// Required designer variable.
-    /// </summary>
-    private System.ComponentModel.IContainer components = null;
-
-    /// <summary>
-    /// Clean up any resources being used.
-    /// </summary>
-    /// <param name="disposing">true if managed resources should be disposed; otherwise, false.</param>
-    protected override void Dispose(bool disposing)
-    {
-        if (disposing && (components != null)) {
-            components.Dispose();
-        }
-        base.Dispose(disposing);
-    }
-
-    #region Windows Form Designer generated code
-
-    /// <summary>
-    /// Required method for Designer support - do not modify
-    /// the contents of this method with the code editor.
-    /// </summary>
-    private void InitializeComponent()
-    {
-        this.label2 = new System.Windows.Forms.Label();
-        this.txtSession = new System.Windows.Forms.TextBox();
-        this.rbAdvertise = new System.Windows.Forms.RadioButton();
-        this.rbJoin = new System.Windows.Forms.RadioButton();
-        this.txtHandle = new System.Windows.Forms.TextBox();
-        this.label1 = new System.Windows.Forms.Label();
-        this.btnCancel = new System.Windows.Forms.Button();
-        this.btnOk = new System.Windows.Forms.Button();
-        this.button1 = new System.Windows.Forms.Button();
-        this.SuspendLayout();
-        //
-        // label2
-        //
-        this.label2.AutoSize = true;
-        this.label2.Location = new System.Drawing.Point(16, 58);
-        this.label2.Margin = new System.Windows.Forms.Padding(2, 0, 2, 0);
-        this.label2.Name = "label2";
-        this.label2.Size = new System.Drawing.Size(75, 13);
-        this.label2.TabIndex = 13;
-        this.label2.Text = "Session Name";
-        //
-        // txtSession
-        //
-        this.txtSession.Location = new System.Drawing.Point(95, 58);
-        this.txtSession.Margin = new System.Windows.Forms.Padding(2, 2, 2, 2);
-        this.txtSession.Name = "txtSession";
-        this.txtSession.Size = new System.Drawing.Size(188, 20);
-        this.txtSession.TabIndex = 12;
-        //
-        // rbAdvertise
-        //
-        this.rbAdvertise.AutoSize = true;
-        this.rbAdvertise.Checked = true;
-        this.rbAdvertise.Location = new System.Drawing.Point(19, 91);
-        this.rbAdvertise.Margin = new System.Windows.Forms.Padding(2, 2, 2, 2);
-        this.rbAdvertise.Name = "rbAdvertise";
-        this.rbAdvertise.Size = new System.Drawing.Size(87, 17);
-        this.rbAdvertise.TabIndex = 11;
-        this.rbAdvertise.TabStop = true;
-        this.rbAdvertise.Text = "Start Session";
-        this.rbAdvertise.UseVisualStyleBackColor = true;
-        //
-        // rbJoin
-        //
-        this.rbJoin.AutoSize = true;
-        this.rbJoin.Location = new System.Drawing.Point(115, 91);
-        this.rbJoin.Margin = new System.Windows.Forms.Padding(2, 2, 2, 2);
-        this.rbJoin.Name = "rbJoin";
-        this.rbJoin.Size = new System.Drawing.Size(84, 17);
-        this.rbJoin.TabIndex = 10;
-        this.rbJoin.Text = "Join Session";
-        this.rbJoin.UseVisualStyleBackColor = true;
-        //
-        // txtHandle
-        //
-        this.txtHandle.Location = new System.Drawing.Point(95, 20);
-        this.txtHandle.Margin = new System.Windows.Forms.Padding(2, 2, 2, 2);
-        this.txtHandle.Name = "txtHandle";
-        this.txtHandle.Size = new System.Drawing.Size(188, 20);
-        this.txtHandle.TabIndex = 9;
-        //
-        // label1
-        //
-        this.label1.AutoSize = true;
-        this.label1.Location = new System.Drawing.Point(16, 20);
-        this.label1.Margin = new System.Windows.Forms.Padding(2, 0, 2, 0);
-        this.label1.Name = "label1";
-        this.label1.Size = new System.Drawing.Size(66, 13);
-        this.label1.TabIndex = 8;
-        this.label1.Text = "Your Handle";
-        //
-        // btnCancel
-        //
-        this.btnCancel.DialogResult = System.Windows.Forms.DialogResult.Cancel;
-        this.btnCancel.Location = new System.Drawing.Point(212, 127);
-        this.btnCancel.Margin = new System.Windows.Forms.Padding(2, 2, 2, 2);
-        this.btnCancel.Name = "btnCancel";
-        this.btnCancel.Size = new System.Drawing.Size(71, 19);
-        this.btnCancel.TabIndex = 15;
-        this.btnCancel.Text = "Cancel";
-        this.btnCancel.UseVisualStyleBackColor = true;
-        //
-        // btnOk
-        //
-        this.btnOk.DialogResult = System.Windows.Forms.DialogResult.OK;
-        this.btnOk.Location = new System.Drawing.Point(19, 127);
-        this.btnOk.Margin = new System.Windows.Forms.Padding(2, 2, 2, 2);
-        this.btnOk.Name = "btnOk";
-        this.btnOk.Size = new System.Drawing.Size(71, 19);
-        this.btnOk.TabIndex = 14;
-        this.btnOk.Text = "Connect";
-        this.btnOk.UseVisualStyleBackColor = true;
-        //
-        // button1
-        //
-        this.button1.Location = new System.Drawing.Point(115, 127);
-        this.button1.Margin = new System.Windows.Forms.Padding(2, 2, 2, 2);
-        this.button1.Name = "button1";
-        this.button1.Size = new System.Drawing.Size(71, 19);
-        this.button1.TabIndex = 16;
-        this.button1.Text = "Setup";
-        this.button1.UseVisualStyleBackColor = true;
-        //
-        // AlljoynConnect
-        //
-        this.AutoScaleDimensions = new System.Drawing.SizeF(6F, 13F);
-        this.AutoScaleMode = System.Windows.Forms.AutoScaleMode.Font;
-        this.ClientSize = new System.Drawing.Size(302, 168);
-        this.Controls.Add(this.button1);
-        this.Controls.Add(this.btnCancel);
-        this.Controls.Add(this.btnOk);
-        this.Controls.Add(this.label2);
-        this.Controls.Add(this.txtSession);
-        this.Controls.Add(this.rbAdvertise);
-        this.Controls.Add(this.rbJoin);
-        this.Controls.Add(this.txtHandle);
-        this.Controls.Add(this.label1);
-        this.Margin = new System.Windows.Forms.Padding(2, 2, 2, 2);
-        this.Name = "AlljoynConnect";
-        this.Text = "AlljoynConnect";
-        this.ResumeLayout(false);
-        this.PerformLayout();
-
-    }
-
-    #endregion
-
-    private System.Windows.Forms.Label label2;
-    private System.Windows.Forms.TextBox txtSession;
-    private System.Windows.Forms.RadioButton rbAdvertise;
-    private System.Windows.Forms.RadioButton rbJoin;
-    private System.Windows.Forms.TextBox txtHandle;
-    private System.Windows.Forms.Label label1;
-    private System.Windows.Forms.Button btnCancel;
-    private System.Windows.Forms.Button btnOk;
-    private System.Windows.Forms.Button button1;
-}
-}
->>>>>>> d7cc55a1
+}