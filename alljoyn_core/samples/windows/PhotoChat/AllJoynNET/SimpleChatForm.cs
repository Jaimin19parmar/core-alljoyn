--- conflicted
+++ resolved
@@ -1,42 +1,22 @@
-<<<<<<< HEAD
 ﻿// ****************************************************************************
 //    Copyright (c) Open Connectivity Foundation (OCF), AllJoyn Open Source
 //    Project (AJOSP) Contributors and others.
-//    
+//
 //    SPDX-License-Identifier: Apache-2.0
-//    
-=======
-﻿// ****************************************************************************
-//    Copyright (c) Open Connectivity Foundation (OCF), AllJoyn Open Source
-//    Project (AJOSP) Contributors and others.
-//
-//    SPDX-License-Identifier: Apache-2.0
-//
->>>>>>> d7cc55a1
+//
 //    All rights reserved. This program and the accompanying materials are
 //    made available under the terms of the Apache License, Version 2.0
 //    which accompanies this distribution, and is available at
 //    http://www.apache.org/licenses/LICENSE-2.0
-<<<<<<< HEAD
-//    
+//
 //    Copyright (c) Open Connectivity Foundation and Contributors to AllSeen
 //    Alliance. All rights reserved.
-//    
-=======
-//
-//    Copyright (c) Open Connectivity Foundation and Contributors to AllSeen
-//    Alliance. All rights reserved.
-//
->>>>>>> d7cc55a1
+//
 //    Permission to use, copy, modify, and/or distribute this software for
 //    any purpose with or without fee is hereby granted, provided that the
 //    above copyright notice and this permission notice appear in all
 //    copies.
-<<<<<<< HEAD
-//    
-=======
-//
->>>>>>> d7cc55a1
+//
 //    THE SOFTWARE IS PROVIDED "AS IS" AND THE AUTHOR DISCLAIMS ALL
 //    WARRANTIES WITH REGARD TO THIS SOFTWARE INCLUDING ALL IMPLIED
 //    WARRANTIES OF MERCHANTABILITY AND FITNESS. IN NO EVENT SHALL THE
@@ -45,7 +25,6 @@
 //    PROFITS, WHETHER IN AN ACTION OF CONTRACT, NEGLIGENCE OR OTHER
 //    TORTIOUS ACTION, ARISING OUT OF OR IN CONNECTION WITH THE USE OR
 //    PERFORMANCE OF THIS SOFTWARE.
-<<<<<<< HEAD
 // ******************************************************************************
 
 using System;
@@ -292,253 +271,4 @@
 //            _deferredStatus = "last message sent " + dateTimeString();
     }
 }
-}
-=======
-// ******************************************************************************
-
-using System;
-using System.Collections.Generic;
-using System.ComponentModel;
-using System.Data;
-using System.Drawing;
-using System.Linq;
-using System.Text;
-using System.Windows.Forms;
-
-namespace AllJoynNET {
-public partial class SimpleChatForm : Form {
-    public SimpleChatForm()
-    {
-        InitializeComponent();
-        _connectForm = new AllJoynConnectForm();
-
-        _chatText = new StringBuilder(DateTime.Now.ToString());
-        _chatText.AppendLine();
-        _transcriptText = new StringBuilder("New Session " + DateTime.Now.ToString());
-        _transcriptText.AppendLine();     // EOL
-
-        _connected = false;
-
-        // refresh of the UI and other events related to the UI are managed by this timer
-        // see timedEvent() for details
-        _timer = new System.Windows.Forms.Timer();
-        _timer.Interval = 300;
-        _timer.Start();
-        _timer.Tick += new EventHandler(timedEvent);
-        _timer.Enabled = true;
-    }
-
-    private AllJoynConnectForm _connectForm = null;
-    private StringBuilder _transcriptText = null;
-    private StringBuilder _chatText = null;
-
-    private AllJoynSession _session = null;
-    private AllJoynBus _allJoyn = null;
-
-    private System.Windows.Forms.Timer _timer;
-
-    private void timedEvent(Object o, EventArgs e)
-    {
-        // Xfer
-        //if (_pendingQuery)
-        //{
-        //    _pendingQuery = false;
-        //    processQuery();
-        //}
-        //incrementProgress();
-        //_buffer.ShowDeferredTexts();
-        //updateSentFiles();
-        //
-        // Chat
-        refreshUI();
-    }
-
-    private void refreshUI()
-    {
-        // update chat
-        if (_chatText.Length > 0) {
-            txtChat.Text += _chatText.ToString();
-            _chatText.Remove(0, _chatText.Length);
-            txtChat.ScrollToCaret();
-        }
-
-        // update Transcript
-        if (_transcriptText.Length > 0) {
-            txtTranscript.Text += _transcriptText.ToString();
-            _transcriptText.Remove(0, _transcriptText.Length);
-            txtTranscript.Select(txtTranscript.Text.Length - 2, 1);
-            txtTranscript.ScrollToCaret();
-        }
-    }
-
-    private void btnClose_Click(object sender, EventArgs e)
-    {
-        Close();
-    }
-
-    private bool _connected = false;
-
-    internal bool Connected { get { return _connected; } }
-
-    private void btnAllJoyn_Click(object sender, EventArgs e)
-    {
-        if (!_callbacksInstalled) {
-            setCallbacks();
-        }
-        _connectForm.ShowDialog(this);
-
-        if (_connectForm.IsConnected) {
-            _allJoyn = _connectForm.AJBus;
-            _session = _connectForm.AJSession;
-            _identity = _connectForm.MyHandle;
-            _connected = true;
-            if (!_connectForm.IsNameOwner)
-                sendIdentityMessage();
-        }
-    }
-
-    // callback delegates - interface exported to native code
-    private ReceiverDelegate _receiveDelegate;
-    private SubscriberDelegate _joinDelegate;
-
-    private bool _callbacksInstalled = false;
-
-    private void setCallbacks()
-    {
-        if (!_callbacksInstalled) {
-            _receiveDelegate = new ReceiverDelegate(receiveOutput);
-            _joinDelegate = new SubscriberDelegate(sessionSubscriber);
-            GC.KeepAlive(_receiveDelegate);
-            GC.KeepAlive(_joinDelegate);
-            _connectForm.InstallDelegates(_receiveDelegate, _joinDelegate);
-            _callbacksInstalled = true;
-        }
-    }
-
-    private void receiveOutput(string data, ref int sz, ref int informType)
-    {
-        string it = informType.ToString() + ":";
-        if (informType == 1) {
-            if (_allJoyn == null) {
-                _chatText.AppendLine(it + data);
-                return;
-            }
-            if (_session == null) {
-                _chatText.AppendLine("*** MISSING SESSION *** ");
-                _session = new AllJoynSession(_allJoyn);
-                //               sendIdentityMessage();
-            }
-            if (parseForIdentity(data))
-                return;             // don't display
-            string chatter;
-            chatter = lookupChatter(data, out chatter);
-            _chatText.AppendLine(chatter + data);
-            return;
-        }
-        _transcriptText.AppendLine(it + data);
-    }
-
-    // TODO: new class for handle with proxy support
-    private string lookupChatter(string data, out string chatter)
-    {
-        int start = data.IndexOf(':');
-        int stop = data.IndexOf(':', start + 1);
-        string key = data.Substring(start, stop - start);
-        string msg = data.Remove(start, stop - start);
-
-        if (_session.HasKey(key)) {
-            chatter = _session.GetIdentity(key);
-        } else
-            chatter = "Unknown";
-        return msg;
-    }
-
-
-    /*
-       // TODO: new class for handle with proxy support
-       private string getChattersUID()
-       {
-        string uid = "";
-        foreach (string chatter in _handles.Keys)
-        {
-            uid = chatter.Substring(0, chatter.Length - 1);
-        }
-        //            MessageBox.Show('|' + uid + '|');
-        return uid;
-       }
-     */
-
-    const string token = "<IDENTITY:";
-    private string _identity = "";
-
-    private void sendIdentityMessage()
-    {
-        string msg = token + _identity + ">";
-        if (_connected && _allJoyn != null) {
-            _allJoyn.Send(msg);
-            _chatText.AppendLine("*** Sent Identity " + _identity + " **** ");
-        }
-    }
-
-    private bool parseForIdentity(string data)
-    {
-        if (data.Contains(token)) {
-            //
-            //    MessageBox.Show("PARSING " + data);
-            int i = data.IndexOf(token);
-            if (i > 2) {
-                string tmp = data.Replace(token, "<");
-                string key = data.Substring(0, i - 2);
-                //    MessageBox.Show("KEY = |" + key + "|");
-                tmp = tmp.Replace(key, " ");
-                tmp = tmp.Substring(1, tmp.Length - 1);
-                int start = tmp.IndexOf("<");
-                int stop = tmp.IndexOf(">");
-                tmp = tmp.Remove(stop);
-                start++;
-                tmp = tmp.Substring(start, tmp.Length - start);
-                //  MessageBox.Show( "TMP = " + tmp);
-                if (!_session.HasKey(key)) {
-                    _session.NewParticipant(key);
-                    _chatText.AppendLine("*** ADD " + key + " **** ");
-                    //          sendIdentityMessage();
-                } else
-                    _chatText.AppendLine("*** Found " + key + " **** ");
-                return true;
-            }
-        }
-        //      _chatText.AppendLine("*** NOT FOUND **** ");
-        return false;
-    }
-
-    private void sessionSubscriber(string data, ref int sz)
-    {
-        // MessageBox.Show("SUBSCRIBED" + data);
-        _chatText.AppendLine("*** SUBSCRIBE **** ");
-
-        if (_session == null)
-            _session = new AllJoynSession(_allJoyn);
-        _session.NewParticipant(data);
-        sendIdentityMessage();
-    }
-
-    private string _self = "me";
-
-    private void btnSend_Click(object sender, EventArgs e)
-    {
-//            _buffer.Add(txtMessage.Text, _tag, TextType.Me);
-
-        if (_connected && _allJoyn != null) {
-            string it = _self + ":";
-            _allJoyn.Send(txtInput.Text);
-            _chatText.AppendLine(it + txtInput.Text);
-
-        }
-        txtInput.Text = "";
-        txtInput.Update();
-        txtInput.Focus();
-//            _deferredStatus = "last message sent " + dateTimeString();
-    }
-}
-}
->>>>>>> d7cc55a1
+}