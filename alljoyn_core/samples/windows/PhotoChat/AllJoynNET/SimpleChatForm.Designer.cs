<<<<<<< HEAD
﻿// ****************************************************************************
//    Copyright (c) Open Connectivity Foundation (OCF), AllJoyn Open Source
//    Project (AJOSP) Contributors and others.
//    
//    SPDX-License-Identifier: Apache-2.0
//    
=======
﻿// ****************************************************************************
//    Copyright (c) Open Connectivity Foundation (OCF), AllJoyn Open Source
//    Project (AJOSP) Contributors and others.
//
//    SPDX-License-Identifier: Apache-2.0
//
>>>>>>> d7cc55a1
//    All rights reserved. This program and the accompanying materials are
//    made available under the terms of the Apache License, Version 2.0
//    which accompanies this distribution, and is available at
//    http://www.apache.org/licenses/LICENSE-2.0
<<<<<<< HEAD
//    
//    Copyright (c) Open Connectivity Foundation and Contributors to AllSeen
//    Alliance. All rights reserved.
//    
=======
//
//    Copyright (c) Open Connectivity Foundation and Contributors to AllSeen
//    Alliance. All rights reserved.
//
>>>>>>> d7cc55a1
//    Permission to use, copy, modify, and/or distribute this software for
//    any purpose with or without fee is hereby granted, provided that the
//    above copyright notice and this permission notice appear in all
//    copies.
<<<<<<< HEAD
//    
=======
//
>>>>>>> d7cc55a1
//    THE SOFTWARE IS PROVIDED "AS IS" AND THE AUTHOR DISCLAIMS ALL
//    WARRANTIES WITH REGARD TO THIS SOFTWARE INCLUDING ALL IMPLIED
//    WARRANTIES OF MERCHANTABILITY AND FITNESS. IN NO EVENT SHALL THE
//    AUTHOR BE LIABLE FOR ANY SPECIAL, DIRECT, INDIRECT, OR CONSEQUENTIAL
//    DAMAGES OR ANY DAMAGES WHATSOEVER RESULTING FROM LOSS OF USE, DATA OR
//    PROFITS, WHETHER IN AN ACTION OF CONTRACT, NEGLIGENCE OR OTHER
//    TORTIOUS ACTION, ARISING OUT OF OR IN CONNECTION WITH THE USE OR
//    PERFORMANCE OF THIS SOFTWARE.
<<<<<<< HEAD
// ******************************************************************************

namespace AllJoynNET {
partial class SimpleChatForm {
    /// <summary>
    /// Required designer variable.
    /// </summary>
    private System.ComponentModel.IContainer components = null;

    /// <summary>
    /// Clean up any resources being used.
    /// </summary>
    /// <param name="disposing">true if managed resources should be disposed; otherwise, false.</param>
    protected override void Dispose(bool disposing)
    {
        if (disposing && (components != null)) {
            components.Dispose();
        }
        base.Dispose(disposing);
    }

    #region Windows Form Designer generated code

    /// <summary>
    /// Required method for Designer support - do not modify
    /// the contents of this method with the code editor.
    /// </summary>
    private void InitializeComponent()
    {
        this.txtChat = new System.Windows.Forms.TextBox();
        this.txtInput = new System.Windows.Forms.TextBox();
        this.btnAllJoyn = new System.Windows.Forms.Button();
        this.btnSend = new System.Windows.Forms.Button();
        this.btnClose = new System.Windows.Forms.Button();
        this.txtTranscript = new System.Windows.Forms.TextBox();
        this.SuspendLayout();
        //
        // txtChat
        //
        this.txtChat.Location = new System.Drawing.Point(13, 13);
        this.txtChat.Multiline = true;
        this.txtChat.Name = "txtChat";
        this.txtChat.ReadOnly = true;
        this.txtChat.ScrollBars = System.Windows.Forms.ScrollBars.Vertical;
        this.txtChat.Size = new System.Drawing.Size(418, 383);
        this.txtChat.TabIndex = 0;
        //
        // txtInput
        //
        this.txtInput.Location = new System.Drawing.Point(12, 402);
        this.txtInput.Multiline = true;
        this.txtInput.Name = "txtInput";
        this.txtInput.Size = new System.Drawing.Size(419, 147);
        this.txtInput.TabIndex = 1;
        //
        // btnAllJoyn
        //
        this.btnAllJoyn.Location = new System.Drawing.Point(13, 569);
        this.btnAllJoyn.Name = "btnAllJoyn";
        this.btnAllJoyn.Size = new System.Drawing.Size(146, 134);
        this.btnAllJoyn.TabIndex = 2;
        this.btnAllJoyn.Text = "AllJoyn";
        this.btnAllJoyn.UseVisualStyleBackColor = true;
        this.btnAllJoyn.Click += new System.EventHandler(this.btnAllJoyn_Click);
        //
        // btnSend
        //
        this.btnSend.Location = new System.Drawing.Point(183, 579);
        this.btnSend.Name = "btnSend";
        this.btnSend.Size = new System.Drawing.Size(75, 23);
        this.btnSend.TabIndex = 3;
        this.btnSend.Text = "Send";
        this.btnSend.UseVisualStyleBackColor = true;
        this.btnSend.Click += new System.EventHandler(this.btnSend_Click);
        //
        // btnClose
        //
        this.btnClose.Location = new System.Drawing.Point(183, 631);
        this.btnClose.Name = "btnClose";
        this.btnClose.Size = new System.Drawing.Size(75, 23);
        this.btnClose.TabIndex = 4;
        this.btnClose.Text = "Close";
        this.btnClose.UseVisualStyleBackColor = true;
        this.btnClose.Click += new System.EventHandler(this.btnClose_Click);
        //
        // txtTranscript
        //
        this.txtTranscript.Location = new System.Drawing.Point(451, 13);
        this.txtTranscript.Multiline = true;
        this.txtTranscript.Name = "txtTranscript";
        this.txtTranscript.ReadOnly = true;
        this.txtTranscript.ScrollBars = System.Windows.Forms.ScrollBars.Vertical;
        this.txtTranscript.Size = new System.Drawing.Size(401, 690);
        this.txtTranscript.TabIndex = 5;
        //
        // SimpleChatForm
        //
        this.AutoScaleDimensions = new System.Drawing.SizeF(8F, 16F);
        this.AutoScaleMode = System.Windows.Forms.AutoScaleMode.Font;
        this.ClientSize = new System.Drawing.Size(864, 715);
        this.Controls.Add(this.txtTranscript);
        this.Controls.Add(this.btnClose);
        this.Controls.Add(this.btnSend);
        this.Controls.Add(this.btnAllJoyn);
        this.Controls.Add(this.txtInput);
        this.Controls.Add(this.txtChat);
        this.Name = "SimpleChatForm";
        this.Text = "SimpleChatForm";
        this.ResumeLayout(false);
        this.PerformLayout();

    }

    #endregion

    private System.Windows.Forms.TextBox txtChat;
    private System.Windows.Forms.TextBox txtInput;
    private System.Windows.Forms.Button btnAllJoyn;
    private System.Windows.Forms.Button btnSend;
    private System.Windows.Forms.Button btnClose;
    private System.Windows.Forms.TextBox txtTranscript;
}
}
=======
// ******************************************************************************

namespace AllJoynNET {
partial class SimpleChatForm {
    /// <summary>
    /// Required designer variable.
    /// </summary>
    private System.ComponentModel.IContainer components = null;

    /// <summary>
    /// Clean up any resources being used.
    /// </summary>
    /// <param name="disposing">true if managed resources should be disposed; otherwise, false.</param>
    protected override void Dispose(bool disposing)
    {
        if (disposing && (components != null)) {
            components.Dispose();
        }
        base.Dispose(disposing);
    }

    #region Windows Form Designer generated code

    /// <summary>
    /// Required method for Designer support - do not modify
    /// the contents of this method with the code editor.
    /// </summary>
    private void InitializeComponent()
    {
        this.txtChat = new System.Windows.Forms.TextBox();
        this.txtInput = new System.Windows.Forms.TextBox();
        this.btnAllJoyn = new System.Windows.Forms.Button();
        this.btnSend = new System.Windows.Forms.Button();
        this.btnClose = new System.Windows.Forms.Button();
        this.txtTranscript = new System.Windows.Forms.TextBox();
        this.SuspendLayout();
        //
        // txtChat
        //
        this.txtChat.Location = new System.Drawing.Point(13, 13);
        this.txtChat.Multiline = true;
        this.txtChat.Name = "txtChat";
        this.txtChat.ReadOnly = true;
        this.txtChat.ScrollBars = System.Windows.Forms.ScrollBars.Vertical;
        this.txtChat.Size = new System.Drawing.Size(418, 383);
        this.txtChat.TabIndex = 0;
        //
        // txtInput
        //
        this.txtInput.Location = new System.Drawing.Point(12, 402);
        this.txtInput.Multiline = true;
        this.txtInput.Name = "txtInput";
        this.txtInput.Size = new System.Drawing.Size(419, 147);
        this.txtInput.TabIndex = 1;
        //
        // btnAllJoyn
        //
        this.btnAllJoyn.Location = new System.Drawing.Point(13, 569);
        this.btnAllJoyn.Name = "btnAllJoyn";
        this.btnAllJoyn.Size = new System.Drawing.Size(146, 134);
        this.btnAllJoyn.TabIndex = 2;
        this.btnAllJoyn.Text = "AllJoyn";
        this.btnAllJoyn.UseVisualStyleBackColor = true;
        this.btnAllJoyn.Click += new System.EventHandler(this.btnAllJoyn_Click);
        //
        // btnSend
        //
        this.btnSend.Location = new System.Drawing.Point(183, 579);
        this.btnSend.Name = "btnSend";
        this.btnSend.Size = new System.Drawing.Size(75, 23);
        this.btnSend.TabIndex = 3;
        this.btnSend.Text = "Send";
        this.btnSend.UseVisualStyleBackColor = true;
        this.btnSend.Click += new System.EventHandler(this.btnSend_Click);
        //
        // btnClose
        //
        this.btnClose.Location = new System.Drawing.Point(183, 631);
        this.btnClose.Name = "btnClose";
        this.btnClose.Size = new System.Drawing.Size(75, 23);
        this.btnClose.TabIndex = 4;
        this.btnClose.Text = "Close";
        this.btnClose.UseVisualStyleBackColor = true;
        this.btnClose.Click += new System.EventHandler(this.btnClose_Click);
        //
        // txtTranscript
        //
        this.txtTranscript.Location = new System.Drawing.Point(451, 13);
        this.txtTranscript.Multiline = true;
        this.txtTranscript.Name = "txtTranscript";
        this.txtTranscript.ReadOnly = true;
        this.txtTranscript.ScrollBars = System.Windows.Forms.ScrollBars.Vertical;
        this.txtTranscript.Size = new System.Drawing.Size(401, 690);
        this.txtTranscript.TabIndex = 5;
        //
        // SimpleChatForm
        //
        this.AutoScaleDimensions = new System.Drawing.SizeF(8F, 16F);
        this.AutoScaleMode = System.Windows.Forms.AutoScaleMode.Font;
        this.ClientSize = new System.Drawing.Size(864, 715);
        this.Controls.Add(this.txtTranscript);
        this.Controls.Add(this.btnClose);
        this.Controls.Add(this.btnSend);
        this.Controls.Add(this.btnAllJoyn);
        this.Controls.Add(this.txtInput);
        this.Controls.Add(this.txtChat);
        this.Name = "SimpleChatForm";
        this.Text = "SimpleChatForm";
        this.ResumeLayout(false);
        this.PerformLayout();

    }

    #endregion

    private System.Windows.Forms.TextBox txtChat;
    private System.Windows.Forms.TextBox txtInput;
    private System.Windows.Forms.Button btnAllJoyn;
    private System.Windows.Forms.Button btnSend;
    private System.Windows.Forms.Button btnClose;
    private System.Windows.Forms.TextBox txtTranscript;
}
}
>>>>>>> d7cc55a1
<|MERGE_RESOLUTION|>--- conflicted
+++ resolved
@@ -1,42 +1,22 @@
-<<<<<<< HEAD
-﻿// ****************************************************************************
-//    Copyright (c) Open Connectivity Foundation (OCF), AllJoyn Open Source
-//    Project (AJOSP) Contributors and others.
-//    
-//    SPDX-License-Identifier: Apache-2.0
-//    
-=======
 ﻿// ****************************************************************************
 //    Copyright (c) Open Connectivity Foundation (OCF), AllJoyn Open Source
 //    Project (AJOSP) Contributors and others.
 //
 //    SPDX-License-Identifier: Apache-2.0
 //
->>>>>>> d7cc55a1
 //    All rights reserved. This program and the accompanying materials are
 //    made available under the terms of the Apache License, Version 2.0
 //    which accompanies this distribution, and is available at
 //    http://www.apache.org/licenses/LICENSE-2.0
-<<<<<<< HEAD
-//    
-//    Copyright (c) Open Connectivity Foundation and Contributors to AllSeen
-//    Alliance. All rights reserved.
-//    
-=======
 //
 //    Copyright (c) Open Connectivity Foundation and Contributors to AllSeen
 //    Alliance. All rights reserved.
 //
->>>>>>> d7cc55a1
 //    Permission to use, copy, modify, and/or distribute this software for
 //    any purpose with or without fee is hereby granted, provided that the
 //    above copyright notice and this permission notice appear in all
 //    copies.
-<<<<<<< HEAD
-//    
-=======
 //
->>>>>>> d7cc55a1
 //    THE SOFTWARE IS PROVIDED "AS IS" AND THE AUTHOR DISCLAIMS ALL
 //    WARRANTIES WITH REGARD TO THIS SOFTWARE INCLUDING ALL IMPLIED
 //    WARRANTIES OF MERCHANTABILITY AND FITNESS. IN NO EVENT SHALL THE
@@ -45,7 +25,6 @@
 //    PROFITS, WHETHER IN AN ACTION OF CONTRACT, NEGLIGENCE OR OTHER
 //    TORTIOUS ACTION, ARISING OUT OF OR IN CONNECTION WITH THE USE OR
 //    PERFORMANCE OF THIS SOFTWARE.
-<<<<<<< HEAD
 // ******************************************************************************
 
 namespace AllJoynNET {
@@ -168,129 +147,4 @@
     private System.Windows.Forms.Button btnClose;
     private System.Windows.Forms.TextBox txtTranscript;
 }
-}
-=======
-// ******************************************************************************
-
-namespace AllJoynNET {
-partial class SimpleChatForm {
-    /// <summary>
-    /// Required designer variable.
-    /// </summary>
-    private System.ComponentModel.IContainer components = null;
-
-    /// <summary>
-    /// Clean up any resources being used.
-    /// </summary>
-    /// <param name="disposing">true if managed resources should be disposed; otherwise, false.</param>
-    protected override void Dispose(bool disposing)
-    {
-        if (disposing && (components != null)) {
-            components.Dispose();
-        }
-        base.Dispose(disposing);
-    }
-
-    #region Windows Form Designer generated code
-
-    /// <summary>
-    /// Required method for Designer support - do not modify
-    /// the contents of this method with the code editor.
-    /// </summary>
-    private void InitializeComponent()
-    {
-        this.txtChat = new System.Windows.Forms.TextBox();
-        this.txtInput = new System.Windows.Forms.TextBox();
-        this.btnAllJoyn = new System.Windows.Forms.Button();
-        this.btnSend = new System.Windows.Forms.Button();
-        this.btnClose = new System.Windows.Forms.Button();
-        this.txtTranscript = new System.Windows.Forms.TextBox();
-        this.SuspendLayout();
-        //
-        // txtChat
-        //
-        this.txtChat.Location = new System.Drawing.Point(13, 13);
-        this.txtChat.Multiline = true;
-        this.txtChat.Name = "txtChat";
-        this.txtChat.ReadOnly = true;
-        this.txtChat.ScrollBars = System.Windows.Forms.ScrollBars.Vertical;
-        this.txtChat.Size = new System.Drawing.Size(418, 383);
-        this.txtChat.TabIndex = 0;
-        //
-        // txtInput
-        //
-        this.txtInput.Location = new System.Drawing.Point(12, 402);
-        this.txtInput.Multiline = true;
-        this.txtInput.Name = "txtInput";
-        this.txtInput.Size = new System.Drawing.Size(419, 147);
-        this.txtInput.TabIndex = 1;
-        //
-        // btnAllJoyn
-        //
-        this.btnAllJoyn.Location = new System.Drawing.Point(13, 569);
-        this.btnAllJoyn.Name = "btnAllJoyn";
-        this.btnAllJoyn.Size = new System.Drawing.Size(146, 134);
-        this.btnAllJoyn.TabIndex = 2;
-        this.btnAllJoyn.Text = "AllJoyn";
-        this.btnAllJoyn.UseVisualStyleBackColor = true;
-        this.btnAllJoyn.Click += new System.EventHandler(this.btnAllJoyn_Click);
-        //
-        // btnSend
-        //
-        this.btnSend.Location = new System.Drawing.Point(183, 579);
-        this.btnSend.Name = "btnSend";
-        this.btnSend.Size = new System.Drawing.Size(75, 23);
-        this.btnSend.TabIndex = 3;
-        this.btnSend.Text = "Send";
-        this.btnSend.UseVisualStyleBackColor = true;
-        this.btnSend.Click += new System.EventHandler(this.btnSend_Click);
-        //
-        // btnClose
-        //
-        this.btnClose.Location = new System.Drawing.Point(183, 631);
-        this.btnClose.Name = "btnClose";
-        this.btnClose.Size = new System.Drawing.Size(75, 23);
-        this.btnClose.TabIndex = 4;
-        this.btnClose.Text = "Close";
-        this.btnClose.UseVisualStyleBackColor = true;
-        this.btnClose.Click += new System.EventHandler(this.btnClose_Click);
-        //
-        // txtTranscript
-        //
-        this.txtTranscript.Location = new System.Drawing.Point(451, 13);
-        this.txtTranscript.Multiline = true;
-        this.txtTranscript.Name = "txtTranscript";
-        this.txtTranscript.ReadOnly = true;
-        this.txtTranscript.ScrollBars = System.Windows.Forms.ScrollBars.Vertical;
-        this.txtTranscript.Size = new System.Drawing.Size(401, 690);
-        this.txtTranscript.TabIndex = 5;
-        //
-        // SimpleChatForm
-        //
-        this.AutoScaleDimensions = new System.Drawing.SizeF(8F, 16F);
-        this.AutoScaleMode = System.Windows.Forms.AutoScaleMode.Font;
-        this.ClientSize = new System.Drawing.Size(864, 715);
-        this.Controls.Add(this.txtTranscript);
-        this.Controls.Add(this.btnClose);
-        this.Controls.Add(this.btnSend);
-        this.Controls.Add(this.btnAllJoyn);
-        this.Controls.Add(this.txtInput);
-        this.Controls.Add(this.txtChat);
-        this.Name = "SimpleChatForm";
-        this.Text = "SimpleChatForm";
-        this.ResumeLayout(false);
-        this.PerformLayout();
-
-    }
-
-    #endregion
-
-    private System.Windows.Forms.TextBox txtChat;
-    private System.Windows.Forms.TextBox txtInput;
-    private System.Windows.Forms.Button btnAllJoyn;
-    private System.Windows.Forms.Button btnSend;
-    private System.Windows.Forms.Button btnClose;
-    private System.Windows.Forms.TextBox txtTranscript;
-}
-}
->>>>>>> d7cc55a1
+}