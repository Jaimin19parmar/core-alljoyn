<<<<<<< HEAD
﻿// ****************************************************************************
//    Copyright (c) Open Connectivity Foundation (OCF), AllJoyn Open Source
//    Project (AJOSP) Contributors and others.
//    
//    SPDX-License-Identifier: Apache-2.0
//    
=======
﻿// ****************************************************************************
//    Copyright (c) Open Connectivity Foundation (OCF), AllJoyn Open Source
//    Project (AJOSP) Contributors and others.
//
//    SPDX-License-Identifier: Apache-2.0
//
>>>>>>> d7cc55a1
//    All rights reserved. This program and the accompanying materials are
//    made available under the terms of the Apache License, Version 2.0
//    which accompanies this distribution, and is available at
//    http://www.apache.org/licenses/LICENSE-2.0
<<<<<<< HEAD
//    
//    Copyright (c) Open Connectivity Foundation and Contributors to AllSeen
//    Alliance. All rights reserved.
//    
=======
//
//    Copyright (c) Open Connectivity Foundation and Contributors to AllSeen
//    Alliance. All rights reserved.
//
>>>>>>> d7cc55a1
//    Permission to use, copy, modify, and/or distribute this software for
//    any purpose with or without fee is hereby granted, provided that the
//    above copyright notice and this permission notice appear in all
//    copies.
<<<<<<< HEAD
//    
=======
//
>>>>>>> d7cc55a1
//    THE SOFTWARE IS PROVIDED "AS IS" AND THE AUTHOR DISCLAIMS ALL
//    WARRANTIES WITH REGARD TO THIS SOFTWARE INCLUDING ALL IMPLIED
//    WARRANTIES OF MERCHANTABILITY AND FITNESS. IN NO EVENT SHALL THE
//    AUTHOR BE LIABLE FOR ANY SPECIAL, DIRECT, INDIRECT, OR CONSEQUENTIAL
//    DAMAGES OR ANY DAMAGES WHATSOEVER RESULTING FROM LOSS OF USE, DATA OR
//    PROFITS, WHETHER IN AN ACTION OF CONTRACT, NEGLIGENCE OR OTHER
//    TORTIOUS ACTION, ARISING OUT OF OR IN CONNECTION WITH THE USE OR
//    PERFORMANCE OF THIS SOFTWARE.
<<<<<<< HEAD
// ******************************************************************************

using System;
using System.Collections.Generic;
using System.Linq;
using System.Text;
using System.Windows.Forms;
using System.Collections;
using System.Drawing;

namespace PhotoChat {
internal enum TextType {
    Error = 0,
    Remote = 1,
    Status = 2,
    System = 3,
    Me = 0x10
}

internal struct TextDescriptor {
    internal int StartPos;
    internal int Length;
    internal TextType TypeText;
    internal bool Bold;
    internal TextDescriptor(TextType typeText, int start, int len, bool bold)
    {
        StartPos = start;
        Length = len;
        TypeText = typeText;
        Bold = bold;
    }
}

internal class TextChunk {
    internal TextDescriptor Attributes;
    internal string Text;

    internal TextChunk(string text, int start, TextType originator, bool bold)
    {
        Attributes = new TextDescriptor(originator, start, text.Length, bold);
        Text = text;
    }
}

internal class RichTextBuffer {
    private RichTextBox _control;
    private ArrayList _contents;
    private Queue<TextChunk> _deferred;
    internal int InsertionPoint = 0;

    internal RichTextBuffer(RichTextBox owner)
    {
        _control = owner;
        _control.ShowSelectionMargin = true;
        _control.ScrollBars = RichTextBoxScrollBars.ForcedVertical;
        _contents = new ArrayList();
        _deferred = new Queue<TextChunk>();
        InsertionPoint = 0;
    }

    internal void AddDeferred(string text, string tag, TextType type)
    {
        lock (_deferred)
        {
            if (tag != null&& tag.Length > 0) {
                tag += ": ";
                _deferred.Enqueue(new TextChunk(tag, InsertionPoint, type, true));
                InsertionPoint += tag.Length;
            }
            if (type != TextType.Remote)
                text += '\n';
            _deferred.Enqueue(new TextChunk(text, InsertionPoint, type, false));
            InsertionPoint += text.Length;
        }
    }

    internal void ShowDeferredTexts()
    {
        if (_deferred.Count == 0)
            return;
        lock (_deferred)
        {
            foreach (TextChunk t in _deferred) {
                _contents.Add(t);
                updateControl(t);
            }
            _deferred.Clear();
        }
    }

    internal void Add(string text, string tag, TextType type)
    {
        ShowDeferredTexts();
        if (tag != null&& tag.Length > 0) {
            tag += ": ";
            _contents.Add(new TextChunk(tag, InsertionPoint, type, true));
            InsertionPoint += tag.Length;
            updateControl((TextChunk)_contents[_contents.Count - 1]);
        }
        if (type != TextType.Remote)
            text += '\n';
        //            else
        //            {
        //                MessageBox.Show(text);
        //            }
        _contents.Add(new TextChunk(text, InsertionPoint, type, false));
        InsertionPoint += text.Length;
        updateControl((TextChunk)_contents[_contents.Count - 1]);
    }

    private void updateControl(TextChunk chunk)
    {
        _control.AppendText(chunk.Text);
        _control.Select(chunk.Attributes.StartPos, chunk.Attributes.Length);
        switch (chunk.Attributes.TypeText) {
        case TextType.Error:
            _control.SelectionColor = Color.Red;
            break;

        case TextType.Status:
            _control.SelectionColor = Color.Black;
            break;

        case TextType.Remote:
            _control.SelectionColor = Color.Green;
            break;

        case TextType.Me:
            _control.SelectionColor = Color.Blue;
            break;

        default:
            _control.SelectionColor = Color.Black;
            break;
        }
        Font font = _control.SelectionFont;
        if (chunk.Attributes.Bold)
            _control.SelectionFont = new Font(font.FontFamily, font.Size, FontStyle.Bold);
        else
            _control.SelectionFont = new Font(font.FontFamily, font.Size, FontStyle.Regular);
        _control.Select(_control.Text.Length - 1, 1);
        _control.ScrollToCaret();
        _control.Update();
    }
}
}
=======
// ******************************************************************************

using System;
using System.Collections.Generic;
using System.Linq;
using System.Text;
using System.Windows.Forms;
using System.Collections;
using System.Drawing;

namespace PhotoChat {
internal enum TextType {
    Error = 0,
    Remote = 1,
    Status = 2,
    System = 3,
    Me = 0x10
}

internal struct TextDescriptor {
    internal int StartPos;
    internal int Length;
    internal TextType TypeText;
    internal bool Bold;
    internal TextDescriptor(TextType typeText, int start, int len, bool bold)
    {
        StartPos = start;
        Length = len;
        TypeText = typeText;
        Bold = bold;
    }
}

internal class TextChunk {
    internal TextDescriptor Attributes;
    internal string Text;

    internal TextChunk(string text, int start, TextType originator, bool bold)
    {
        Attributes = new TextDescriptor(originator, start, text.Length, bold);
        Text = text;
    }
}

internal class RichTextBuffer {
    private RichTextBox _control;
    private ArrayList _contents;
    private Queue<TextChunk> _deferred;
    internal int InsertionPoint = 0;

    internal RichTextBuffer(RichTextBox owner)
    {
        _control = owner;
        _control.ShowSelectionMargin = true;
        _control.ScrollBars = RichTextBoxScrollBars.ForcedVertical;
        _contents = new ArrayList();
        _deferred = new Queue<TextChunk>();
        InsertionPoint = 0;
    }

    internal void AddDeferred(string text, string tag, TextType type)
    {
        lock (_deferred)
        {
            if (tag != null&& tag.Length > 0) {
                tag += ": ";
                _deferred.Enqueue(new TextChunk(tag, InsertionPoint, type, true));
                InsertionPoint += tag.Length;
            }
            if (type != TextType.Remote)
                text += '\n';
            _deferred.Enqueue(new TextChunk(text, InsertionPoint, type, false));
            InsertionPoint += text.Length;
        }
    }

    internal void ShowDeferredTexts()
    {
        if (_deferred.Count == 0)
            return;
        lock (_deferred)
        {
            foreach (TextChunk t in _deferred) {
                _contents.Add(t);
                updateControl(t);
            }
            _deferred.Clear();
        }
    }

    internal void Add(string text, string tag, TextType type)
    {
        ShowDeferredTexts();
        if (tag != null&& tag.Length > 0) {
            tag += ": ";
            _contents.Add(new TextChunk(tag, InsertionPoint, type, true));
            InsertionPoint += tag.Length;
            updateControl((TextChunk)_contents[_contents.Count - 1]);
        }
        if (type != TextType.Remote)
            text += '\n';
        //            else
        //            {
        //                MessageBox.Show(text);
        //            }
        _contents.Add(new TextChunk(text, InsertionPoint, type, false));
        InsertionPoint += text.Length;
        updateControl((TextChunk)_contents[_contents.Count - 1]);
    }

    private void updateControl(TextChunk chunk)
    {
        _control.AppendText(chunk.Text);
        _control.Select(chunk.Attributes.StartPos, chunk.Attributes.Length);
        switch (chunk.Attributes.TypeText) {
        case TextType.Error:
            _control.SelectionColor = Color.Red;
            break;

        case TextType.Status:
            _control.SelectionColor = Color.Black;
            break;

        case TextType.Remote:
            _control.SelectionColor = Color.Green;
            break;

        case TextType.Me:
            _control.SelectionColor = Color.Blue;
            break;

        default:
            _control.SelectionColor = Color.Black;
            break;
        }
        Font font = _control.SelectionFont;
        if (chunk.Attributes.Bold)
            _control.SelectionFont = new Font(font.FontFamily, font.Size, FontStyle.Bold);
        else
            _control.SelectionFont = new Font(font.FontFamily, font.Size, FontStyle.Regular);
        _control.Select(_control.Text.Length - 1, 1);
        _control.ScrollToCaret();
        _control.Update();
    }
}
}
>>>>>>> d7cc55a1
<|MERGE_RESOLUTION|>--- conflicted
+++ resolved
@@ -1,42 +1,22 @@
-<<<<<<< HEAD
-﻿// ****************************************************************************
-//    Copyright (c) Open Connectivity Foundation (OCF), AllJoyn Open Source
-//    Project (AJOSP) Contributors and others.
-//    
-//    SPDX-License-Identifier: Apache-2.0
-//    
-=======
 ﻿// ****************************************************************************
 //    Copyright (c) Open Connectivity Foundation (OCF), AllJoyn Open Source
 //    Project (AJOSP) Contributors and others.
 //
 //    SPDX-License-Identifier: Apache-2.0
 //
->>>>>>> d7cc55a1
 //    All rights reserved. This program and the accompanying materials are
 //    made available under the terms of the Apache License, Version 2.0
 //    which accompanies this distribution, and is available at
 //    http://www.apache.org/licenses/LICENSE-2.0
-<<<<<<< HEAD
-//    
-//    Copyright (c) Open Connectivity Foundation and Contributors to AllSeen
-//    Alliance. All rights reserved.
-//    
-=======
 //
 //    Copyright (c) Open Connectivity Foundation and Contributors to AllSeen
 //    Alliance. All rights reserved.
 //
->>>>>>> d7cc55a1
 //    Permission to use, copy, modify, and/or distribute this software for
 //    any purpose with or without fee is hereby granted, provided that the
 //    above copyright notice and this permission notice appear in all
 //    copies.
-<<<<<<< HEAD
-//    
-=======
 //
->>>>>>> d7cc55a1
 //    THE SOFTWARE IS PROVIDED "AS IS" AND THE AUTHOR DISCLAIMS ALL
 //    WARRANTIES WITH REGARD TO THIS SOFTWARE INCLUDING ALL IMPLIED
 //    WARRANTIES OF MERCHANTABILITY AND FITNESS. IN NO EVENT SHALL THE
@@ -45,7 +25,6 @@
 //    PROFITS, WHETHER IN AN ACTION OF CONTRACT, NEGLIGENCE OR OTHER
 //    TORTIOUS ACTION, ARISING OUT OF OR IN CONNECTION WITH THE USE OR
 //    PERFORMANCE OF THIS SOFTWARE.
-<<<<<<< HEAD
 // ******************************************************************************
 
 using System;
@@ -191,152 +170,4 @@
         _control.Update();
     }
 }
-}
-=======
-// ******************************************************************************
-
-using System;
-using System.Collections.Generic;
-using System.Linq;
-using System.Text;
-using System.Windows.Forms;
-using System.Collections;
-using System.Drawing;
-
-namespace PhotoChat {
-internal enum TextType {
-    Error = 0,
-    Remote = 1,
-    Status = 2,
-    System = 3,
-    Me = 0x10
-}
-
-internal struct TextDescriptor {
-    internal int StartPos;
-    internal int Length;
-    internal TextType TypeText;
-    internal bool Bold;
-    internal TextDescriptor(TextType typeText, int start, int len, bool bold)
-    {
-        StartPos = start;
-        Length = len;
-        TypeText = typeText;
-        Bold = bold;
-    }
-}
-
-internal class TextChunk {
-    internal TextDescriptor Attributes;
-    internal string Text;
-
-    internal TextChunk(string text, int start, TextType originator, bool bold)
-    {
-        Attributes = new TextDescriptor(originator, start, text.Length, bold);
-        Text = text;
-    }
-}
-
-internal class RichTextBuffer {
-    private RichTextBox _control;
-    private ArrayList _contents;
-    private Queue<TextChunk> _deferred;
-    internal int InsertionPoint = 0;
-
-    internal RichTextBuffer(RichTextBox owner)
-    {
-        _control = owner;
-        _control.ShowSelectionMargin = true;
-        _control.ScrollBars = RichTextBoxScrollBars.ForcedVertical;
-        _contents = new ArrayList();
-        _deferred = new Queue<TextChunk>();
-        InsertionPoint = 0;
-    }
-
-    internal void AddDeferred(string text, string tag, TextType type)
-    {
-        lock (_deferred)
-        {
-            if (tag != null&& tag.Length > 0) {
-                tag += ": ";
-                _deferred.Enqueue(new TextChunk(tag, InsertionPoint, type, true));
-                InsertionPoint += tag.Length;
-            }
-            if (type != TextType.Remote)
-                text += '\n';
-            _deferred.Enqueue(new TextChunk(text, InsertionPoint, type, false));
-            InsertionPoint += text.Length;
-        }
-    }
-
-    internal void ShowDeferredTexts()
-    {
-        if (_deferred.Count == 0)
-            return;
-        lock (_deferred)
-        {
-            foreach (TextChunk t in _deferred) {
-                _contents.Add(t);
-                updateControl(t);
-            }
-            _deferred.Clear();
-        }
-    }
-
-    internal void Add(string text, string tag, TextType type)
-    {
-        ShowDeferredTexts();
-        if (tag != null&& tag.Length > 0) {
-            tag += ": ";
-            _contents.Add(new TextChunk(tag, InsertionPoint, type, true));
-            InsertionPoint += tag.Length;
-            updateControl((TextChunk)_contents[_contents.Count - 1]);
-        }
-        if (type != TextType.Remote)
-            text += '\n';
-        //            else
-        //            {
-        //                MessageBox.Show(text);
-        //            }
-        _contents.Add(new TextChunk(text, InsertionPoint, type, false));
-        InsertionPoint += text.Length;
-        updateControl((TextChunk)_contents[_contents.Count - 1]);
-    }
-
-    private void updateControl(TextChunk chunk)
-    {
-        _control.AppendText(chunk.Text);
-        _control.Select(chunk.Attributes.StartPos, chunk.Attributes.Length);
-        switch (chunk.Attributes.TypeText) {
-        case TextType.Error:
-            _control.SelectionColor = Color.Red;
-            break;
-
-        case TextType.Status:
-            _control.SelectionColor = Color.Black;
-            break;
-
-        case TextType.Remote:
-            _control.SelectionColor = Color.Green;
-            break;
-
-        case TextType.Me:
-            _control.SelectionColor = Color.Blue;
-            break;
-
-        default:
-            _control.SelectionColor = Color.Black;
-            break;
-        }
-        Font font = _control.SelectionFont;
-        if (chunk.Attributes.Bold)
-            _control.SelectionFont = new Font(font.FontFamily, font.Size, FontStyle.Bold);
-        else
-            _control.SelectionFont = new Font(font.FontFamily, font.Size, FontStyle.Regular);
-        _control.Select(_control.Text.Length - 1, 1);
-        _control.ScrollToCaret();
-        _control.Update();
-    }
-}
-}
->>>>>>> d7cc55a1
+}