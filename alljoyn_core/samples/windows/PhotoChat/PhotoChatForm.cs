--- conflicted
+++ resolved
@@ -1,42 +1,22 @@
-<<<<<<< HEAD
-﻿// ****************************************************************************
-//    Copyright (c) Open Connectivity Foundation (OCF), AllJoyn Open Source
-//    Project (AJOSP) Contributors and others.
-//    
-//    SPDX-License-Identifier: Apache-2.0
-//    
-=======
 ﻿// ****************************************************************************
 //    Copyright (c) Open Connectivity Foundation (OCF), AllJoyn Open Source
 //    Project (AJOSP) Contributors and others.
 //
 //    SPDX-License-Identifier: Apache-2.0
 //
->>>>>>> d7cc55a1
 //    All rights reserved. This program and the accompanying materials are
 //    made available under the terms of the Apache License, Version 2.0
 //    which accompanies this distribution, and is available at
 //    http://www.apache.org/licenses/LICENSE-2.0
-<<<<<<< HEAD
-//    
-//    Copyright (c) Open Connectivity Foundation and Contributors to AllSeen
-//    Alliance. All rights reserved.
-//    
-=======
 //
 //    Copyright (c) Open Connectivity Foundation and Contributors to AllSeen
 //    Alliance. All rights reserved.
 //
->>>>>>> d7cc55a1
 //    Permission to use, copy, modify, and/or distribute this software for
 //    any purpose with or without fee is hereby granted, provided that the
 //    above copyright notice and this permission notice appear in all
 //    copies.
-<<<<<<< HEAD
-//    
-=======
 //
->>>>>>> d7cc55a1
 //    THE SOFTWARE IS PROVIDED "AS IS" AND THE AUTHOR DISCLAIMS ALL
 //    WARRANTIES WITH REGARD TO THIS SOFTWARE INCLUDING ALL IMPLIED
 //    WARRANTIES OF MERCHANTABILITY AND FITNESS. IN NO EVENT SHALL THE
@@ -45,7 +25,6 @@
 //    PROFITS, WHETHER IN AN ACTION OF CONTRACT, NEGLIGENCE OR OTHER
 //    TORTIOUS ACTION, ARISING OUT OF OR IN CONNECTION WITH THE USE OR
 //    PERFORMANCE OF THIS SOFTWARE.
-<<<<<<< HEAD
 // ******************************************************************************
 
 using System;
@@ -820,781 +799,4 @@
     #endregion
 
 }
-}
-=======
-// ******************************************************************************
-
-using System;
-using System.Collections.Generic;
-using System.ComponentModel;
-using System.Data;
-using System.Drawing;
-using System.Linq;
-using System.Text;
-using System.Windows.Forms;
-using System.IO;
-
-using AllJoynNET;
-using System.Collections;
-using System.Threading;
-
-namespace PhotoChat {
-public partial class PhotoChatForm : Form {
-    public PhotoChatForm()
-    {
-        InitializeComponent();
-        _allJoyn = new AllJoynBus();
-        _connectForm = new AllJoynConnectForm(_allJoyn, this);
-        _transcriptForm = new SimpleTranscript();
-        _buffer = new RichTextBuffer(richTextOutput);
-        _chatText = new StringBuilder(DateTime.Now.ToString());
-        _chatText.AppendLine();
-        _transcriptText = new StringBuilder("New Session " + DateTime.Now.ToString());
-        _transcriptText.AppendLine();     // EOL
-
-        _connected = false;
-
-        // refresh of the UI and other events related to the UI are managed by this timer
-        // see timedEvent() for details
-        _timer = new System.Windows.Forms.Timer();
-        _timer.Interval = 300;
-        _timer.Start();
-        _timer.Tick += new EventHandler(timedEvent);
-        _timer.Enabled = true;
-
-        // large thumbnails
-        imageList1.ImageSize = new Size(64, 64);
-        imageList1.TransparentColor = Color.White;
-
-        // small thumbnails
-        _largeList = new ImageList();
-        _largeList.ImageSize = new Size(32, 32);
-        _largeList.TransparentColor = Color.White;
-
-        lvPic.LargeImageList = _largeList;
-        lvPic.SmallImageList = _largeList;
-        lvPic.View = View.Tile;
-
-        richTextOutput.AllowDrop = true;
-        richTextOutput.DragEnter += richTextOutput_DragEnter;
-        richTextOutput.DragDrop += richTextOutput_DragDrop;
-
-    }
-
-    private bool _connected = false;
-
-    public bool Connected { get { return _connected; } }
-
-    private AllJoynConnectForm _connectForm = null;
-
-    private bool _transcriptVisible = false;
-    private SimpleTranscript _transcriptForm;
-
-    private StringBuilder _transcriptText = null;
-    private StringBuilder _chatText = null;
-
-    private AllJoynSession _session = null;
-    private AllJoynBus _allJoyn = null;
-
-    private System.Windows.Forms.Timer _timer;
-
-    private static RichTextBuffer _buffer = null;
-
-    private bool _selectingChatters = false;
-
-    private ArrayList _recipients = null;
-
-    private void timedEvent(Object o, EventArgs e)
-    {
-        if (_selectingChatters) {
-            if (_recipients != null) {
-                if (_recipients.Count > 0) {
-                    processRecipients();
-                } else
-                    _recipients = null;
-                pnlChatters.Visible = false;
-                _selectingChatters = false;
-            }
-        }
-        // Xfer
-        if (_pendingQuery) {
-            _pendingQuery = false;
-            processQuery();
-        }
-        incrementProgress();
-        updateSentFiles();
-        refreshUI();
-    }
-
-    private bool _showProgress = false;
-    private int _progressAmount = 0;
-    private int _progressIncr = 0;
-
-    private void incrementProgress()
-    {
-        if (!_showProgress) {
-            progressBar1.Visible = true;
-            _progressAmount += _progressIncr;
-            return;
-        }
-        if ((_progressAmount == 0) && (_progressIncr == 0))
-            return;
-        progressBar1.Visible = true;
-        _progressAmount += _progressIncr;
-        if (_progressAmount > 100)
-            _progressAmount = 100;
-        progressBar1.Value = _progressAmount;
-    }
-
-    private Thread _sendThread = null;
-
-    private void processRecipients()
-    {
-        if (_recipients.Count < 1) {
-            _recipients = null;
-            return;
-        }
-        _sendThread = new Thread(sendToRecipients);
-        _sendThread.Start();
-    }
-
-    private void sendToRecipients()
-    {
-        _showProgress = true;
-        foreach (string chatter in _recipients) {
-            string UID = _session.FindUID(chatter);
-            int proxy = _session.CreateProxy(UID);
-            if (proxy == -1) {
-                string msg = "INVALID PROXY" + proxy.ToString();
-                int sz = msg.Length;
-                int type = 0;     // error type
-                receiveOutput(msg, ref sz, ref type);
-            } else   {
-                _progressAmount = 0;
-                sendFilesTo(chatter, proxy);
-                _session.FreeProxy(UID, proxy);
-            }
-        }
-        _sendThread.Abort();
-        _sendThread = null;
-        _showProgress = false;
-    }
-
-    private string[] _filesToSend = null;
-
-    private void sendFilesTo(string chatter, int proxy)
-    {
-        foreach (string file in _filesToSend) {
-            sendFile(file, chatter, proxy);
-        }
-    }
-
-    private void refreshUI()
-    {
-        _buffer.ShowDeferredTexts();
-        if (_deferredStatus.Length > 0) {
-            lblStart.Text = "Status:";
-            lblStatus.Text = _deferredStatus;
-            _deferredStatus = "";
-        }
-        if (_transcriptText.Length > 0) {
-            _transcriptForm.AddText(_transcriptText.ToString());
-            _transcriptText.Remove(0, _transcriptText.Length);
-        }
-        if (!_showProgress) {
-            _progressAmount = 0;
-            progressBar1.Visible = false;
-        }
-        if ((_session == null) || (lvPic.Items.Count < 1) || (_session.Count == 0))
-            btnShare.Enabled = false;
-        else
-            btnShare.Enabled = true;
-        updateSentFiles();
-    }
-
-    private string _deferredStatus = "";
-
-    private void updateMainForm()
-    {
-        lblStart.Text = "Status:";
-        if (_deferredStatus.Length > 0) {
-            lblStatus.Text = _deferredStatus;
-            _deferredStatus = "";
-            return;
-        }
-        if (_connected) {
-            btnSend.Enabled = true;
-            lblStatus.Text = "connected to Alljoyn";
-        } else   {
-            btnSend.Enabled = true;
-            lblStatus.Text = "not connected";
-        }
-    }
-
-    // callback delegates - interface exported to native code
-    private ReceiverDelegate _receiveDelegate;
-    private SubscriberDelegate _joinDelegate;
-    private IncomingQueryDelegate _queryDelegate;
-    private IncomingXferDelegate _xferDelegate;
-
-    private bool _pendingQuery = false;
-    private bool _pendingResult = false;
-    private string _query = "";
-    private int _queryResult = 0;
-
-    private string _incomingFile;
-    private int _incomingFilesize;
-
-    //      private bool _callbacksInstalled = false;
-
-    private void setCallbacks()
-    {
-        _receiveDelegate = new ReceiverDelegate(receiveOutput);
-        _joinDelegate = new SubscriberDelegate(sessionSubscriber);
-        _queryDelegate = new IncomingQueryDelegate(incomingQuery);
-        _xferDelegate = new IncomingXferDelegate(xferHandler);
-        GC.KeepAlive(_queryDelegate);
-        GC.KeepAlive(_xferDelegate);
-        GC.KeepAlive(_receiveDelegate);
-        GC.KeepAlive(_joinDelegate);
-    }
-
-    private void incomingQuery(string data, ref int accept)
-    {
-        _query = data;
-        _queryResult = accept;
-        _pendingQuery = true;
-        _pendingResult = true;
-
-        // TODO: wrap this in a timeout
-        while (_pendingQuery) {
-            Thread.Sleep(600);
-        }
-        while (_pendingResult) {
-            Thread.Sleep(600);
-        }
-        accept = _queryResult;
-        // if timeout accept = 0;
-    }
-
-    // this query (set by incomingQuery above) will be called from the main timer loop in the UI thread
-    private void processQuery()
-    {
-        // TODO: replace "Someone" with the senders tag
-        string incoming = "Someone wants to send you " + _query;
-        incoming += "\nFile size is " + _queryResult.ToString() + " bytes";
-        incoming += "\nWill you accept?";
-        if (MessageBox.Show(incoming, "Alljoyn Photo Chat", MessageBoxButtons.YesNo, MessageBoxIcon.Question) == System.Windows.Forms.DialogResult.Yes) {
-            _queryResult = initiateXferIn(_query, _queryResult);
-        } else
-            _queryResult = 0;
-        _pendingResult = false;
-    }
-
-    private void xferHandler(string command, ref int sz)
-    {
-        switch (command) {
-        case "Initiate":
-            _showProgress = true;
-            _progressIncr = 10;
-            break;
-
-        case "Receive":
-            break;
-
-        case "Close":
-            //              _showProgress = false;
-            _progressIncr = 0;
-            break;
-
-        default:
-            break;
-        }
-    }
-
-    private int initiateXferIn(string filename, int filesize)
-    {
-        SaveFileDialog dlg = new SaveFileDialog();
-        dlg.FileName = _query;
-        DialogResult res = dlg.ShowDialog();
-        if (res == DialogResult.OK) {
-            _incomingFile = dlg.FileName;
-            addFileToListView(_incomingFile);
-            _allJoyn.SetPendingInputFilename(_incomingFile);
-            // TODO: set queryResult to a recommended sector size
-            return _queryResult;
-        }
-        return 0;
-    }
-
-    private string dateTimeString()
-    {
-        DateTime now = DateTime.Now;
-        return now.ToString("f");
-    }
-
-    private void receiveOutput(string data, ref int sz, ref int informType)
-    {
-        string handle = null;
-        string msg = null;
-        TextType type = TextType.Error;
-        if (_session == null) {
-            if (_allJoyn == null)
-                _allJoyn = _connectForm.AJBus;
-            _session = new AllJoynSession(_allJoyn);
-            if (!_connectForm.IsNameOwner)
-                sendIdentityMessage();
-        }
-        switch (informType) {
-        case 0:
-            type = TextType.Error;
-            _buffer.AddDeferred(data, "Error", type);
-            _transcriptText.AppendLine(data);
-            break;
-
-        case 1:
-            type = TextType.Remote;
-            if (parseForIdentity(data))
-                return;
-            msg = lookupChatter(data, out handle);
-            data = msg;
-            _buffer.AddDeferred(data, handle, type);
-            _deferredStatus = "last message received " + dateTimeString();
-            break;
-
-        case 2:
-            type = TextType.Status;
-            _transcriptText.AppendLine(data);
-            break;
-
-        case 3:
-            type = TextType.System;
-            _transcriptText.AppendLine(data);
-            break;
-
-        default:
-            type = TextType.Error;
-            _buffer.AddDeferred(data, "Error", type);
-            _transcriptText.AppendLine(data);
-            break;
-        }
-    }
-
-    /***
-       {
-        string it = informType.ToString() + ":";
-        if (informType == 1)
-        {
-
-            if (parseForIdentity(data))
-                return;
-
-            if (_allJoyn == null)
-            {
-                _chatText.AppendLine(it + data);
-                return;
-            }
-
-            if (parseForIdentity(data))
-                return;     // don't display
-            string chatter;
-            chatter = lookupChatter(data, out chatter);
-            _chatText.AppendLine(chatter + data);
-            return;
-        }
-        _transcriptText.AppendLine(data);
-       }
-     ***/
-
-
-    const string token = "<IDENTITY:";
-    private string _identity = "";
-
-    private void sendIdentityMessage()
-    {
-        string msg = token + _identity + ">";
-        if (_connected && _allJoyn != null) {
-            _allJoyn.Send(msg);
-            _buffer.AddDeferred("*** Sent Identity ", _identity, TextType.Remote);
-        }
-    }
-
-    private bool parseForIdentity(string data)
-    {
-        if (data.Contains(token)) {
-            int i = data.IndexOf(token);
-            if (i > 2) {
-                string tmp = data.Replace(token, "<");
-                string key = data.Substring(0, i - 2);
-                tmp = tmp.Replace(key, " ");
-                tmp = tmp.Substring(1, tmp.Length - 1);
-                int start = tmp.IndexOf("<");
-                int stop = tmp.IndexOf(">");
-                tmp = tmp.Remove(stop);
-                start++;
-                tmp = tmp.Substring(start, tmp.Length - start);
-                if (_session == null)
-                    _session = new AllJoynSession(_allJoyn);
-                if (!_session.HasKey(key)) {
-                    _session.NewParticipant(key, tmp);
-                    _transcriptText.AppendLine("*** ADD " + key + " **** ");
-                    sendIdentityMessage();
-                } else   {
-                    _session.AddIdentity(key, tmp);
-                }
-
-                _buffer.AddDeferred("IDENTIFIED " + tmp + " AS " + key, tmp, TextType.Error);
-                return true;
-            }
-        }
-        return false;
-    }
-
-    private string lookupChatter(string data, out string chatter)
-    {
-        int start = data.IndexOf(':');
-        int stop = data.IndexOf(':', start + 1);
-        string key = data.Substring(start, stop - start);
-        string msg = data.Remove(start, (stop - start) + 1);
-
-        if (_session.HasKey(key)) {
-            chatter = _session.GetIdentity(key);
-        } else
-            chatter = "Unknown";
-        return msg;
-    }
-
-    private void sessionSubscriber(string data, ref int sz)
-    {
-
-        if (_session == null)
-            _session = new AllJoynSession(_allJoyn);
-        _session.NewParticipant(data);
-        Thread.Sleep(1000);
-        sendIdentityMessage();
-    }
-
-    private string _outgoingFilename = "";
-
-    private void sendFile(string filename, string chatter, int proxy)
-    {
-        if (_session.Count < 1)
-            return;
-        if (_connected && _allJoyn != null) {
-            // determine nSegmentSize and nSegments
-            FileInfo info = new FileInfo(filename);
-            long size = info.Length;
-            if (size > int.MaxValue) {
-                MessageBox.Show("That file is huge! ... sorry can't send it.", "WHOA!");
-                return;
-            }
-            string path = filename;
-            _outgoingFilename = path;
-            string[] tokens = path.Split('\\');
-            int index = tokens.Length;
-            System.Diagnostics.Debug.Assert(index > 0);
-            string file = tokens[index - 1];
-
-            int sz = (int)size;
-            if (_allJoyn.OutgoingQueryXfer(proxy, file, sz)) {
-                _showProgress = true;
-                _progressIncr = 10;
-            }
-            if (initiateXferOut(proxy))
-                addToSentFiles(_outgoingFilename);
-        }
-    }
-
-    long calculate(string filename)
-    {
-        // determine nSegmentSize and nSegments
-        FileInfo info = new FileInfo(filename);
-        long size = info.Length;
-        _nSegments = (int)size / 65435;
-        _segmentSize = 65435;
-        _lastSegSize = (int)size % 65435;
-        if (_lastSegSize > 0)
-            _nSegments++;
-        return size;
-    }
-
-    private int _nSegments = 0;
-    private int _segmentSize = 0;
-    private int _lastSegSize = 0;
-
-    private bool initiateXferOut(int proxyIndex)
-    {
-        calculate(_outgoingFilename);
-        _allJoyn.InitiateOutgoingXfer(proxyIndex, _segmentSize, _nSegments);
-        FileStream stream = new FileStream(_outgoingFilename, FileMode.Open, FileAccess.Read);
-        bool res = xferSegments(stream, proxyIndex);
-        if (!res)
-            MessageBox.Show("TRANSFER FAILED");
-        stream.Close();
-        _allJoyn.EndOutgoingTransfer(proxyIndex);
-        _progressAmount = 0;
-        return res;
-    }
-
-    private bool xferSegments(FileStream stream, int proxyIndex)
-    {
-        //            if( !_active )
-        //                return false;
-        byte[] bytes = new byte[_segmentSize];
-        for (int i = 0; i < _nSegments; i++) {
-            int segSize = _segmentSize;
-            if (i == _nSegments - 1)
-                segSize = _lastSegSize;
-            int offset = i * _segmentSize;
-            try{
-                stream.Seek(offset, SeekOrigin.Begin);
-                stream.Read(bytes, 0, segSize);
-            }catch{
-                return false;
-            }
-            _allJoyn.TransferSegmentOut(proxyIndex, bytes, i + 1, segSize);
-        }
-        return true;
-    }
-
-    private void showChatterList()
-    {
-        ArrayList list = _session.IdentityList();
-        if (list.Count == 1)
-            return;
-        foreach (AllJoynRemoteObject remote in list) {
-            string id = remote.Identity;
-            clbChatters.Items.Add(id);
-        }
-        pnlChatters.Visible = true;
-        pnlChatters.Focus();
-    }
-
-    private void processDirectory(string targetDirectory)
-    {
-        // Process the list of files found in the directory.
-        if (!Directory.Exists(targetDirectory))
-            return;
-        string[] fileEntries = Directory.GetFiles(targetDirectory);
-        if (fileEntries.Length < 1)
-            return;
-        foreach (string fileName in fileEntries) {
-            addFileToListView(fileName);
-        }
-    }
-
-    private ImageList _largeList;
-
-    private void addFileToListView(string fileName)
-    {
-        Image img = null;
-        try{
-            img = Image.FromFile(fileName).GetThumbnailImage(64, 64, null, IntPtr.Zero);
-        }catch{
-            img = null;
-        }
-        if (img != null) {
-            ListViewItem item = new ListViewItem();
-            item.Text = fileName;
-            item.Tag = fileName;
-            item.ImageKey = item.Tag.ToString();
-            _largeList.Images.Add(item.Tag.ToString(), img);
-            lvPic.Items.Add(item);
-        }
-    }
-
-    private void addToSentFiles(string filename)
-    {
-        Image img = null;
-        try{
-            img = Image.FromFile(filename).GetThumbnailImage(64, 64, null, IntPtr.Zero);
-        }catch{
-            img = null;
-        }
-        if (img != null) {
-            imageList1.Images.Add(filename, img);
-        }
-    }
-
-    private void updateSentFiles()
-    {
-        if (imageList1.Images.Count < 1)
-            return;
-        Graphics graf = Graphics.FromHwnd(panel1.Handle);
-        int currentImage = 0;
-        int x = 10;
-        int y = 10;
-        foreach (Image image in imageList1.Images) {
-            imageList1.Draw(graf, x, y, currentImage++);
-            x += 68;
-            //        panel1.Refresh();
-        }
-        graf.Dispose();
-        //            this.Invalidate();
-    }
-
-    #region Button Handlers
-
-    private void btnAllJoyn_Click(object sender, EventArgs e)
-    {
-        setCallbacks();
-        _connectForm.InstallDelegates(_receiveDelegate, _joinDelegate);
-        _connectForm.ShowDialog(this);
-        if (_connectForm.IsConnected) {
-            _identity = _connectForm.MyHandle;
-            _connected = true;
-            if (!_connectForm.IsNameOwner) {
-                Thread.Sleep(1000);
-                sendIdentityMessage();
-            }
-            _allJoyn.SetLocalIncomingXferInterface(_queryDelegate, _xferDelegate);
-            updateMainForm();
-        }
-    }
-
-    private void btnTranscript_Click(object sender, EventArgs e)
-    {
-        if (_transcriptVisible) {
-            _transcriptForm.Hide();
-            _transcriptVisible = false;
-            btnTranscript.Text = "Show Transcript";
-        } else   {
-            _transcriptForm.Show();
-            _transcriptVisible = true;
-            btnTranscript.Text = "Hide Transcript";
-        }
-    }
-
-    private void btnSend_Click(object sender, EventArgs e)
-    {
-        _buffer.Add(txtMessage.Text, _identity, TextType.Me);
-        if (_connected && _allJoyn != null)
-            _allJoyn.Send(txtMessage.Text);
-        txtMessage.Text = "";
-        txtMessage.Focus();
-        _deferredStatus = "last message sent " + dateTimeString();
-    }
-
-    private void btnAddFiles_Click(object sender, EventArgs e)
-    {
-        OpenFileDialog dlg = new OpenFileDialog();
-        dlg.Filter = "Images (*.BMP;*.JPG;*.GIF)|*.BMP;*.JPG;*.GIF|" + "All files (*.*)|*.*";
-        // Allow the user to select multiple images.
-        dlg.Multiselect = true;
-        dlg.Title = "Alljoyn Photo Share";
-        DialogResult res = dlg.ShowDialog(this);
-        if (res == DialogResult.OK) {
-            string[] files = dlg.FileNames;
-            foreach (string file in files)
-                addFileToListView(file);
-        }
-    }
-
-    private void btnAddFolder_Click(object sender, EventArgs e)
-    {
-        dlgBrowseFolders.ShowDialog();
-        //       MessageBox.Show(dlgBrowseFolders.SelectedPath);
-        if (dlgBrowseFolders.SelectedPath.Length < 1)
-            return;
-        processDirectory(dlgBrowseFolders.SelectedPath);
-    }
-
-    private void btnShare_Click(object sender, EventArgs e)
-    {
-        if (_session == null)
-            return;
-        determineFileRecipients();
-    }
-
-    private void determineFileRecipients()
-    {
-        if (lvPic.SelectedItems.Count < 1) {
-            MessageBox.Show("NO FILES SELECTED");
-            return;
-        }
-        _filesToSend = new string[lvPic.SelectedItems.Count];
-        int i = 0;
-        foreach (ListViewItem item in lvPic.SelectedItems) {
-            string filename = item.Text;
-            _filesToSend[i++] = filename;
-        }
-        ArrayList list = _session.IdentityList();
-        if (list.Count > 1) {
-            clbChatters.Items.Clear();
-            foreach (AllJoynRemoteObject remote in list) {
-                string id = remote.Identity;
-                clbChatters.Items.Add(id);
-            }
-            pnlChatters.Visible = true;
-        } else   {
-            _recipients = new ArrayList();
-            AllJoynRemoteObject remote = (AllJoynRemoteObject)list[0];
-            _recipients.Add(remote.Identity);
-        }
-        _selectingChatters = true;
-    }
-
-    private void btnSendFile_Click(object sender, EventArgs e)
-    {
-        ArrayList arr = new ArrayList();
-        foreach (object itemChecked in clbChatters.CheckedItems) {
-            arr.Add(itemChecked.ToString());
-        }
-        _recipients = arr;
-    }
-    #endregion
-
-    #region DragAndDrop
-    //-----------------------------------------------------------------------------------------
-
-    private void richTextOutput_DragEnter(object sender, DragEventArgs e)
-    {
-        // If the data is text, copy the data to the RichTextBox control.
-        if (e.Data.GetDataPresent("Text") || (e.Data.GetDataPresent("Rtf")))
-            e.Effect = DragDropEffects.Copy;
-    }
-
-    private void richTextOutput_DragDrop(object sender, DragEventArgs e)
-    {
-        string file = (string)e.Data.GetData("Text");
-        {
-            if (_session == null)
-                return;
-            determineFileRecipients();
-        }
-    }
-
-    private void imbed(string file)
-    {
-
-        Bitmap bm = new Bitmap(file);
-        // Copy the bitmap to the clipboard.
-        Clipboard.SetDataObject(bm);
-        // Get the format for the object type.
-        DataFormats.Format myFormat = DataFormats.GetFormat(DataFormats.Bitmap);
-        // After verifying that the data can be pasted, paste
-        if (richTextOutput.CanPaste(myFormat)) {
-            try{
-                richTextOutput.Paste(myFormat);
-            }catch{
-            }
-        }
-    }
-
-    private void lvPic_MouseDown(object sender, MouseEventArgs e)
-    {
-        // Determines which item was selected.
-        ListView lv = ((ListView)sender);
-        Point cp = base.PointToClient(new Point(e.X, e.Y));
-        ListViewItem item = lv.GetItemAt(e.X, e.Y);
-        // Starts a drag-and-drop operation with that item.
-        if (item != null) {
-            lv.DoDragDrop(item.Text, DragDropEffects.All);
-        }
-    }
-
-    #endregion
-
-}
-}
->>>>>>> d7cc55a1
+}