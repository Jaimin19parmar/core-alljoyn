--- conflicted
+++ resolved
@@ -1,42 +1,22 @@
-<<<<<<< HEAD
-﻿// ****************************************************************************
-//    Copyright (c) Open Connectivity Foundation (OCF), AllJoyn Open Source
-//    Project (AJOSP) Contributors and others.
-//    
-//    SPDX-License-Identifier: Apache-2.0
-//    
-=======
 ﻿// ****************************************************************************
 //    Copyright (c) Open Connectivity Foundation (OCF), AllJoyn Open Source
 //    Project (AJOSP) Contributors and others.
 //
 //    SPDX-License-Identifier: Apache-2.0
 //
->>>>>>> d7cc55a1
 //    All rights reserved. This program and the accompanying materials are
 //    made available under the terms of the Apache License, Version 2.0
 //    which accompanies this distribution, and is available at
 //    http://www.apache.org/licenses/LICENSE-2.0
-<<<<<<< HEAD
-//    
-//    Copyright (c) Open Connectivity Foundation and Contributors to AllSeen
-//    Alliance. All rights reserved.
-//    
-=======
 //
 //    Copyright (c) Open Connectivity Foundation and Contributors to AllSeen
 //    Alliance. All rights reserved.
 //
->>>>>>> d7cc55a1
 //    Permission to use, copy, modify, and/or distribute this software for
 //    any purpose with or without fee is hereby granted, provided that the
 //    above copyright notice and this permission notice appear in all
 //    copies.
-<<<<<<< HEAD
-//    
-=======
 //
->>>>>>> d7cc55a1
 //    THE SOFTWARE IS PROVIDED "AS IS" AND THE AUTHOR DISCLAIMS ALL
 //    WARRANTIES WITH REGARD TO THIS SOFTWARE INCLUDING ALL IMPLIED
 //    WARRANTIES OF MERCHANTABILITY AND FITNESS. IN NO EVENT SHALL THE
@@ -45,7 +25,6 @@
 //    PROFITS, WHETHER IN AN ACTION OF CONTRACT, NEGLIGENCE OR OTHER
 //    TORTIOUS ACTION, ARISING OUT OF OR IN CONNECTION WITH THE USE OR
 //    PERFORMANCE OF THIS SOFTWARE.
-<<<<<<< HEAD
 // ******************************************************************************
 
 using System.Reflection;
@@ -83,44 +62,4 @@
 // by using the '*' as shown below:
 // [assembly: AssemblyVersion("1.0.*")]
 [assembly: AssemblyVersion("1.0.0.0")]
-[assembly: AssemblyFileVersion("1.0.0.0")]
-=======
-// ******************************************************************************
-
-using System.Reflection;
-using System.Runtime.CompilerServices;
-using System.Runtime.InteropServices;
-
-// General Information about an assembly is controlled through the following
-// set of attributes. Change these attribute values to modify the information
-// associated with an assembly.
-[assembly: AssemblyTitle("PhotoChat")]
-[assembly: AssemblyDescription("")]
-[assembly: AssemblyConfiguration("")]
-[assembly: AssemblyCompany("Microsoft")]
-[assembly: AssemblyProduct("PhotoChat")]
-[assembly: AssemblyCopyright("Copyright © Microsoft 2011")]
-[assembly: AssemblyTrademark("")]
-[assembly: AssemblyCulture("")]
-
-// Setting ComVisible to false makes the types in this assembly not visible
-// to COM components.  If you need to access a type in this assembly from
-// COM, set the ComVisible attribute to true on that type.
-[assembly: ComVisible(false)]
-
-// The following GUID is for the ID of the typelib if this project is exposed to COM
-[assembly: Guid("02a29583-446f-4a7e-ae39-8b67ec240a65")]
-
-// Version information for an assembly consists of the following four values:
-//
-//      Major Version
-//      Minor Version
-//      Build Number
-//      Revision
-//
-// You can specify all the values or you can default the Build and Revision Numbers
-// by using the '*' as shown below:
-// [assembly: AssemblyVersion("1.0.*")]
-[assembly: AssemblyVersion("1.0.0.0")]
-[assembly: AssemblyFileVersion("1.0.0.0")]
->>>>>>> d7cc55a1
+[assembly: AssemblyFileVersion("1.0.0.0")]