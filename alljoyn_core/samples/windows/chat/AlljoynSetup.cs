--- conflicted
+++ resolved
@@ -1,42 +1,22 @@
-<<<<<<< HEAD
 ﻿/*
  *    Copyright (c) Open Connectivity Foundation (OCF), AllJoyn Open Source
  *    Project (AJOSP) Contributors and others.
- *    
+ *
  *    SPDX-License-Identifier: Apache-2.0
- *    
-=======
-﻿/*
- *    Copyright (c) Open Connectivity Foundation (OCF), AllJoyn Open Source
- *    Project (AJOSP) Contributors and others.
- *
- *    SPDX-License-Identifier: Apache-2.0
- *
->>>>>>> d7cc55a1
+ *
  *    All rights reserved. This program and the accompanying materials are
  *    made available under the terms of the Apache License, Version 2.0
  *    which accompanies this distribution, and is available at
  *    http://www.apache.org/licenses/LICENSE-2.0
-<<<<<<< HEAD
- *    
+ *
  *    Copyright (c) Open Connectivity Foundation and Contributors to AllSeen
  *    Alliance. All rights reserved.
- *    
-=======
- *
- *    Copyright (c) Open Connectivity Foundation and Contributors to AllSeen
- *    Alliance. All rights reserved.
- *
->>>>>>> d7cc55a1
+ *
  *    Permission to use, copy, modify, and/or distribute this software for
  *    any purpose with or without fee is hereby granted, provided that the
  *    above copyright notice and this permission notice appear in all
  *    copies.
-<<<<<<< HEAD
- *    
-=======
- *
->>>>>>> d7cc55a1
+ *
  *    THE SOFTWARE IS PROVIDED "AS IS" AND THE AUTHOR DISCLAIMS ALL
  *    WARRANTIES WITH REGARD TO THIS SOFTWARE INCLUDING ALL IMPLIED
  *    WARRANTIES OF MERCHANTABILITY AND FITNESS. IN NO EVENT SHALL THE
@@ -45,7 +25,6 @@
  *    PROFITS, WHETHER IN AN ACTION OF CONTRACT, NEGLIGENCE OR OTHER
  *    TORTIOUS ACTION, ARISING OUT OF OR IN CONNECTION WITH THE USE OR
  *    PERFORMANCE OF THIS SOFTWARE.
-<<<<<<< HEAD
 */
 //----------------------------------------------------------------------------------------------
 
@@ -218,179 +197,4 @@
     [DllImport(@"ChatLib32.dll")]
     public static extern void MessageOut([In] char[] msg, ref int size);
 }
-}
-=======
-*/
-//----------------------------------------------------------------------------------------------
-
-using System;
-using System.Collections.Generic;
-using System.ComponentModel;
-using System.Data;
-using System.Drawing;
-using System.Linq;
-using System.Text;
-using System.Windows.Forms;
-using System.Runtime.InteropServices;
-
-namespace WinChat {
-public partial class AlljoynSetup : Form {
-    public AlljoynSetup(ChatDialog owner)
-    {
-        _owner = owner;
-        InitializeComponent();
-        this.Hide();
-        _alljoyn = new AlljoynChatComponant();
-        InterfaceName = _alljoyn.InterfaceName;
-        NamePrefix = _alljoyn.NamePrefix;
-        ObjectPath = _alljoyn.ObjectPath;
-    }
-
-    public AlljoynChatComponant Alljoyn { get { return _alljoyn; } }
-    public string SessionName { get { return txtSession.Text; } }
-    public string MyHandle { get { return txtHandle.Text; } }
-    public bool IsNameOwner { get { return rbAdvertise.Checked; } }
-
-    private AlljoynChatComponant _alljoyn = null;
-    private ChatDialog _owner = null;
-
-    internal string InterfaceName = "";
-    internal string NamePrefix = "";
-    internal string ObjectPath = "";
-
-    protected override void OnShown(EventArgs e)
-    {
-        if (_owner.Connected) {
-            btnOk.Text = "Disconnect";
-            txtSession.Enabled = false;
-            txtHandle.Enabled = false;
-            rbAdvertise.Enabled = false;
-            rbJoin.Enabled = false;
-
-        } else {
-            btnOk.Text = "Connect";
-            txtSession.Enabled = true;
-            txtHandle.Enabled = true;
-            rbAdvertise.Enabled = true;
-            rbJoin.Enabled = true;
-        }
-
-        base.OnShown(e);
-    }
-
-    private void btnOk_Click(object sender, EventArgs e)
-    {
-
-    }
-
-    private void btnCancel_Click(object sender, EventArgs e)
-    {
-
-    }
-}
-
-[UnmanagedFunctionPointer(CallingConvention.Cdecl)]
-public delegate void ReceiverDelegate(string data, ref int size, ref int type);
-
-[UnmanagedFunctionPointer(CallingConvention.Cdecl)]
-public delegate void SubscriberDelegate(string data, ref int size);
-
-public class AlljoynChatComponant {
-    public AlljoynChatComponant()
-    {
-        char[] charbuffer = new char[1024];
-
-        charbuffer.Initialize();
-        int sz = charbuffer.Length;
-        GetInterfaceName(charbuffer, ref sz);
-        _iface = new string(charbuffer);
-        _iface = _iface.Remove(sz);
-
-        charbuffer.Initialize();
-        sz = charbuffer.Length;
-        GetNamePrefix(charbuffer, ref sz);
-        _prefix = new string(charbuffer);
-        _prefix = _prefix.Remove(sz);
-
-        charbuffer.Initialize();
-        sz = charbuffer.Length;
-        GetObjectPath(charbuffer, ref sz);
-        _objectPath = new string(charbuffer);
-        _objectPath = _objectPath.Remove(sz);
-    }
-
-    internal void ConnectAlljoyn()
-    {
-        Connect();
-    }
-
-    internal void DisconnectAlljoyn()
-    {
-    }
-
-    internal void StartChat(string chatName)
-    {
-        int charCount = chatName.Length;
-        SetupChat(chatName.ToCharArray(), true, ref charCount);
-    }
-
-    internal void JoinChat(string chatName)
-    {
-        int charCount = chatName.Length;
-        SetupChat(chatName.ToCharArray(), false, ref charCount);
-    }
-
-    internal void Send(string msg)
-    {
-        int charCount = msg.Length;
-        if (charCount < 1)
-            return;
-        char[] mchars = msg.ToCharArray();
-        MessageOut(mchars, ref charCount);;
-    }
-
-    internal void RemoteStream(ReceiverDelegate callback)
-    {
-        SetOutStream(callback);
-    }
-
-    internal void RemoteListener(SubscriberDelegate callback)
-    {
-        SetListener(callback);
-    }
-
-    [DllImport("DaemonLib.dll", EntryPoint = "SetLogFile", CharSet = CharSet.Unicode)]
-    internal extern static void SetLogFile(String path);
-    private string _iface = "";
-
-
-    private string _prefix = "";
-    private string _objectPath = "";
-
-    // Properties
-    public string InterfaceName { get { return _iface; } }
-    public string NamePrefix { get { return _prefix; } }
-    public string ObjectPath { get { return _objectPath; } }
-
-
-    [DllImport(@"ChatLib32.dll")]
-    public static extern void GetInterfaceName([Out] char[] arg, [In, Out] ref int size);
-    [DllImport(@"ChatLib32.dll")]
-    public static extern void GetNamePrefix([Out] char[] arg, [In, Out] ref int size);
-    [DllImport(@"ChatLib32.dll")]
-    public static extern void GetObjectPath([Out] char[] arg, [In, Out] ref int size);
-
-    // Function
-    [DllImport(@"ChatLib32.dll")]
-    public static extern void SetOutStream([MarshalAs(UnmanagedType.FunctionPtr)] ReceiverDelegate callBack);
-    [DllImport(@"ChatLib32.dll")]
-    public static extern void Connect();
-    [DllImport(@"ChatLib32.dll")]
-    public static extern void SetupChat([In] char[] chatName, bool asAdvertiser, ref int size);
-    [DllImport(@"ChatLib32.dll")]
-    public static extern void SetListener([MarshalAs(UnmanagedType.FunctionPtr)] SubscriberDelegate callBack);
-    [DllImport(@"ChatLib32.dll")]
-    public static extern void MessageOut([In] char[] msg, ref int size);
-}
-}
->>>>>>> d7cc55a1
+}