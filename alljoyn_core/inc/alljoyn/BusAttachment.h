/**
 * @file BusAttachment.h is the top-level object responsible for connecting to a
 * message bus.
 */

/******************************************************************************
 * Copyright AllSeen Alliance. All rights reserved.
 *
 *    Permission to use, copy, modify, and/or distribute this software for any
 *    purpose with or without fee is hereby granted, provided that the above
 *    copyright notice and this permission notice appear in all copies.
 *
 *    THE SOFTWARE IS PROVIDED "AS IS" AND THE AUTHOR DISCLAIMS ALL WARRANTIES
 *    WITH REGARD TO THIS SOFTWARE INCLUDING ALL IMPLIED WARRANTIES OF
 *    MERCHANTABILITY AND FITNESS. IN NO EVENT SHALL THE AUTHOR BE LIABLE FOR
 *    ANY SPECIAL, DIRECT, INDIRECT, OR CONSEQUENTIAL DAMAGES OR ANY DAMAGES
 *    WHATSOEVER RESULTING FROM LOSS OF USE, DATA OR PROFITS, WHETHER IN AN
 *    ACTION OF CONTRACT, NEGLIGENCE OR OTHER TORTIOUS ACTION, ARISING OUT OF
 *    OR IN CONNECTION WITH THE USE OR PERFORMANCE OF THIS SOFTWARE.
 ******************************************************************************/
#ifndef _ALLJOYN_BUSATTACHMENT_H
#define _ALLJOYN_BUSATTACHMENT_H

#ifndef __cplusplus
#error Only include BusAttachment.h in C++ code.
#endif

#include <qcc/platform.h>

#include <qcc/String.h>
#include <alljoyn/KeyStoreListener.h>
#include <alljoyn/AuthListener.h>
#include <alljoyn/AboutListener.h>
#include <alljoyn/AboutObjectDescription.h>
#include <alljoyn/BusListener.h>
#include <alljoyn/BusObject.h>
#include <alljoyn/ProxyBusObject.h>
#include <alljoyn/InterfaceDescription.h>
#include <alljoyn/Session.h>
#include <alljoyn/SessionListener.h>
#include <alljoyn/SessionPortListener.h>
#include <alljoyn/Status.h>
#include <alljoyn/Translator.h>
#include <alljoyn/PermissionMgmtListener.h>
#include <alljoyn/PermissionPolicy.h>
#include <alljoyn/PermissionConfigurator.h>

namespace ajn {


/**
 * %BusAttachment is the top-level object responsible for connecting to and optionally managing a message bus.
 */
class BusAttachment : public MessageReceiver {

  public:

    /**
     * Pure virtual base class implemented by classes that wish to call JoinSessionAsync().
     */
    class JoinSessionAsyncCB {
      public:
        /** Destructor */
        virtual ~JoinSessionAsyncCB() { }

        /**
         * Called when JoinSessionAsync() completes.
         *
         * @param status       ER_OK if successful
         * @param sessionId    Unique identifier for session.
         * @param opts         Session options.
         * @param context      User defined context which will be passed as-is to callback.
         */
        virtual void JoinSessionCB(QStatus status, SessionId sessionId, const SessionOpts& opts, void* context) = 0;
    };

    /**
     * Pure virtual base class implemented by classes that wish to call LeaveSessionAsync() or any of its variants.
     */
    class LeaveSessionAsyncCB {
      public:
        /** Destructor */
        virtual ~LeaveSessionAsyncCB() { }

        /**
         * Called when LeaveSessionAsync() or any of its variants completes.
         *
         * @param status       ER_OK if successful
         * @param context      User defined context which will be passed as-is to callback.
         */
        virtual void LeaveSessionCB(QStatus status, void* context) = 0;
    };

    /**
     * Pure virtual base class implemented by classes that wish to call SetLinkTimeoutAsync().
     */
    class SetLinkTimeoutAsyncCB {
      public:
        /** Destructor */
        virtual ~SetLinkTimeoutAsyncCB() { }

        /**
         * Called when SetLinkTimeoutAsync() completes.
         *
         * @param status       ER_OK if successful
         * @param timeout      Timeout value (possibly adjusted from original request).
         * @param context      User defined context which will be passed as-is to callback.
         */
        virtual void SetLinkTimeoutCB(QStatus status, uint32_t timeout, void* context) = 0;
    };

    /**
     * Pure virtual base class implemented by classes that wish to call PingAsync().
     */
    class PingAsyncCB {
      public:
        /** Destructor */
        virtual ~PingAsyncCB() { }

        /**
         * Called when PingAsync() completes.
         *
         * @param status
         *   - #ER_OK the name is present and responding
         *   - #ER_ALLJOYN_PING_REPLY_UNREACHABLE the name is no longer present
         *   <br>
         *   The following status values indicate that the router cannot determine if the
         *   remote name is present and responding:
         *   - #ER_ALLJOYN_PING_REPLY_TIMEOUT Ping call timed out
         *   - #ER_ALLJOYN_PING_REPLY_UNKNOWN_NAME name not found currently or not part of any known session
         *   - #ER_ALLJOYN_PING_REPLY_INCOMPATIBLE_REMOTE_ROUTING_NODE the remote routing node does not implement Ping
         *   <br>
         *   The following status values indicate an error with the ping call itself:
         *   - #ER_ALLJOYN_PING_FAILED Ping failed
         *   - #ER_BUS_UNEXPECTED_DISPOSITION An unexpected disposition was returned and has been treated as an error
         * @param context      User defined context which will be passed as-is to callback.
         */
        virtual void PingCB(QStatus status, void* context) = 0;
    };

    /**
     * Pure virtual base class implemented by classes that wish to call GetNameOwnerAsync().
     */
    class GetNameOwnerAsyncCB {
      public:
        /** Destructor */
        virtual ~GetNameOwnerAsyncCB() { }

        /**
         * Called when GetNameOwnerAsync() completes.
         *
         * @param status        ER_OK if successful
         * @param uniqueName    Unique name that owns the requested alias.
         * @param context       User defined context which will be passed as-is to callback.
         */
        virtual void GetNameOwnerCB(QStatus status, const char* uniqueName, void* context) = 0;
    };

    /**
     * Construct a BusAttachment.
     *
     * @param applicationName       Name of the application.
     * @param allowRemoteMessages   True if this attachment is allowed to receive messages from remote devices.
     * @param concurrency           The maximum number of concurrent method and signal handlers locally executing.
     */
    BusAttachment(const char* applicationName, bool allowRemoteMessages = false, uint32_t concurrency = 4);

    /** Destructor */
    virtual ~BusAttachment();

    /**
     * Get the concurrent method and signal handler limit.
     *
     * @return The maximum number of concurrent method and signal handlers.
     */
    uint32_t GetConcurrency();

    /**
     * Get the connect spec used by the BusAttachment
     *
     * @return The string representing the connect spec used by the BusAttachment
     */
    qcc::String GetConnectSpec();

    /**
     * Allow the currently executing method/signal handler to enable concurrent callbacks
     * during the scope of the handler's execution.
     */
    void EnableConcurrentCallbacks();

    /**
     * Create an interface description with a given name.
     *
     * Typically, interfaces that are implemented by BusObjects are created here.
     * Interfaces that are implemented by remote objects are added automatically by
     * the bus if they are not already present via ProxyBusObject::IntrospectRemoteObject().
     *
     * Because interfaces are added both explicitly (via this method) and implicitly
     * (via @c ProxyBusObject::IntrospectRemoteObject), there is the possibility that creating
     * an interface here will fail because the interface already exists. If this happens, the
     * ER_BUS_IFACE_ALREADY_EXISTS will be returned and NULL will be returned in the iface [OUT]
     * parameter.
     *
     * Interfaces created with this method need to be activated using InterfaceDescription::Activate()
     * once all of the methods, signals, etc have been added to the interface. The interface will
     * be unaccessible (via BusAttachment::GetInterfaces() or BusAttachment::GetInterface()) until
     * it is activated.
     *
     * @param name   The requested interface name.
     * @param[out] iface
     *      - Interface description
     *      - NULL if cannot be created.
     * @param secPolicy The security policy for this interface
     *
     * @return
     *      - #ER_OK if creation was successful.
     *      - #ER_BUS_IFACE_ALREADY_EXISTS if requested interface already exists
     *
     * @see ProxyBusObject::IntrospectRemoteObject, InterfaceDescription::Activate, BusAttachment::GetInterface
     */
    QStatus CreateInterface(const char* name, InterfaceDescription*& iface, InterfaceSecurityPolicy secPolicy);

    /**
     * Deprecated API for creating an interface description with a given name.
     *
     * @param name   The requested interface name.
     * @param[out] iface
     *      - Interface description
     *      - NULL if cannot be created.
     * @param secure If true the interface is secure and method calls and signals will be encrypted.
     *
     * @return
     *      - #ER_OK if creation was successful.
     *      - #ER_BUS_IFACE_ALREADY_EXISTS if requested interface already exists
     */
    QStatus CreateInterface(const char* name, InterfaceDescription*& iface, bool secure = false) {
        return CreateInterface(name, iface, secure ? AJ_IFC_SECURITY_REQUIRED : AJ_IFC_SECURITY_INHERIT);
    }

    /**
     * Initialize one more interface descriptions from an XML string in DBus introspection format.
     * The root tag of the XML can be a \<node\> or a stand alone \<interface\> tag. To initialize more
     * than one interface the interfaces need to be nested in a \<node\> tag.
     *
     * Note that when this method fails during parsing, the return code will be set accordingly.
     * However, any interfaces which were successfully parsed prior to the failure may be registered
     * with the bus.
     *
     * @param xml     An XML string in DBus introspection format.
     *
     * @return
     *      - #ER_OK if parsing is completely successful.
     *      - An error status otherwise.
     */
    QStatus CreateInterfacesFromXml(const char* xml);

    /**
     * Returns the existing activated InterfaceDescriptions.
     *
     * @param ifaces     A pointer to an InterfaceDescription array to receive the interfaces. Can be NULL in
     *                   which case no interfaces are returned and the return value gives the number
     *                   of interface available.
     * @param numIfaces  The size of the InterfaceDescription array. If this value is smaller than the total
     *                   number of interfaces only numIfaces will be returned.
     *
     * @return  The number of interfaces returned or the total number of interfaces if ifaces is NULL.
     */
    size_t GetInterfaces(const InterfaceDescription** ifaces = NULL, size_t numIfaces = 0) const;

    /**
     * Retrieve an existing activated InterfaceDescription.
     *
     * @param name       Interface name
     *
     * @return
     *      - A pointer to the registered interface
     *      - NULL if interface doesn't exist
     */
    const InterfaceDescription* GetInterface(const char* name) const;

    /**
     * Delete an interface description with a given name.
     *
     * Deleting an interface is only allowed if that interface has never been activated.
     *
     * @param iface  The un-activated interface to be deleted.
     *
     * @return
     *      - #ER_OK if deletion was successful
     *      - #ER_BUS_NO_SUCH_INTERFACE if interface was not found
     */
    QStatus DeleteInterface(InterfaceDescription& iface);

    /**
     * @brief Start the process of spinning up the independent threads used in
     * the bus attachment, preparing it for action.
     *
     * This method only begins the process of starting the bus. Sending and
     * receiving messages cannot begin until the bus is Connect()ed.
     *
     * In most cases, it is not required to understand the threading model of
     * the bus attachment, with one important exception: The bus attachment may
     * send callbacks to registered listeners using its own internal threads.
     * This means that any time a listener of any kind is used in a program, the
     * implication is that a the overall program is multithreaded, irrespective
     * of whether or not threads are explicitly used.  This, in turn, means that
     * any time shared state is accessed in listener methods, that state must be
     * protected.
     *
     * As soon as Start() is called, clients of a bus attachment with listeners
     * must be prepared to receive callbacks on those listeners in the context
     * of a thread that will be different from the thread running the main
     * program or any other thread in the client.
     *
     * Although intimate knowledge of the details of the threading model are not
     * required to use a bus attachment (beyond the caveat above) we do provide
     * methods on the bus attachment that help users reason about more complex
     * threading situations.  This will apply to situations where clients of the
     * bus attachment are multithreaded and need to interact with the
     * multithreaded bus attachment.  These methods can be especially useful
     * during shutdown, when the two separate threading systems need to be
     * gracefully brought down together.
     *
     * The BusAttachment methods Start(), Stop() and Join() all work together to
     * manage the autonomous activities that can happen in a BusAttachment.
     * These activities are carried out by so-called hardware threads.  POSIX
     * defines functions used to control hardware threads, which it calls
     * pthreads.  Many threading packages use similar constructs.
     *
     * In a threading package, a start method asks the underlying system to
     * arrange for the start of thread execution.  Threads are not necessarily
     * running when the start method returns, but they are being *started*.  Some time later,
     * a thread of execution appears in a thread run function, at which point the
     * thread is considered *running*.  At some later time, executing a stop method asks the
     * underlying system to arrange for a thread to end its execution.  The system
     * typically sends a message to the thread to ask it to stop doing what it is doing.
     * The thread is running until it responds to the stop message, at which time the
     * run method exits and the thread is considered *stopping*.
     *
     * Note that neither of Start() nor Stop() are synchronous in the sense that
     * one has actually accomplished the desired effect upon the return from a
     * call.  Of particular interest is the fact that after a call to Stop(),
     * threads will still be *running* for some non-deterministic time.
     *
     * In order to wait until all of the threads have actually stopped, a
     * blocking call is required.  In threading packages this is typically
     * called join, and our corresponding method is called Join().
     *
     * A Start() method call should be thought of as mapping to a threading
     * package start function.  it causes the activity threads in the
     * BusAttachment to be spun up and gets the attachment ready to do its main
     * job.  As soon as Start() is called, the user should be prepared for one
     * or more of these threads of execution to pop out of the bus attachment
     * and into a listener callback.
     *
     * The Stop() method call should be thought of as mapping to a threading
     * package stop function.  It asks the BusAttachment to begin shutting down
     * its various threads of execution, but does not wait for any threads to exit.
     *
     * A call to the Join() method should be thought of as mapping to a
     * threading package join function call.  It blocks and waits until all of
     * the threads in the BusAttachment have in fact exited their Run functions,
     * gone through the stopping state and have returned their status.  When
     * the Join() method returns, one may be assured that no threads are running
     * in the bus attachment, and therefore there will be no callbacks in
     * progress and no further callbacks will ever come out of a particular
     * instance of a bus attachment.
     *
     * It is important to understand that since Start(), Stop() and Join() map
     * to threads concepts and functions, one should not expect them to clean up
     * any bus attachment state when they are called.  These functions are only
     * present to help in orderly termination of complex threading systems.
     *
     * @see Stop()
     * @see Join()
     *
     * @return
     *      - #ER_OK if successful.
     *      - #ER_BUS_BUS_ALREADY_STARTED if already started
     *      - Other error status codes indicating a failure
     */
    QStatus Start();

    /**
     * @brief Ask the threading subsystem in the bus attachment to begin the
     * process of ending the execution of its threads.
     *
     * The Stop() method call on a bus attachment should be thought of as
     * mapping to a threading package stop function.  It asks the BusAttachment
     * to begin shutting down its various threads of execution, but does not
     * wait for any threads to exit.
     *
     * A call to Stop() is implied as one of the first steps in the destruction
     * of a bus attachment.
     *
     * @warning There is no guarantee that a listener callback may begin executing
     * after a call to Stop().  To achieve that effect, the Stop() must be followed
     * by a Join().
     *
     * @see Start()
     * @see Join()
     *
     * @return
     *     - #ER_OK if successful.
     *     - An error QStatus if unable to begin the process of stopping the
     *       message bus threads.
     */
    QStatus Stop();

    /**
     * @brief Wait for all of the threads spawned by the bus attachment to be
     * completely exited.
     *
     * A call to the Join() method should be thought of as mapping to a
     * threading package join function call.  It blocks and waits until all of
     * the threads in the BusAttachment have, in fact, exited their Run functions,
     * gone through the stopping state and have returned their status.  When
     * the Join() method returns, one may be assured that no threads are running
     * in the bus attachment, and therefore there will be no callbacks in
     * progress and no further callbacks will ever come out of the instance of a
     * bus attachment on which Join() was called.
     *
     * A call to Join() is implied as one of the first steps in the destruction
     * of a bus attachment.  Thus, when a bus attachment is destroyed, it is
     * guaranteed that before it completes its destruction process, there will be
     * no callbacks in process.
     *
     * @warning If Join() is called without a previous Stop() it will result in
     * blocking "forever."
     *
     * @see Start()
     * @see Stop()
     *
     * @return
     *      - #ER_OK if successful.
     *      - #ER_BUS_BUS_ALREADY_STARTED if already started
     *      - Other error status codes indicating a failure
     */
    QStatus Join();

    /**
     * @brief Determine if the bus attachment has been Start()ed.
     *
     * @see Start()
     * @see Stop()
     * @see Join()
     *
     * @return true if the message bus has been Start()ed.
     */
    bool IsStarted() { return isStarted; }

    /**
     * @brief Determine if the bus attachment has been Stop()ed.
     *
     * @see Start()
     * @see Stop()
     * @see Join()
     *
     * @return true if the message bus has been Start()ed.
     */
    bool IsStopping() { return isStopping; }

    /**
     * Connect to an AllJoyn router at a specific connectSpec destination.
     *
     * If there is no router present at the given connectSpec or if the router
     * at the connectSpec has an incompatible AllJoyn version, this method will
     * attempt to use a bundled router if one exists.
     *
     * @param connectSpec  A transport connection spec string of the form:
     *                     @c "<transport>:<param1>=<value1>,<param2>=<value2>...[;]"
     *
     * @return
     *      - #ER_OK if successful.
     *      - An error status otherwise
     */
    QStatus Connect(const char* connectSpec);

    /**
     * Connect to a local AllJoyn router.
     *
     * Locate a local AllJoyn router that is compatible with this
     * AllJoyn client's version and connect to the router.
     *
     * @return
     *      - #ER_OK if successful.
     *      - An error status otherwise
     */
    QStatus Connect();

    /**
     * Disconnect a remote bus address connection.
     *
     * @deprecated When bundled router is enabled and in-use, the connectSpec
     * will be ignored and the bundled router connectSpec will be used.  Use
     * Disconnect() instead which will use correct connectSpec.
     *
     * @param connectSpec  The transport connection spec used to connect.
     *
     * @return
     *          - #ER_OK if successful
     *          - #ER_BUS_BUS_NOT_STARTED if the bus is not started
     *          - #ER_BUS_NOT_CONNECTED if the %BusAttachment is not connected to the bus
     *          - Other error status codes indicating a failure
     */
    QCC_DEPRECATED(QStatus Disconnect(const char* connectSpec));

    /**
     * %Disconnect the %BusAttachment from the remote bus.
     *
     * @return
     *          - #ER_OK if successful
     *          - #ER_BUS_BUS_NOT_STARTED if the bus is not started
     *          - #ER_BUS_NOT_CONNECTED if the %BusAttachment is not connected to the bus
     *          - Other error status codes indicating a failure
     */
    QStatus Disconnect();

    /**
     * Indicate whether bus is currently connected.
     *
     * Messages can only be sent or received when the bus is connected.
     *
     * @return true if the bus is connected.
     */
    bool IsConnected() const;

    /**
     * Register a BusObject
     *
     * @param obj      BusObject to register.
     * @param secure   true if authentication is required to access this object.
     *
     * @return
     *      - #ER_OK if successful.
     *      - #ER_BUS_BAD_OBJ_PATH for a bad object path
     *      - #ER_BUS_OBJ_ALREADY_EXISTS if an object is already registered at this path
     */
    QStatus RegisterBusObject(BusObject& obj, bool secure = false);

    /**
     * Unregister a BusObject
     *
     * @param object  Object to be unregistered.
     */
    void UnregisterBusObject(BusObject& object);

    /**
     * Get the org.freedesktop.DBus proxy object.
     *
     * @return org.freedesktop.DBus proxy object
     */
    const ProxyBusObject& GetDBusProxyObj();

    /**
     * Get the org.alljoyn.Bus proxy object.
     *
     * @return org.alljoyn.Bus proxy object
     */
    const ProxyBusObject& GetAllJoynProxyObj();

    /**
     * Get the org.alljoyn.Debug proxy object.
     *
     * @return org.alljoyn.Debug proxy object
     */
    const ProxyBusObject& GetAllJoynDebugObj();

    /**
     * Get the unique name of this BusAttachment. Returns an empty string if the bus attachment
     * is not connected.
     *
     * @return The unique name of this BusAttachment.
     */
    const qcc::String GetUniqueName() const;

    /**
     * Get the unique name of specified alias.
     *
     * @param alias Alias name to lookup.
     *
     * @return The unique name of the alias.
     */
    qcc::String GetNameOwner(const char* alias);

    /**
     * Get the unique name of specified alias.
     *
     * @param alias Alias name to lookup.
     *
     * @return The unique name of the alias.
     */
    qcc::String GetNameOwner(const qcc::String& alias) { return GetNameOwner(alias.c_str()); }

    /**
     * Get the unique name of specified alias asyncronously
     *
     * @param[in] alias    Alias name to lookup.
     * @param[in] callback pointer to function that is called with the results
     *                     of the `GetNameOwner` method call.
     * @param[in] context  User defined context which will be passed as-is to
     *                     the callback.
     *
     * @return status code from sending the message to the local routing node.
     */
    QStatus GetNameOwnerAsync(const char* alias, GetNameOwnerAsyncCB* callback, void* context);

    /**
     * Get the unique name of specified alias asyncronously
     *
     * @param[in] alias Alias name to lookup.
     * @param[in] callback pointer to function that is called with the results
     *                     of the `GetNameOwner` method call.
     * @param[in] context  User defined context which will be passed as-is to the
     *                     callback.
     *
     * @return status code from sending the message to the local routing node.
     */
    QStatus GetNameOwnerAsync(const qcc::String& alias, GetNameOwnerAsyncCB* callback, void* context)
    {
        return GetNameOwnerAsync(alias.c_str(), callback, context);
    }

    /**
     * Get the GUID of this BusAttachment as a 32 character hex string.
     *
     * The returned value may be appended to an advertised well-known name in order to guarantee
     * that the resulting name is globally unique.
     *
     * @return GUID of this BusAttachment as a string.
     */
    const qcc::String& GetGlobalGUIDString() const;

    /**
     * Get the GUID of this BusAttachment as an 8 character string.
     *
     * The returned value may be appended to an advertised well-known name in
     * order to guarantee that the resulting name is globally unique.  Note:
     * This version of the string is not quite as unique as the version that
     * returns 32 hex characters, but it is sufficient since the returned
     * string is identical to the base portion of the unique name.  Also, the
     * returned string may begin with a digit and so the application would
     * need to accomodate that if used immediately after a "." in a d-bus
     * compliant bus name.
     *
     * @return GUID of this BusAttachment as a string.
     */
    const qcc::String& GetGlobalGUIDShortString() const;

    /**
     * Register a signal handler.
     *
     * Signals are forwarded to the signalHandler if sender, interface, member and path
     * qualifiers are ALL met.
     *
     * @param receiver       The object receiving the signal.
     * @param signalHandler  The signal handler method.
     * @param member         The interface/member of the signal.
     * @param srcPath        The object path of the emitter of the signal or NULL for all paths.
     * @return #ER_OK
     */
    QStatus RegisterSignalHandler(MessageReceiver* receiver,
                                  MessageReceiver::SignalHandler signalHandler,
                                  const InterfaceDescription::Member* member,
                                  const char* srcPath);

    /**
     * Register a signal handler.
     *
     * Signals are forwarded to the signalHandler if sender, interface, member and rule
     * qualifiers are ALL met.
     *
     * @param receiver       The object receiving the signal.
     * @param signalHandler  The signal handler method.
     * @param member         The interface/member of the signal.
     * @param matchRule      A filter rule.
     * @return #ER_OK
     */
    QStatus RegisterSignalHandlerWithRule(MessageReceiver* receiver,
                                          MessageReceiver::SignalHandler signalHandler,
                                          const InterfaceDescription::Member* member,
                                          const char* matchRule);

    /**
     * Unregister a signal handler.
     *
     * Remove the signal handler that was registered with the given parameters.
     *
     * @param receiver       The object receiving the signal.
     * @param signalHandler  The signal handler method.
     * @param member         The interface/member of the signal.
     * @param srcPath        The object path of the emitter of the signal or NULL for all paths.
     * @return #ER_OK
     */
    QStatus UnregisterSignalHandler(MessageReceiver* receiver,
                                    MessageReceiver::SignalHandler signalHandler,
                                    const InterfaceDescription::Member* member,
                                    const char* srcPath);

    /**
     * Unregister a signal handler.
     *
     * Remove the signal handler that was registered with the given parameters.
     *
     * @param receiver       The object receiving the signal.
     * @param signalHandler  The signal handler method.
     * @param member         The interface/member of the signal.
     * @param matchRule      A filter rule.
     * @return #ER_OK
     */
    QStatus UnregisterSignalHandlerWithRule(MessageReceiver* receiver,
                                            MessageReceiver::SignalHandler signalHandler,
                                            const InterfaceDescription::Member* member,
                                            const char* matchRule);

    /**
     * Unregister all signal and reply handlers for the specified message receiver. This function is
     * intended to be called from within the destructor of a MessageReceiver class instance. It
     * prevents any pending signals or replies from accessing the MessageReceiver after the message
     * receiver has been freed.
     *
     * @param receiver       The message receiver that is being unregistered.
     * @return ER_OK if successful.
     */
    QStatus UnregisterAllHandlers(MessageReceiver* receiver);

    /**
     * Enable peer-to-peer security. This function must be called by applications that want to use
     * authentication and encryption. The bus must have been started by calling
     * BusAttachment::Start() before this function is called. If the application is providing its
     * own key store implementation it must have already called RegisterKeyStoreListener() before
     * calling this function.
     *
     * This method can be called multiple times with different auth mechanisms.
     *
     * @param authMechanisms   The authentication mechanism(s) to use for peer-to-peer authentication.
     *                         If this parameter is NULL peer-to-peer authentication is disabled.  This is a
     *                         space separated list of any of the following values: ALLJOYN_PIN_KEYX,
     *                         ALLJOYN_SRP_LOGON, ALLJOYN_RSA_KEYX, ALLJOYN_SRP_KEYX, ALLJOYN_ECDHE_NULL,
     *                         ALLJOYN_ECDHE_PSK, ALLJOYN_ECDHE_ECDSA, GSSAPI.
     *
     * @param listener         Passes password and other authentication related requests to the application.
     *
     * @param keyStoreFileName Optional parameter to specify the filename of the default key store. The
     *                         default value is the applicationName parameter of BusAttachment().
     *                         Note that this parameter is only meaningful when using the default
     *                         key store implementation.
     *
     * @param isShared         optional parameter that indicates if the key store is shared between multiple
     *                         applications. It is generally harmless to set this to true even when the
     *                         key store is not shared but it adds some unnecessary calls to the key store
     *                         listener to load and store the key store in this case.
     *
     * @return
     *      - #ER_OK if peer security was enabled.
     *      - #ER_BUS_BUS_NOT_STARTED BusAttachment::Start has not be called
     */
    QStatus EnablePeerSecurity(const char* authMechanisms,
                               AuthListener* listener,
                               const char* keyStoreFileName = NULL,
                               bool isShared = false);

    /**
     * Check is peer security has been enabled for this bus attachment.
     *
     * @return   Returns true if peer security has been enabled, false otherwise.
     */
    bool IsPeerSecurityEnabled();


    /**
     * Register an object that will receive bus event notifications.
     *
     * @param listener  Object instance that will receive bus event notifications.
     */
    virtual void RegisterBusListener(BusListener& listener);

    /**
     * Unregister an object that was previously registered with RegisterBusListener.
     *
     * @param listener  Object instance to un-register as a listener.
     */
    virtual void UnregisterBusListener(BusListener& listener);

    /**
     * Set a key store listener to listen for key store load and store requests.
     * This overrides the internal key store listener.
     *
     * @param listener  The key store listener to set.
     *
     * @return
     *      - #ER_OK if the key store listener was set
     *      - #ER_BUS_LISTENER_ALREADY_SET if a listener has been set by this function or because
     *         EnablePeerSecurity has been called.
     */
    QStatus RegisterKeyStoreListener(KeyStoreListener& listener);

    /**
     * Unregister a previously registered KeyStore. This will return control for
     * load and store requests to the default internal keystore listener.
     *
     * @return
     *      - #ER_OK if the key store Unregistered
     */
    QStatus UnregisterKeyStoreListener();

    /**
     * Reloads the key store for this bus attachment. This function would normally only be called in
     * the case where a single key store is shared between multiple bus attachments, possibly by different
     * applications. It is up to the applications to coordinate how and when the shared key store is
     * modified.
     *
     * @return - ER_OK if the key store was successfully reloaded
     *         - An error status indicating that the key store reload failed.
     */
    QStatus ReloadKeyStore();

    /**
     * Clears all stored keys from the key store. All store keys and authentication information is
     * deleted and cannot be recovered. Any passwords or other credentials will need to be reentered
     * when establishing secure peer connections.
     */
    void ClearKeyStore();

    /**
     * Clear the keys associated with a specific remote peer as identified by its peer GUID. The
     * peer GUID associated with a bus name can be obtained by calling GetPeerGUID().
     *
     * @param guid  The guid of a remote authenticated peer.
     *
     * @return  - ER_OK if the keys were cleared
     *          - ER_UNKNOWN_GUID if there is no peer with the specified GUID
     *          - Other errors
     */
    QStatus ClearKeys(const qcc::String& guid);

    /**
     * Set the expiration time on keys associated with a specific remote peer as identified by its
     * peer GUID. The peer GUID associated with a bus name can be obtained by calling GetPeerGUID().
     * If the timeout is 0 this is equivalent to calling ClearKeys().
     *
     * @param guid     The GUID of a remote authenticated peer.
     * @param timeout  The time in seconds relative to the current time to expire the keys.
     *
     * @return  - ER_OK if the expiration time was successfully set.
     *          - ER_UNKNOWN_GUID if there is no authenticated peer with the specified GUID
     *          - Other errors
     */
    QStatus SetKeyExpiration(const qcc::String& guid, uint32_t timeout);

    /**
     * Get the expiration time on keys associated with a specific authenticated remote peer as
     * identified by its peer GUID. The peer GUID associated with a bus name can be obtained by
     * calling GetPeerGUID().
     *
     * @param guid     The GUID of a remote authenticated peer.
     * @param timeout  The time in seconds relative to the current time when the keys will expire.
     *
     * @return  - ER_OK if the expiration time was successfully set.
     *          - ER_UNKNOWN_GUID if there is no authenticated peer with the specified GUID
     *          - Other errors
     */
    QStatus GetKeyExpiration(const qcc::String& guid, uint32_t& timeout);

    /**
     * Adds a logon entry string for the requested authentication mechanism to the key store. This
     * allows an authenticating server to generate offline authentication credentials for securely
     * logging on a remote peer using a user-name and password credentials pair. This only applies
     * to authentication mechanisms that support a user name + password logon functionality.
     *
     * @param authMechanism The authentication mechanism.
     * @param userName      The user name to use for generating the logon entry.
     * @param password      The password to use for generating the logon entry. If the password is
     *                      NULL the logon entry is deleted from the key store.
     *
     * @return
     *      - #ER_OK if the logon entry was generated.
     *      - #ER_BUS_INVALID_AUTH_MECHANISM if the authentication mechanism does not support
     *                                       logon functionality.
     *      - #ER_BAD_ARG_2 indicates a null string was used as the user name.
     *      - #ER_BAD_ARG_3 indicates a null string was used as the password.
     *      - Other error status codes indicating a failure
     */
    QStatus AddLogonEntry(const char* authMechanism, const char* userName, const char* password);

    /**
     * Request a well-known name.
     * This method is a shortcut/helper that issues an org.freedesktop.DBus.RequestName method call to the local router
     * and interprets the response.
     *
     * @param[in]  requestedName  Well-known name being requested.
     * @param[in]  flags          Bitmask of DBUS_NAME_FLAG_* defines (see DBusStdDefines.h)
     *
     * @return
     *      - #ER_OK iff router response was received and request was successful.
     *      - #ER_BUS_NOT_CONNECTED if a connection has not been made with a local bus.
     *      - Other error status codes indicating a failure.
     */
    QStatus RequestName(const char* requestedName, uint32_t flags);

    /**
     * Release a previously requested well-known name.
     *
     * This method is a shortcut/helper that issues an org.freedesktop.DBus.ReleaseName method call to the local router
     * and interprets the response.
     *
     * @param[in]  name          Well-known name being released.
     *
     * @return
     *      - #ER_OK iff router response was received amd the name was successfully released.
     *      - #ER_BUS_NOT_CONNECTED if a connection has not been made with a local bus.
     *      - Other error status codes indicating a failure.
     */
    QStatus ReleaseName(const char* name);

    /**
     * Add a DBus match rule.
     *
     * This method is a shortcut/helper that issues an org.freedesktop.DBus.AddMatch method call to the local router.
     *
     * @param[in]  rule  Match rule to be added (see DBus specification for format of this string).
     *
     * @return
     *      - #ER_OK if the AddMatch request was successful.
     *      - #ER_BUS_NOT_CONNECTED if a connection has not been made with a local bus.
     *      - Other error status codes indicating a failure.
     */
    QStatus AddMatch(const char* rule);

    /**
     * Remove a DBus match rule.
     * This method is a shortcut/helper that issues an org.freedesktop.DBus.RemoveMatch method call to the local router.
     *
     * @param[in]  rule  Match rule to be removed (see DBus specification for format of this string).
     *
     * @return
     *      - #ER_OK if the RemoveMatch request was successful.
     *      - #ER_BUS_NOT_CONNECTED if a connection has not been made with a local bus.
     *      - Other error status codes indicating a failure.
     */
    QStatus RemoveMatch(const char* rule);

    /**
     * Add a DBus match rule.
     *
     * This method is a shortcut/helper that issues an org.freedesktop.DBus.AddMatch method call to the local router.
     * In contrast with the regular AddMatch, this method does not wait for a reply from the local router. That makes
     * the call non-blocking, and hence useful in cases where deadlocks might occur otherwise.
     *
     * @param[in]  rule  Match rule to be added (see DBus specification for format of this string).
     *
     * @return
     *      - #ER_OK if the AddMatch request was successful.
     *      - #ER_BUS_NOT_CONNECTED if a connection has not been made with a local bus.
     *      - Other error status codes indicating a failure.
     */
    QStatus AddMatchNonBlocking(const char* rule);

    /**
     * Remove a DBus match rule.
     *
     * This method is a shortcut/helper that issues an org.freedesktop.DBus.RemoveMatch method call to the local router.
     * In contrast with the regular RemoveMatch, this method does not wait for a reply from the local router. That makes
     * the call non-blocking, and hence useful in cases where deadlocks might occur otherwise.
     *
     * @param[in]  rule  Match rule to be removed (see DBus specification for format of this string).
     *
     * @return
     *      - #ER_OK if the RemoveMatch request was successful.
     *      - #ER_BUS_NOT_CONNECTED if a connection has not been made with a local bus.
     *      - Other error status codes indicating a failure.
     */
    QStatus RemoveMatchNonBlocking(const char* rule);

    /**
     * Advertise the existence of a well-known name to other (possibly disconnected) AllJoyn routers.
     *
     * This method is a shortcut/helper that issues an org.alljoyn.Bus.AdvertisedName method call to the local router
     * and interprets the response.
     *
     * @param[in]  name          the well-known name to advertise. (Must be owned by the caller via RequestName).
     * @param[in]  transports    Set of transports to use for sending advertisement.
     *
     * @return
     *      - #ER_OK iff router response was received and advertise was successful.
     *      - #ER_BUS_NOT_CONNECTED if a connection has not been made with a local bus.
     *      - Other error status codes indicating a failure.
     */
    QStatus AdvertiseName(const char* name, TransportMask transports);

    /**
     * Stop advertising the existence of a well-known name to other AllJoyn routers.
     *
     * This method is a shortcut/helper that issues an org.alljoyn.Bus.CancelAdvertiseName method call to the local router
     * and interprets the response.
     *
     * @param[in]  name          A well-known name that was previously advertised via AdvertiseName.
     * @param[in]  transports    Set of transports whose name advertisement will be canceled.
     *
     * @return
     *      - #ER_OK iff router response was received and advertisements were successfully stopped.
     *      - #ER_BUS_NOT_CONNECTED if a connection has not been made with a local bus.
     *      - Other error status codes indicating a failure.
     */
    QStatus CancelAdvertiseName(const char* name, TransportMask transports);

    /**
     * Register interest in a well-known name prefix for the purpose of discovery over transports included in TRANSPORT_ANY
     *
     * This method is a shortcut/helper that issues an org.alljoyn.Bus.FindAdvertisedName method call to the local router
     * and interprets the response.
     *
     * @param[in]  namePrefix    Well-known name prefix that application is interested in receiving
     *                           BusListener::FoundAdvertisedName notifications about.
     *
     * @return
     *      - #ER_OK iff router response was received and discovery was successfully started.
     *      - #ER_BUS_NOT_CONNECTED if a connection has not been made with a local bus.
     *      - Other error status codes indicating a failure.
     */
    QStatus FindAdvertisedName(const char* namePrefix);

    /**
     * Register interest in a well-known name prefix for the purpose of discovery over specified transports
     *
     *
     * This method is a shortcut/helper that issues an org.alljoyn.Bus.FindAdvertisedName method call to the local router
     * and interprets the response.
     *
     * @param[in]  namePrefix    Well-known name prefix that application is interested in receiving
     *                           BusListener::FoundAdvertisedName notifications about.
     * @param[in]  transports    Transports over which to do well-known name discovery
     *
     * @return
     *      - #ER_OK iff router response was received and discovery was successfully started.
     *      - #ER_BUS_NOT_CONNECTED if a connection has not been made with a local bus.
     *      - Other error status codes indicating a failure.
     */
    QStatus FindAdvertisedNameByTransport(const char* namePrefix, TransportMask transports);

    /**
     * Cancel interest in a well-known name prefix that was previously
     * registered with FindAdvertisedName. This cancels well-known name discovery over transports
     * included in TRANSPORT_ANY.  This method is a shortcut/helper
     * that issues an org.alljoyn.Bus.CancelFindAdvertisedName method
     * call to the local router and interprets the response.
     *
     * @param[in]  namePrefix    Well-known name prefix that application is no longer interested in receiving
     *                           BusListener::FoundAdvertisedName notifications about.
     *
     * @return
     *      - #ER_OK iff router response was received and cancel was successfully completed.
     *      - #ER_BUS_NOT_CONNECTED if a connection has not been made with a local bus.
     *      - Other error status codes indicating a failure.
     */
    QStatus CancelFindAdvertisedName(const char* namePrefix);

    /**
     * Cancel interest in a well-known name prefix that was previously
     * registered with FindAdvertisedName. This cancels well-known name discovery over
     * the specified transports.  This method is a shortcut/helper
     * that issues an org.alljoyn.Bus.CancelFindAdvertisedName method
     * call to the local router and interprets the response.
     *
     * @param[in]  namePrefix    Well-known name prefix that application is no longer interested in receiving
     *                           BusListener::FoundAdvertisedName notifications about.
     * @param[in]  transports    Transports over which to cancel well-known name discovery
     *
     * @return
     *      - #ER_OK iff router response was received and cancel was successfully completed.
     *      - #ER_BUS_NOT_CONNECTED if a connection has not been made with a local bus.
     *      - Other error status codes indicating a failure.
     */
    QStatus CancelFindAdvertisedNameByTransport(const char* namePrefix, TransportMask transports);

    /**
     * Make a SessionPort available for external BusAttachments to join.
     *
     * Each BusAttachment binds its own set of SessionPorts. Session joiners use the bound session
     * port along with the name of the attachment to create a persistent logical connection (called
     * a Session) with the original BusAttachment.
     *
     * A SessionPort and bus name form a unique identifier that BusAttachments use when joining a
     * session.
     *
     * SessionPort values can be pre-arranged between AllJoyn services and their clients (well-known
     * SessionPorts).
     *
     * Once a session is joined using one of the service's well-known SessionPorts, the service may
     * bind additional SessionPorts (dynamically) and share these SessionPorts with the joiner over
     * the original session. The joiner can then create additional sessions with the service by
     * calling JoinSession with these dynamic SessionPort ids.
     *
     * @param[in,out] sessionPort      SessionPort value to bind or SESSION_PORT_ANY to allow this method
     *                                 to choose an available port. On successful return, this value
     *                                 contains the chosen SessionPort.
     *
     * @param[in]     opts             Session options that joiners must agree to in order to
     *                                 successfully join the session.
     *
     * @param[in]     listener  Called by the bus when session related events occur.
     *
     * @return
     *      - #ER_OK iff router response was received and the bind operation was successful.
     *      - #ER_BUS_NOT_CONNECTED if a connection has not been made with a local bus.
     *      - Other error status codes indicating a failure.
     */
    QStatus BindSessionPort(SessionPort& sessionPort, const SessionOpts& opts, SessionPortListener& listener);

    /**
     * Cancel an existing port binding.
     *
     * @param[in]   sessionPort    Existing session port to be un-bound.
     *
     * @return
     *      - #ER_OK iff router response was received and the bind operation was successful.
     *      - #ER_BUS_NOT_CONNECTED if a connection has not been made with a local bus.
     *      - Other error status codes indicating a failure.
     */
    QStatus UnbindSessionPort(SessionPort sessionPort);

    /**
     * Join a session.
     *
     * This method is a shortcut/helper that issues an org.alljoyn.Bus.JoinSession method call to the local router
     * and interprets the response.
     *
     * All transports specified in opts will be tried.  If the join fails over one of the transports, the join will
     * be tried over subsequent ones until all are tried until the join succeeds or they all fail.
     *
     * @param[in]  sessionHost      Bus name of attachment that is hosting the session to be joined.
     * @param[in]  sessionPort      SessionPort of sessionHost to be joined.
     * @param[in]  listener         Optional listener called when session related events occur. May be NULL.
     * @param[out] sessionId        Unique identifier for session.
     * @param[in,out] opts          Session options.
     *
     * @return
     *      - #ER_OK iff router response was received and the session was successfully joined.
     *      - #ER_BUS_NOT_CONNECTED if a connection has not been made with a local bus.
     *      - Other error status codes indicating a failure.
     */
    QStatus JoinSession(const char* sessionHost, SessionPort sessionPort, SessionListener* listener,
                        SessionId& sessionId, SessionOpts& opts);

    /**
     * Join a session.
     *
     * This method is a shortcut/helper that issues an org.alljoyn.Bus.JoinSession method call to the local router
     * and interprets the response.
     *
     * All transports specified in opts will be tried.  If the join fails over one of the transports, the join will
     * be tried over subsequent ones until all are tried until the join succeeds or they all fail.
     *
     * This call executes asynchronously. When the JoinSession response is received, the callback will be called.
     *
     * @param[in]  sessionHost      Bus name of attachment that is hosting the session to be joined.
     * @param[in]  sessionPort      SessionPort of sessionHost to be joined.
     * @param[in]  listener         Optional listener called when session related events occur. May be NULL.
     * @param[in]  opts             Session options.
     * @param[in]  callback         Called when JoinSession response is received.
     * @param[in]  context          User defined context which will be passed as-is to callback.
     *
     * @return
     *      - #ER_OK iff method call to local router response was was successful.
     *      - #ER_BUS_NOT_CONNECTED if a connection has not been made with a local bus.
     *      - Other error status codes indicating a failure.
     */
    QStatus JoinSessionAsync(const char* sessionHost,
                             SessionPort sessionPort,
                             SessionListener* listener,
                             const SessionOpts& opts,
                             BusAttachment::JoinSessionAsyncCB* callback,
                             void* context = NULL);


    /**
     * Set the SessionListener for an existing sessionId.
     * This method cannot be called on a self-joined session.
     *
     * Calling this method will override the listener set by a previous call to SetSessionListener,
     * SetHostedSessionListener, SetJoinedSessionListener or any listener specified in JoinSession.
     *
     * @param sessionId    The session id of an existing session.
     * @param listener     The SessionListener to associate with the session. May be NULL to clear previous listener.
     * @return
     *      - #ER_OK if successful.
     *      - #ER_BUS_NO_SESSION if session did not exist
     */
    QStatus SetSessionListener(SessionId sessionId, SessionListener* listener);

    /**
     * Set the SessionListener for an existing sessionId on the joiner side.
     *
     * Calling this method will override the listener set by a previous call to SetSessionListener, SetJoinedSessionListener
     * or any listener specified in JoinSession.
     *
     * @param sessionId    The session id of an existing session.
     * @param listener     The SessionListener to associate with the session. May be NULL to clear previous listener.
     * @return
     *      - #ER_OK if successful.
     *      - #ER_BUS_NO_SESSION if session did not exist or if not joiner side of the session
     */
    QStatus SetJoinedSessionListener(SessionId sessionId, SessionListener* listener);

    /**
     * Set the SessionListener for an existing sessionId on the host side.
     *
     * Calling this method will override the listener set by a previous call to SetSessionListener or SetHostedSessionListener.
     *
     * @param sessionId    The session id of an existing session.
     * @param listener     The SessionListener to associate with the session. May be NULL to clear previous listener.
     * @return
     *      - #ER_OK if successful.
     *      - #ER_BUS_NO_SESSION if session did not exist or if not host side of the session
     */
    QStatus SetHostedSessionListener(SessionId sessionId, SessionListener* listener);

    /**
     * Leave an existing session.
     * This method is a shortcut/helper that issues an org.alljoyn.Bus.LeaveSession method call to the local router
     * and interprets the response.
     * This method cannot be called on self-joined session.
     *
     * @param[in]  sessionId     Session id.
     *
     * @return
     *      - #ER_OK if router response was received and the leave operation was successfully completed.
     *      - #ER_BUS_NOT_CONNECTED if a connection has not been made with a local bus.
     *      - #ER_BUS_NO_SESSION if session did not exist.
     *      - Other error status codes indicating a failure.
     */
    QStatus LeaveSession(const SessionId& sessionId);

    /**
     * Leave an existing session as host. This function will fail if you were not the host.
     * This method is a shortcut/helper that issues an org.alljoyn.Bus.LeaveHostedSession method call to the local router
     * and interprets the response.
     *
     * @param[in]  sessionId     Session id.
     *
     * @return
     *      - #ER_OK if router response was received and the leave operation was successfully completed.
     *      - #ER_BUS_NOT_CONNECTED if a connection has not been made with a local bus.
     *      - #ER_BUS_NO_SESSION if session did not exist or if not host of the session.
     *      - Other error status codes indicating a failure.
     */
    QStatus LeaveHostedSession(const SessionId& sessionId);

    /**
     * Leave an existing session as joiner. This function will fail if you were not the joiner.
     * This method is a shortcut/helper that issues an org.alljoyn.Bus.LeaveJoinedSession method call to the local router
     * and interprets the response.
     *
     * @param[in]  sessionId     Session id.
     *
     * @return
     *      - #ER_OK if router response was received and the leave operation was successfully completed.
     *      - #ER_BUS_NOT_CONNECTED if a connection has not been made with a local bus.
     *      - #ER_BUS_NO_SESSION if session did not exist or if not joiner of the session.
     *      - Other error status codes indicating a failure.
     */
    QStatus LeaveJoinedSession(const SessionId& sessionId);

    /**
     * Leave an existing session.
     * This method is a shortcut/helper that issues an org.alljoyn.Bus.LeaveSession method call to the local router
     * and interprets the response.
     * This method cannot be called on self-joined session.
     *
     * This call executes asynchronously. When the LeaveSession response is received, the callback will be called.
     *
     * @param[in]  sessionId     Session id.
     * @param[in]  callback      Called when LeaveSession response is received.
     * @param[in]  context       User defined context which will be passed as-is to callback.
     *
     * @return
     *      - #ER_OK iff method call to local router response was successful.
     *      - #ER_BUS_NOT_CONNECTED if a connection has not been made with a local bus.
     *      - Other error status codes indicating a failure.
     */
    QStatus LeaveSessionAsync(const SessionId& sessionId,
                              BusAttachment::LeaveSessionAsyncCB* callback,
                              void* context = NULL);

    /**
     * Leave an existing session as host. This function will fail if you were not the host.
     * This method is a shortcut/helper that issues an org.alljoyn.Bus.LeaveHostedSession method call to the local router
     * and interprets the response.
     *
     * This call executes asynchronously. When the LeaveHostedSession response is received, the callback will be called.
     *
     * @param[in]  sessionId     Session id.
     * @param[in]  callback      Called when LeaveHostedSession response is received.
     * @param[in]  context       User defined context which will be passed as-is to callback.
     *
     * @return
     *      - #ER_OK iff method call to local router response was successful.
     *      - #ER_BUS_NOT_CONNECTED if a connection has not been made with a local bus.
     *      - Other error status codes indicating a failure.
     */
    QStatus LeaveHostedSessionAsync(const SessionId& sessionId,
                                    BusAttachment::LeaveSessionAsyncCB* callback,
                                    void* context = NULL);

    /**
     * Leave an existing session as joiner. This function will fail if you were not the joiner.
     * This method is a shortcut/helper that issues an org.alljoyn.Bus.LeaveJoinedSession method call to the local router
     * and interprets the response.
     *
     * This call executes asynchronously. When the LeaveJoinedSession response is received, the callback will be called.
     *
     * @param[in]  sessionId     Session id.
     * @param[in]  callback      Called when LeaveJoinedSession response is received.
     * @param[in]  context       User defined context which will be passed as-is to callback.
     *
     * @return
     *      - #ER_OK iff method call to local router response was successful.
     *      - #ER_BUS_NOT_CONNECTED if a connection has not been made with a local bus.
     *      - Other error status codes indicating a failure.
     */
    QStatus LeaveJoinedSessionAsync(const SessionId& sessionId,
                                    BusAttachment::LeaveSessionAsyncCB* callback,
                                    void* context = NULL);

    /**
     * Remove a member from an existing multipoint session.
     * This function may be called by the binder of the session to forcefully remove a member from a session.
     *
     * This method is a shortcut/helper that issues an org.alljoyn.Bus.RemoveSessionMember method call to the local router
     * and interprets the response.
     *
     * @param[in]  sessionId     Session id.
     * @param[in]  memberName    Member to remove.
     *
     * @return
     *      - #ER_OK iff router response was received and the remove member operation was successfully completed.
     *      - #ER_BUS_NOT_CONNECTED if a connection has not been made with a local bus.
     *      - Other error status codes indicating a failure.
     */
    QStatus RemoveSessionMember(SessionId sessionId, qcc::String memberName);

    /**
     * Get the file descriptor for a raw (non-message based) session.
     *
     * @param sessionId   Id of an existing streaming session.
     * @param sockFd      [OUT] Socket file descriptor for session.
     *
     * @return ER_OK if successful.
     */
    QStatus GetSessionFd(SessionId sessionId, qcc::SocketFd& sockFd);

    /**
     * Set the link timeout for a session.
     *
     * Link timeout is the maximum number of seconds that an unresponsive router-to-router connection
     * will be monitored before declaring the session lost (via SessionLost callback). Link timeout
     * defaults to 0 which indicates that AllJoyn link monitoring is disabled.
     *
     * Each transport type defines a lower bound on link timeout to avoid defeating transport
     * specific power management algorithms.
     *
     * @param sessionid     Id of session whose link timeout will be modified.
     * @param linkTimeout   [IN/OUT] Max number of seconds that a link can be unresponsive before being
     *                      declared lost. 0 indicates that AllJoyn link monitoring will be disabled. On
     *                      return, this value will be the resulting (possibly upward) adjusted linkTimeout
     *                      value that acceptable to the underlying transport.
     *
     * @return
     *      - #ER_OK if successful
     *      - #ER_ALLJOYN_SETLINKTIMEOUT_REPLY_NOT_SUPPORTED if local router does not support SetLinkTimeout
     *      - #ER_ALLJOYN_SETLINKTIMEOUT_REPLY_NO_DEST_SUPPORT if SetLinkTimeout not supported by destination
     *      - #ER_BUS_NO_SESSION if the Session id is not valid
     *      - #ER_ALLJOYN_SETLINKTIMEOUT_REPLY_FAILED if SetLinkTimeout failed
     *      - #ER_BUS_NOT_CONNECTED if the BusAttachment is not connected to the router
     */
    QStatus SetLinkTimeout(SessionId sessionid, uint32_t& linkTimeout);


    /**
     * Set the link timeout for a session.
     *
     * Link timeout is the maximum number of seconds that an unresponsive router-to-router connection
     * will be monitored before declaring the session lost (via SessionLost callback). Link timeout
     * defaults to 0 which indicates that AllJoyn link monitoring is disabled.
     *
     * Each transport type defines a lower bound on link timeout to avoid defeating transport
     * specific power management algorithms.
     *
     * This call executes asynchronously. When the SetLinkTimeout response is received, the callback will be called.
     *
     * @param[in] sessionid     Id of session whose link timeout will be modified.
     * @param[in] linkTimeout   Max number of seconds that a link can be unresponsive before being
     *                          declared lost. 0 indicates that AllJoyn link monitoring will be disabled. On
     *                          return, this value will be the resulting (possibly upward) adjusted linkTimeout
     *                          value that acceptable to the underlying transport.
     * @param[in]  callback     Called when SetLinkTimeout response is received.
     * @param[in]  context      User defined context which will be passed as-is to callback.
     *
     * @return
     *      - #ER_OK iff method call to local router response was was successful.
     *      - #ER_BUS_NOT_CONNECTED if a connection has not been made with a local bus.
     *      - Other error status codes indicating a failure.
     */
    QStatus SetLinkTimeoutAsync(SessionId sessionid,
                                uint32_t linkTimeout,
                                BusAttachment::SetLinkTimeoutAsyncCB* callback,
                                void* context = NULL);

    /**
     * Determine whether a given well-known name exists on the bus.
     * This method is a shortcut/helper that issues an org.freedesktop.DBus.NameHasOwner method call to the router
     * and interprets the response.
     *
     * @param[in]  name       The well known name that the caller is inquiring about.
     * @param[out] hasOwner   If return is ER_OK, indicates whether name exists on the bus.
     *                        If return is not ER_OK, hasOwner parameter is not modified.
     * @return
     *      - #ER_OK if name ownership was able to be determined.
     *      - An error status otherwise
     */
    QStatus NameHasOwner(const char* name, bool& hasOwner);

    /**
     * Get the peer GUID for this peer of the local peer or an authenticated remote peer. The bus
     * names of a remote peer can change over time, specifically the unique name is different each
     * time the peer connects to the bus and a peer may use different well-known-names at different
     * times. The peer GUID is the only persistent identity for a peer. Peer GUIDs are used by the
     * authentication mechanisms to uniquely and identify a remote application instance. The peer
     * GUID for a remote peer is only available if the remote peer has been authenticated.
     *
     * @param name  Name of a remote peer or NULL to get the local (this application's) peer GUID.
     * @param guid  Returns the guid for the local or remote peer depending on the value of name.
     *
     * @return
     *      - #ER_OK if the requested GUID was obtained.
     *      - An error status otherwise.
     */
    QStatus GetPeerGUID(const char* name, qcc::String& guid);

    /**
     * This sets the debug level of the local AllJoyn router if that router
     * was built in debug mode.
     *
     * The debug level can be set for individual subsystems or for "ALL"
     * subsystems.  Common subsystems are "ALLJOYN" for core AllJoyn code,
     * "ALLJOYN_OBJ" for the sessions management code and "ALLJOYN_NS" for the
     * TCP name services.  Debug levels for specific subsystems override the
     * setting for "ALL" subsystems.  For example if "ALL" is set to 7, but
     * "ALLJOYN_OBJ" is set to 1, then detailed debug output will be generated
     * for all subsystems except for "ALLJOYN_OBJ" which will only generate high
     * level debug output.  "ALL" defaults to 0 which is off, or no debug
     * output.
     *
     * The debug output levels are actually a bit field that controls what
     * output is generated.  Those bit fields are described below:
     *
     *     - 0x1: High level debug prints (these debug printfs are not common)
     *     - 0x2: Normal debug prints (these debug printfs are common)
     *     - 0x4: Function call tracing (these debug printfs are used
     *            sporadically)
     *     - 0x8: Data dump (really only used in the "SOCKET" module - can
     *            generate a *lot* of output)
     *
     * Typically, when enabling debug for a subsystem, the level would be set
     * to 7 which enables High level debug, normal debug, and function call
     * tracing.  Setting the level 0, forces debug output to be off for the
     * specified subsystem.
     *
     * @param module    name of the module to generate debug output
     * @param level     debug level to set for the module
     *
     * @return
     *     - #ER_OK if debug request was successfully sent to the AllJoyn
     *       router.
     *     - #ER_BUS_NO_SUCH_OBJECT if router was not built in debug mode.
     */
    QStatus SetDaemonDebug(const char* module, uint32_t level);

    /**
     * Returns the current non-absolute real-time clock used internally by AllJoyn. This value can be
     * compared with the timestamps on messages to calculate the time since a timestamped message
     * was sent.
     *
     * @return  The current timestamp in milliseconds.
     */
    static uint32_t GetTimestamp();

    /**
     * Determine if you are able to find a remote connection based on its BusName.
     * The BusName can be the Unique or well-known name.
     *
     * @param name The unique or well-known name to ping
     * @param timeout Timeout specified in milliseconds to wait for reply
     *
     * @return
     *   - #ER_OK the name is present and responding
     *   - #ER_ALLJOYN_PING_REPLY_UNREACHABLE the name is no longer present
     *   <br>
     *   The following return values indicate that the router cannot determine if the
     *   remote name is present and responding:
     *   - #ER_ALLJOYN_PING_REPLY_TIMEOUT Ping call timed out
     *   - #ER_ALLJOYN_PING_REPLY_UNKNOWN_NAME name not found currently or not part of any known session
     *   - #ER_ALLJOYN_PING_REPLY_INCOMPATIBLE_REMOTE_ROUTING_NODE the remote routing node does not implement Ping
     *   <br>
     *   The following return values indicate an error with the ping call itself:
     *   - #ER_ALLJOYN_PING_FAILED Ping failed
     *   - #ER_BUS_UNEXPECTED_DISPOSITION An unexpected disposition was returned and has been treated as an error
     *   - #ER_BUS_NOT_CONNECTED the BusAttachment is not connected to the bus
     *   - #ER_BUS_BAD_BUS_NAME the name parameter is not a valid bus name
     *   - An error status otherwise
     */
    QStatus Ping(const char* name, uint32_t timeout);

    /**
     * Determine if you are able to find a remote connection based on its BusName.
     * The BusName can be the Unique or well-known name.
     *
     * This call executes asynchronously. When the PingAsync response is received,
     * the callback will be called.
     *
     * @param[in] name The  unique or well-known name to ping
     * @param[in] timeout   Timeout specified in milliseconds to wait for reply
     * @param[in] callback  Called when PingAsync response is received.
     * @param[in] context   User defined context which will be passed as-is to callback.
     *
     * @see PingAsyncCB
     *
     * @return
     *     - #ER_OK iff method call to local router response was successful.
     *     - #ER_BUS_NOT_CONNECTED the BusAttachment is not connected to the bus
     *     - #ER_BUS_BAD_BUS_NAME the name parameter is not a valid bus name
     *     - Other error status codes indicating a failure.
     */
    QStatus PingAsync(const char* name, uint32_t timeout, BusAttachment::PingAsyncCB* callback, void* context);

    /**
     * Set a Translator for all BusObjects and InterfaceDescriptions. This Translator is used for
     * descriptions appearing in introspection. Note that any Translators set on a specific
     * InterfaceDescription or BusObject will be used for those specific elements - this Translator
     * is used only for BusObjects and InterfaceDescriptions that do not have Translators set for them.
     *
     * @param[in]  translator       The Translator instance
     */
    void SetDescriptionTranslator(Translator* translator);

    /**
     * Get this BusAttachment's Translator
     *
     * @return This BusAttachment's Translator
     */
    Translator* GetDescriptionTranslator();

    /**
     * Get the permission configurator for the bus attachment.
     * @return the permission configurator
     */

    PermissionConfigurator& GetPermissionConfigurator();

    /**
     * Registers a handler to receive the org.alljoyn.about Announce signal.
     *
     * The handler is only called if a call to WhoImplements has been has been
     * called.
     *
     * Important the AboutListener should be registered before calling WhoImplments
     *
     * @param[in] aboutListener reference to AboutListener
     */
    void RegisterAboutListener(AboutListener& aboutListener);

    /**
     * Unregisters the AnnounceHandler from receiving the org.alljoyn.about Announce signal.
     *
     * @param[in] aboutListener reference to AboutListener to unregister
     */
    void UnregisterAboutListener(AboutListener& aboutListener);

    /**
     * Unregisters all AboutListeners from receiving any org.alljoyn.about Announce signal
     */
    void UnregisterAllAboutListeners();

    /**
     * List the interfaces your application is interested in.  If a remote device
     * is announcing that interface then the all Registered AboutListeners will
     * be called.
     *
     * For example, if you need both "com.example.Audio" <em>and</em>
     * "com.example.Video" interfaces then do the following.
     * RegisterAboutListener once:
     * @code
     * const char* interfaces[] = {"com.example.Audio", "com.example.Video"};
     * RegisterAboutListener(aboutListener);
     * WhoImplements(interfaces, sizeof(interfaces) / sizeof(interfaces[0]));
     * @endcode
     *
     * If the AboutListener should be called if "com.example.Audio"
     * <em>or</em> "com.example.Video" interfaces are implemented then call
     * WhoImplements multiple times:
     * @code
     *
     * RegisterAboutListener(aboutListener);
     * const char* audioInterface[] = {"com.example.Audio"};
     * WhoImplements(audioInterface, sizeof(audioInterface) / sizeof(audioInterface[0]));
     * const char* videoInterface[] = {"com.example.Video"};
     * WhoImplements(videoInterface, sizeof(videoInterface) / sizeof(videoInterface[0]));
     * @endcode
     *
     * The interface name may be a prefix followed by a `*`.  Using
     * this, the example where we are interested in "com.example.Audio" <em>or</em>
     * "com.example.Video" interfaces could be written as:
     * @code
     * const char* exampleInterface[] = {"com.example.*"};
     * RegisterAboutListener(aboutListener);
     * WhoImplements(exampleInterface, sizeof(exampleInterface) / sizeof(exampleInterface[0]));
     * @endcode
     *
     * The AboutListener will receive any announcement that implements an interface
     * beginning with the "com.example." name.
     *
     * It is the AboutListeners responsibility to parse through the reported
     * interfaces to figure out what should be done in response to the Announce
     * signal.
     *
     * WhoImplements is ref counted. If WhoImplements is called with the same
     * list of interfaces multiple times then CancelWhoImplements must also be
     * called multiple times with the same list of interfaces.
     *
     * Note: specifying NULL for the implementsInterfaces parameter could have
     * significant impact on network performance and should be avoided unless
     * all announcements are needed.
     *
     * @param[in] implementsInterfaces a list of interfaces that the Announce
     *               signal reports as implemented. NULL to receive all Announce
     *               signals regardless of interfaces
     * @param[in] numberInterfaces the number of interfaces in the
     *               implementsInterfaces list
     * @return status
     */
    QStatus WhoImplements(const char** implementsInterfaces, size_t numberInterfaces);

    /**
     * Non-blocking variant of WhoImplements
     * @see WhoImplements(const char**, size_t)
     *
     * @param[in] implementsInterfaces a list of interfaces that the Announce
     *               signal reports as implemented. NULL to receive all Announce
     *               signals regardless of interfaces
     * @param[in] numberInterfaces the number of interfaces in the
     *               implementsInterfaces list
     * @return
     *    - #ER_OK on success
     *    - An error status otherwise
     */
    QStatus WhoImplementsNonBlocking(const char** implementsInterfaces, size_t numberInterfaces);

    /**
     * List an interface your application is interested in.  If a remote device
     * is announcing that interface then the all Registered AnnounceListeners will
     * be called.
     *
     * This is identical to WhoImplements(const char**, size_t)
     * except this is specialized for a single interface not several interfaces.
     *
     * Note: specifying NULL for the interface parameter could have significant
     * impact on network performance and should be avoided unless all
     * announcements are needed.
     *
     * @see WhoImplements(const char**, size_t)
<<<<<<< HEAD
     * @param[in] iface     interface that the remove user must implement to
     *                      receive the announce signal.
=======
     * @param[in] iface     interface that the remote user must implement to
     *                          receive the announce signal.
>>>>>>> d869ff74
     *
     * @return
     *    - #ER_OK on success
     *    - An error status otherwise
     */
    QStatus WhoImplements(const char* iface);

    /**
     * Non-blocking variant of WhoImplements
     * @see WhoImplements(const char**, size_t)
     *
     * @param[in] iface     interface that the remote user must implement to
     *                          receive the announce signal.
     * @return
     *    - #ER_OK on success
     *    - An error status otherwise
     */
    QStatus WhoImplementsNonBlocking(const char* iface);

    /**
     * Stop showing interest in the listed interfaces. Stop receiving announce
     * signals from the devices with the listed interfaces.
     *
     * Note if WhoImplements has been called multiple times the announce signal
     * will still be received for any interfaces that still remain.
     *
     * @param[in] implementsInterfaces a list of interfaces. The list must match the
     *                                 list previously passed to the WhoImplements
     *                                 member function
     * @param[in] numberInterfaces the number of interfaces in the
     *               implementsInterfaces list
     * @return
     *    - #ER_OK on success
     *    - #ER_BUS_MATCH_RULE_NOT_FOUND if interfaces added using the WhoImplements
     *                                   member function were not found.
     *    - An error status otherwise
     */
    QStatus CancelWhoImplements(const char** implementsInterfaces, size_t numberInterfaces);

    /**
     * Non-blocking variant of CancelWhoImplements.
     *
     * @see CancelWhoImplements(const char**, size_t)
     * @param[in] implementsInterfaces a list of interfaces. The list must match the
     *                                 list previously passed to the WhoImplements
     *                                 member function
     * @param[in] numberInterfaces the number of interfaces in the
     *               implementsInterfaces list
     * @return
     *    - #ER_OK on success
     *    - An error status otherwise
     */
    QStatus CancelWhoImplementsNonBlocking(const char** implementsInterfaces, size_t numberInterfaces);

    /**
     * Stop showing interest in the listed interfaces. Stop receiving announce
     * signals from the devices with the listed interfaces.
     *
     * This is identical to CancelWhoImplements(const char**, size_t)
     * except this is specialized for a single interface not several interfaces.
     *
     * @see CancelWhoImplements(const char**, size_t)
     * @param[in] iface     interface that the remove user must implement to
     *                          receive the announce signal.
     *
     * @return
     *    - #ER_OK on success
     *    - #ER_BUS_MATCH_RULE_NOT_FOUND if interface added using the WhoImplements
     *                                   member function were not found.
     *    - An error status otherwise
     */
    QStatus CancelWhoImplements(const char* iface);

    /**
<<<<<<< HEAD
     * Registers a handler to receive the org.allseen.Security.PermissionMgmt.Notification
     * NotifyConfig signal.
     *
     * @param[in] permissionMgmtListener reference to a PermissionMgmtListener
     */
    void RegisterPermissionMgmtListener(PermissionMgmtListener& permissionMgmtListener);

    /**
     * Unregisters the PermissionMgmtListener from receiving the
     * org.allseen.Security.PermissionMgmt.Notification NotifyConfig signal.
     *
     * @param[in] permissionMgmtListener reference to PermissionMgmtListener to
     *                                   unregister
     */
    void UnregisterPermissionMgmtListener(PermissionMgmtListener& permissionMgmtListener);

    /**
     * This is a helper function that will add the match rule responsible for
     * receiving the org.allseen.Security.PermissionMgmt.Notification.NotifyConfig
     * signal.
     *
     * The PermissionMgmtListener should be registered before calling this method.
     *
     * This will only call AddMatch for the NotifyConfig signal.
     *
     * @return
     *    - #ER_OK on success
     *    - An error status otherwise
     */
    QStatus AddPermissionMgmtNotificationRule();

    /**
     * This is a helper function that will remove the match rule responsible for
     * receiving the org.allseen.Security.PermissionMgmt.Notification.NotifyConfig
     * signal.
     *
     * This will only call RemoveMatch for the NotifyConfig signal.
     *
=======
     * Non-blocking variant of CancelWhoImplements.
     *
     * @see CancelWhoImplements(const char**, size_t)
     * @param[in] iface     interface that the remove user must implement to
     *                          receive the announce signal.
>>>>>>> d869ff74
     * @return
     *    - #ER_OK on success
     *    - An error status otherwise
     */
<<<<<<< HEAD
    QStatus RemovePermissionMgmtNotificationRule();
=======
    QStatus CancelWhoImplementsNonBlocking(const char* iface);
>>>>>>> d869ff74

    /// @cond ALLJOYN_DEV
    /**
     * @internal
     * Class for internal state for bus attachment.
     */
    class Internal;

    /**
     * @internal
     * Get a pointer to the internal BusAttachment state.
     *
     * @return A pointer to the internal state.
     */
    Internal& GetInternal() { return *busInternal; }

    /**
     * @internal
     * Get a pointer to the internal BusAttachment state.
     *
     * @return A pointer to the internal state.
     */
    const Internal& GetInternal() const { return *busInternal; }
    /// @endcond
  protected:
    /// @cond ALLJOYN_DEV
    /**
     * @internal
     * Construct a BusAttachment.
     *
     * @param internal     Internal state.
     * @param concurrency  The maximum number of concurrent method and signal
     *                     handlers locally executing.
     */
    BusAttachment(Internal* internal, uint32_t concurrency);
    /// @endcond

    /// @cond ALLJOYN_DEV
    /**
     * @internal
     * Notify AllJoyn that the application is suspending. Exclusively-held
     * resource should be released so that other applications will not be
     * prevented from acquiring the resource.
     *
     * @return
     *      - #ER_OK on success
     *      - #ER_BUS_NOT_CONNECTED if BusAttachment is not connected
     *      - #ER_ALLJOYN_ONAPPSUSPEND_REPLY_FAILED if the app suspend request failed
     *      - #ER_ALLJOYN_ONAPPSUSPEND_REPLY_UNSUPPORTED if app suspend is not supported
     *      - #ER_BUS_UNEXPECTED_DISPOSITION if OnAppSuspend enters an unexpected state
     */
    QStatus OnAppSuspend();
    /// @endcond

    /// @cond ALLJOYN_DEV
    /**
     * @internal
     * Notify AllJoyn that the application is resuming so that it can re-acquire
     * the resource that has been released when the application was suspended.
     *
     * @return
     *      - #ER_OK on success
     *      - #ER_BUS_NOT_CONNECTED if BusAttachment is not connected
     *      - #ER_ALLJOYN_ONAPPRESUME_REPLY_FAILED if the app resume request failed
     *      - #ER_ALLJOYN_ONAPPRESUME_REPLY_UNSUPPORTED if app resume is not supported
     *      - #ER_BUS_UNEXPECTED_DISPOSITION if OnAppResume enters an unexpected state
     */
    QStatus OnAppResume();
    /// @endcond

  private:
    typedef uint16_t SessionSideMask;

    typedef enum {
        SESSION_SIDE_HOST = 0,
        SESSION_SIDE_JOINER = 1,
        SESSION_SIDE_NUM
    } SessionSide;

    static const uint8_t SESSION_SIDE_MASK_HOST = (1 << SESSION_SIDE_HOST);
    static const uint8_t SESSION_SIDE_MASK_JOINER = (1 << SESSION_SIDE_JOINER);
    static const uint8_t SESSION_SIDE_MASK_BOTH = (SESSION_SIDE_MASK_HOST | SESSION_SIDE_MASK_JOINER);

    /**
     * Assignment operator is private.
     */
    BusAttachment& operator=(const BusAttachment& other) { return *this; }

    /**
     * Copy constructor is private.
     */
    BusAttachment(const BusAttachment& other) : joinObj(this) { }

    /**
     * Stop the bus, optionally blocking until all of the threads join
     */
    QStatus StopInternal(bool blockUntilStopped = true);

    /**
     * Wait until all of the threads have stopped (join).
     */
    void WaitStopInternal();

    /**
     * Validate the response to SetLinkTimeout
     */
    QStatus GetLinkTimeoutResponse(Message& reply, uint32_t& timeout);

    /**
     * Validate the response to JoinSession
     */
    QStatus GetJoinSessionResponse(Message& reply, SessionId& sessionId, SessionOpts& opts);

    /**
     * Leave the session as host and/or joiner, asynchronous version
     */
    QStatus LeaveSessionAsync(const SessionId& sessionId, const char* method, SessionSideMask bitset, BusAttachment::LeaveSessionAsyncCB* callback, void* context);

    /**
     * Leave the session as host and/or joiner
     */
    QStatus LeaveSession(const SessionId& sessionId, const char*method, SessionSideMask bitset);

    /**
     * Clear session listeners for a particular session
     */
    void ClearSessionListener(SessionId sessionId, SessionSideMask bitset);

    /**
     * Remove references to session
     */
    void ClearSessionSet(SessionId sessionId, SessionSideMask bitset);

    /**
     * Register signal handlers for BusListener
     */
    QStatus RegisterSignalHandlers();

    /**
     * Unregister signal handlers for BusListener
     */
    void UnregisterSignalHandlers();

    qcc::String connectSpec;  /**< The connect spec used to connect to the bus */
    bool isStarted;           /**< Indicates if the bus has been started */
    bool isStopping;          /**< Indicates Stop has been called */
    uint32_t concurrency;     /**< The maximum number of concurrent method and signal handlers locally executing */
    Internal* busInternal;    /**< Internal state information */

    /**
     * Internal Class used to insure that the BusAttachment is the last object
     * destroyed.
     */
    class JoinObj {
      public:
        /**
         * Construct a JoinObj.
         *
         * @param bus the `this` pointer that the internal JoinObj is a member of
         */
        JoinObj(BusAttachment* bus) : bus(bus) { }
        /**
         * Destroy a JoinObj.
         */
        ~JoinObj() {
            bus->WaitStopInternal();
        }
      private:
        /**
         * private copy constructor to ensure the JoinObj is never copied
         *
         * @param other a JoinObj
         */
        JoinObj(const JoinObj& other);
        /**
         * private assignment operator to ensure the JoinObj is never copied
         *
         * @param other a JoinObj
         * @return nothing is returned this is here to prevent the auto
         *         generation of an assignment operator by the compiler.
         */
        JoinObj& operator =(const JoinObj& other);

        /**
         * pointer to the BusAttachment containing the JoinObj
         */
        BusAttachment* bus;
    };

    Translator* translator;       /**< Global translator for descriptions */

    JoinObj joinObj;          /**< MUST BE LAST MEMBER. Ensure all threads are joined before BusAttachment destruction */

};
void AJCleanup();
}

#endif<|MERGE_RESOLUTION|>--- conflicted
+++ resolved
@@ -1668,13 +1668,8 @@
      * announcements are needed.
      *
      * @see WhoImplements(const char**, size_t)
-<<<<<<< HEAD
-     * @param[in] iface     interface that the remove user must implement to
-     *                      receive the announce signal.
-=======
      * @param[in] iface     interface that the remote user must implement to
      *                          receive the announce signal.
->>>>>>> d869ff74
      *
      * @return
      *    - #ER_OK on success
@@ -1749,7 +1744,18 @@
     QStatus CancelWhoImplements(const char* iface);
 
     /**
-<<<<<<< HEAD
+     * Non-blocking variant of CancelWhoImplements.
+     *
+     * @see CancelWhoImplements(const char**, size_t)
+     * @param[in] iface     interface that the remove user must implement to
+     *                          receive the announce signal.
+     * @return
+     *    - #ER_OK on success
+     *    - An error status otherwise
+     */
+    QStatus CancelWhoImplementsNonBlocking(const char* iface);
+
+    /**
      * Registers a handler to receive the org.allseen.Security.PermissionMgmt.Notification
      * NotifyConfig signal.
      *
@@ -1788,22 +1794,11 @@
      *
      * This will only call RemoveMatch for the NotifyConfig signal.
      *
-=======
-     * Non-blocking variant of CancelWhoImplements.
-     *
-     * @see CancelWhoImplements(const char**, size_t)
-     * @param[in] iface     interface that the remove user must implement to
-     *                          receive the announce signal.
->>>>>>> d869ff74
      * @return
      *    - #ER_OK on success
      *    - An error status otherwise
      */
-<<<<<<< HEAD
     QStatus RemovePermissionMgmtNotificationRule();
-=======
-    QStatus CancelWhoImplementsNonBlocking(const char* iface);
->>>>>>> d869ff74
 
     /// @cond ALLJOYN_DEV
     /**
