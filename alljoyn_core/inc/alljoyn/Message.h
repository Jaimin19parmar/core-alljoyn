--- conflicted
+++ resolved
@@ -198,11 +198,8 @@
     friend class AllJoynObj;
     friend class DeferredMsg;
     friend class AllJoynPeerObj;
-<<<<<<< HEAD
     friend class DefaultPolicyMarshaller;
-=======
     friend class Crypto;
->>>>>>> 948e804b
     friend struct Rule;
 
   public:
