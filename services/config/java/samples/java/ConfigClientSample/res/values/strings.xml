<?xml version="1.0" encoding="utf-8"?>

<!--
      Copyright (c) Open Connectivity Foundation (OCF), AllJoyn Open Source
      Project (AJOSP) Contributors and others.
<<<<<<< HEAD
      
      SPDX-License-Identifier: Apache-2.0
      
=======

      SPDX-License-Identifier: Apache-2.0

>>>>>>> d7cc55a1
      All rights reserved. This program and the accompanying materials are
      made available under the terms of the Apache License, Version 2.0
      which accompanies this distribution, and is available at
      http://www.apache.org/licenses/LICENSE-2.0
<<<<<<< HEAD
      
      Copyright (c) Open Connectivity Foundation and Contributors to AllSeen
      Alliance. All rights reserved.
      
=======

      Copyright (c) Open Connectivity Foundation and Contributors to AllSeen
      Alliance. All rights reserved.

>>>>>>> d7cc55a1
      Permission to use, copy, modify, and/or distribute this software for
      any purpose with or without fee is hereby granted, provided that the
      above copyright notice and this permission notice appear in all
      copies.
<<<<<<< HEAD
      
=======

>>>>>>> d7cc55a1
      THE SOFTWARE IS PROVIDED "AS IS" AND THE AUTHOR DISCLAIMS ALL
      WARRANTIES WITH REGARD TO THIS SOFTWARE INCLUDING ALL IMPLIED
      WARRANTIES OF MERCHANTABILITY AND FITNESS. IN NO EVENT SHALL THE
      AUTHOR BE LIABLE FOR ANY SPECIAL, DIRECT, INDIRECT, OR CONSEQUENTIAL
      DAMAGES OR ANY DAMAGES WHATSOEVER RESULTING FROM LOSS OF USE, DATA OR
      PROFITS, WHETHER IN AN ACTION OF CONTRACT, NEGLIGENCE OR OTHER
      TORTIOUS ACTION, ARISING OUT OF OR IN CONNECTION WITH THE USE OR
      PERFORMANCE OF THIS SOFTWARE.
      ^M

 -->

<resources>

    <!-- General -->
    <string name="app_name">Config Client</string>
    <string name="current_network">Current network: %s</string>

   <!-- Scan Wifi Activity -->
    <!--
	<string name="Scan_WIFI_networks">Scan WIFI networks</string>
	<string name="scan_wifi_text">Choose network to connect</string>
	<string name="enter_wifi_password_title">Enter password</string>
    <string name="enter_wifi_password_message">Enter password if needed. If your WIFI is free, leave this field empty</string>
    <string name="connecting_to">"Connecting to %s"</string>
    <string name="failed_to_connect_to_wifi_title">Failed to connect</string>
    <string name="failed_to_connect_to_wifi_message">"Failed to connect to %s. Please try to refresh your list, or enter another password and try again"</string>
	<string name="wifi_activity_scanning">Scanning&#8230;</string>
     -->

	<!-- Announced Names Activity -->
	<string name="AllJoynConnect">Connect to AllJoyn</string>
	<string name="AllJoynDisconnect">Disconnect from AllJoyn</string>

	<!-- About -->
	<string name="about_language">About language:&#160;</string>
	<string name="bus_description_label">Bus Object Description:&#160;</string>
	<string name="about_data_label">About map:&#160;</string>
	<string name="bus_path_label">Path:&#160;</string>
	<string name="bus_interfaces_label">Interfaces:&#160;</string>

	<!-- Config -->
	<string name="config_language">Config language:&#160;</string>
	<string name="config_data_label">Config map:&#160;</string>
	<string name="config_save">Save</string>
	<string name="config_reset">Reset</string>
	<string name="config_property_is_checked">isChecked</string>
	<string name="config_property_editor">editor</string>
	<string name="menu_config_set_language">Set config language</string>
	<string name="menu_config_factory_reset">Factory reset</string>
	<string name="menu_config_restart">Restart device</string>
	<string name="menu_config_set_password">Set password</string>
	<string name="menu_config_show_announcement">Show Announcement</string>

	<!-- Password -->
	<string name="enterDevicePassword">Enter device password</string>
	<string name="showPassword">Show password</string>

	<!-- Main menu -->
	<string name="context_menu_announce">Show announce</string>
	<string name="context_menu_config">Config</string>

	<string name="version">Version:&#160;</string>
	<string name="menu_refresh">Refresh</string>

	<!-- Language popup -->
	<string name="enter_language">language</string>
	<string name="supported_languages">supported languages:&#160;</string>
	<string name="device_list_item_click_toast">Press long for a menu</string>
	<string name="enter_device_password">Enter Device Password</string>
	<string name="enter_new_password">Enter new Password</string>
	<string name="loading_setting_config">Setting config</string>
	<string name="toast_save_configuration_done">Save configuration done</string>
	<string name="loading_reset_configuration">Reset configuration</string>
	<string name="toast_reset_configuration_done">Reset Configuration done</string>
	<string name="main_screen_row_text">Friendly name = %1$s\nBus name = %2$s</string>
	<string name="alert_password_incorrect_title">Your password is incorrect. Please enter the correct one</string>
	<string name="loading_get_config_version">getting config version</string>
	<string name="loading_get_config">getting config Data</string>
	<string name="alert_factory_reset">Are you sure you want to factory reset your device?</string>
	<string name="loading_factory_reset">Factory Reseting</string>
	<string name="alert_restart">Are you sure you want to restart your device?</string>
	<string name="loading_restart">Restarting the device</string>
	<string name="alert_title_enter_new_password">Enter device new password</string>
	<string name="loading_set_password">Setting Password</string>
	<string name="error">Error</string>
	<string name="device_was_not_found">Device was not found</string>
	<string name="alert_msg_chose_fields">You haven\'t chosen any of the fields</string>
	<string name="no_peer_selected">No peer selected.</string>
	<string name="no_device_available">No device available.</string>
	<string name="alert_title_set_daemon_name">Set daemonname</string>
	<string name="alert_msg_disconnect_from_alljoyn">Are you sure you want to disconnect from AllJoyn?</string>
	<string name="config_device_name">Name</string>
	<string name="config_default_lang">Default lang</string>
	<string name="get_announce_about_map_null">About map:
\nAbout map is null
\n</string>
<<<<<<< HEAD
							 
=======

>>>>>>> d7cc55a1
</resources><|MERGE_RESOLUTION|>--- conflicted
+++ resolved
@@ -3,39 +3,22 @@
 <!--
       Copyright (c) Open Connectivity Foundation (OCF), AllJoyn Open Source
       Project (AJOSP) Contributors and others.
-<<<<<<< HEAD
-      
-      SPDX-License-Identifier: Apache-2.0
-      
-=======
 
       SPDX-License-Identifier: Apache-2.0
 
->>>>>>> d7cc55a1
       All rights reserved. This program and the accompanying materials are
       made available under the terms of the Apache License, Version 2.0
       which accompanies this distribution, and is available at
       http://www.apache.org/licenses/LICENSE-2.0
-<<<<<<< HEAD
-      
-      Copyright (c) Open Connectivity Foundation and Contributors to AllSeen
-      Alliance. All rights reserved.
-      
-=======
 
       Copyright (c) Open Connectivity Foundation and Contributors to AllSeen
       Alliance. All rights reserved.
 
->>>>>>> d7cc55a1
       Permission to use, copy, modify, and/or distribute this software for
       any purpose with or without fee is hereby granted, provided that the
       above copyright notice and this permission notice appear in all
       copies.
-<<<<<<< HEAD
-      
-=======
 
->>>>>>> d7cc55a1
       THE SOFTWARE IS PROVIDED "AS IS" AND THE AUTHOR DISCLAIMS ALL
       WARRANTIES WITH REGARD TO THIS SOFTWARE INCLUDING ALL IMPLIED
       WARRANTIES OF MERCHANTABILITY AND FITNESS. IN NO EVENT SHALL THE
@@ -130,12 +113,8 @@
 	<string name="alert_msg_disconnect_from_alljoyn">Are you sure you want to disconnect from AllJoyn?</string>
 	<string name="config_device_name">Name</string>
 	<string name="config_default_lang">Default lang</string>
-	<string name="get_announce_about_map_null">About map:
-\nAbout map is null
+	<string name="get_announce_about_map_null">About map:+\nAbout map is null \n</string>
-<<<<<<< HEAD
-							 
-=======
 
->>>>>>> d7cc55a1
 </resources>