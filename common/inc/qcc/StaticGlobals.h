--- conflicted
+++ resolved
@@ -6,39 +6,22 @@
 /******************************************************************************
  *    Copyright (c) Open Connectivity Foundation (OCF), AllJoyn Open Source
  *    Project (AJOSP) Contributors and others.
-<<<<<<< HEAD
- *    
- *    SPDX-License-Identifier: Apache-2.0
- *    
-=======
  *
  *    SPDX-License-Identifier: Apache-2.0
  *
->>>>>>> d7cc55a1
  *    All rights reserved. This program and the accompanying materials are
  *    made available under the terms of the Apache License, Version 2.0
  *    which accompanies this distribution, and is available at
  *    http://www.apache.org/licenses/LICENSE-2.0
-<<<<<<< HEAD
- *    
- *    Copyright (c) Open Connectivity Foundation and Contributors to AllSeen
- *    Alliance. All rights reserved.
- *    
-=======
  *
  *    Copyright (c) Open Connectivity Foundation and Contributors to AllSeen
  *    Alliance. All rights reserved.
  *
->>>>>>> d7cc55a1
  *    Permission to use, copy, modify, and/or distribute this software for
  *    any purpose with or without fee is hereby granted, provided that the
  *    above copyright notice and this permission notice appear in all
  *    copies.
-<<<<<<< HEAD
- *    
-=======
  *
->>>>>>> d7cc55a1
  *    THE SOFTWARE IS PROVIDED "AS IS" AND THE AUTHOR DISCLAIMS ALL
  *    WARRANTIES WITH REGARD TO THIS SOFTWARE INCLUDING ALL IMPLIED
  *    WARRANTIES OF MERCHANTABILITY AND FITNESS. IN NO EVENT SHALL THE
@@ -47,11 +30,7 @@
  *    PROFITS, WHETHER IN AN ACTION OF CONTRACT, NEGLIGENCE OR OTHER
  *    TORTIOUS ACTION, ARISING OUT OF OR IN CONNECTION WITH THE USE OR
  *    PERFORMANCE OF THIS SOFTWARE.
-<<<<<<< HEAD
-******************************************************************************/
-=======
  ******************************************************************************/
->>>>>>> d7cc55a1
 #ifndef _QCC_STATICGLOBALS_H
 #define _QCC_STATICGLOBALS_H
 
