#ifndef _CRYPTOECC_H
#define _CRYPTOECC_H
/**
 * @file
 *
 * This file provide wrappers around ECC cryptographic algorithms.
 */

/******************************************************************************
 * Copyright AllSeen Alliance. All rights reserved.
 *
 *    Permission to use, copy, modify, and/or distribute this software for any
 *    purpose with or without fee is hereby granted, provided that the above
 *    copyright notice and this permission notice appear in all copies.
 *
 *    THE SOFTWARE IS PROVIDED "AS IS" AND THE AUTHOR DISCLAIMS ALL WARRANTIES
 *    WITH REGARD TO THIS SOFTWARE INCLUDING ALL IMPLIED WARRANTIES OF
 *    MERCHANTABILITY AND FITNESS. IN NO EVENT SHALL THE AUTHOR BE LIABLE FOR
 *    ANY SPECIAL, DIRECT, INDIRECT, OR CONSEQUENTIAL DAMAGES OR ANY DAMAGES
 *    WHATSOEVER RESULTING FROM LOSS OF USE, DATA OR PROFITS, WHETHER IN AN
 *    ACTION OF CONTRACT, NEGLIGENCE OR OTHER TORTIOUS ACTION, ARISING OUT OF
 *    OR IN CONNECTION WITH THE USE OR PERFORMANCE OF THIS SOFTWARE.
 ******************************************************************************/

#include <Status.h>
#include <qcc/platform.h>

#include <qcc/String.h>


namespace qcc {

/**
 * The ECC coordinate size
 */

static const size_t ECC_COORDINATE_SZ = 8 * sizeof(uint32_t);

/*
 * Empty ECC coordinate
 */
static const uint8_t ECC_COORDINATE_EMPTY[ECC_COORDINATE_SZ] = { 0 };

/**
 * The ECC private key big endian byte array
 */

struct ECCPrivateKey {
    uint8_t d[ECC_COORDINATE_SZ];
    ECCPrivateKey() {
        memset(d, 0, ECC_COORDINATE_SZ);
    }

    void operator=(const ECCPrivateKey& k)
    {
        memcpy(d, k.d, ECC_COORDINATE_SZ);
    }

    bool operator==(const ECCPrivateKey& k) const
    {
        return memcmp(d, k.d, ECC_COORDINATE_SZ) == 0;
    }
};

/**
 * The ECC public key big endian byte array
 */
struct ECCPublicKey {
    uint8_t x[ECC_COORDINATE_SZ];
    uint8_t y[ECC_COORDINATE_SZ];

    ECCPublicKey() {
        memset(x, 0, ECC_COORDINATE_SZ);
        memset(y, 0, ECC_COORDINATE_SZ);
    }

    bool empty() const
    {
        return (memcmp(x, ECC_COORDINATE_EMPTY, ECC_COORDINATE_SZ) == 0) &&
               (memcmp(y, ECC_COORDINATE_EMPTY, ECC_COORDINATE_SZ) == 0);
    }

    bool operator==(const ECCPublicKey& k) const
    {
        int n = memcmp(x, k.x, ECC_COORDINATE_SZ);
        return (n == 0) && (0 == memcmp(y, k.y, ECC_COORDINATE_SZ));
    }

    bool operator!=(const ECCPublicKey& k) const
    {
        return !(*this == k);
    }

    bool operator<(const ECCPublicKey& k) const
    {
        int n = memcmp(x, k.x, ECC_COORDINATE_SZ);
        if (n == 0) {
            n = memcmp(y, k.y, ECC_COORDINATE_SZ);
        }
        if (n < 0) {
            return true;
        } else {
            return false;
        }
    }

    void operator=(const ECCPublicKey& k)
    {
        memcpy(x, k.x, ECC_COORDINATE_SZ);
        memcpy(y, k.y, ECC_COORDINATE_SZ);
    }

    /**
     * Exports the key to a byte array.
     * @param[in] data the array to store the data in
     * @param[in, out] size provides the size of the passed buffer as input. On a  successfull return it
     *   will contain the actual amount of data stored
     *
     * @return ER_OK on success others on failure
     */
    QStatus Export(uint8_t* data, size_t* size) const;

    /**
     * Imports the key from a byte array.
     * @param[in] data the array to store the data in
     * @param[in] size the size of the passed buffer.
     *
     * @return ER_OK  on success others on failure
     */
    QStatus Import(const uint8_t* data, size_t size);
    const qcc::String ToString() const;

};

/**
 * The ECC secret
 */
struct ECCSecret {
    uint8_t z[ECC_COORDINATE_SZ];

    ECCSecret() {
        memset(z, 0, ECC_COORDINATE_SZ);
    }
    void operator=(const ECCSecret& k)
    {
        memcpy(z, k.z, ECC_COORDINATE_SZ);
    }
    bool operator==(const ECCSecret& k) const
    {
        return memcmp(z, k.z, ECC_COORDINATE_SZ) == 0;
    }
};

/**
 * The ECC signature big endian byte array
 */

struct ECCSignature {
    uint8_t r[ECC_COORDINATE_SZ];
    uint8_t s[ECC_COORDINATE_SZ];

    ECCSignature() {
        memset(r, 0, ECC_COORDINATE_SZ);
        memset(s, 0, ECC_COORDINATE_SZ);
    }

    void operator=(const ECCSignature& k)
    {
        memcpy(r, k.r, ECC_COORDINATE_SZ);
        memcpy(s, k.s, ECC_COORDINATE_SZ);
    }
};

/**
 * Elliptic Curve Cryptography
 */
class Crypto_ECC {

  public:

    /**
     * The NIST recommended elliptic curve P-256
     */
    static const uint8_t ECC_NIST_P256 = 0;

    /**
     * Default constructor.
     */
    Crypto_ECC();

    /**
     * Generates the Ephemeral Diffie-Hellman key pair.
     *
     * @return
     *      ER_OK if the key pair is successfully generated.
     *      ER_FAIL otherwise
     *      Other error status.
     */
    QStatus GenerateDHKeyPair();

    /**
     * Generates the Diffie-Hellman shared secret.
     * @param   peerPublicKey the peer's public key
     * @param   secret the output shared secret
     * @return
     *      ER_OK if the shared secret is successfully generated.
     *      ER_FAIL otherwise
     *      Other error status.
     */
    QStatus GenerateSharedSecret(const ECCPublicKey* peerPublicKey, ECCSecret* secret);

    /**
     * Retrieve the DH public key
     * @return  the DH public key.  It's a pointer to an internal buffer. Its lifetime is the same as the object's lifetime.
     */
    const ECCPublicKey* GetDHPublicKey() const;

    /**
     * Assign the DH public key
     * @param pubKey the public key to copy
     */
    void SetDHPublicKey(const ECCPublicKey* pubKey);

    /**
     * Retrieve the DH private key
     * @return  the DH private key.  Same lifetime as the object.
     */
<<<<<<< HEAD
    const ECCPrivateKey* GetDHPrivateKey();
=======
    const ECCPrivateKey* GetDHPrivateKey() const
    {
        return &dhPrivateKey;
    }
>>>>>>> c31b38f2

    /**
     * Assign the DH private key
     * @param privateKey the private key to copy
     */
    void SetDHPrivateKey(const ECCPrivateKey* privateKey);

    /**
     * Retrieve the DSA public key
     * @return  the DSA public key.  Same lifetime as the object.
     */
<<<<<<< HEAD
    const ECCPublicKey* GetDSAPublicKey();
=======
    const ECCPublicKey* GetDSAPublicKey() const
    {
        return &dsaPublicKey;
    }
>>>>>>> c31b38f2

    /**
     * Assign the DSA public key
     * @param pubKey the public key to copy
     */
    void SetDSAPublicKey(const ECCPublicKey* pubKey);

    /**
     * Retrieve the DSA private key
     * @return  the DSA private key.  Same lifetime as the object.
     */
<<<<<<< HEAD
    const ECCPrivateKey* GetDSAPrivateKey();
=======
    const ECCPrivateKey* GetDSAPrivateKey() const
    {
        return &dsaPrivateKey;
    }
>>>>>>> c31b38f2

    /**
     * Assign the DSA private key
     * @param privateKey the private key to copy
     */
    void SetDSAPrivateKey(const ECCPrivateKey* privateKey);

    /**
     * Generates the DSA key pair.
     *
     * @return
     *      ER_OK if the key pair is successfully generated.
     *      ER_FAIL otherwise
     *      Other error status.
     */
    QStatus GenerateDSAKeyPair();

    /**
     * Sign a digest using the DSA key
     * @param digest The digest to sign
     * @param len The digest len
     * @param sig The output signature
     * @return
     *      ER_OK if the signing process succeeds
     *      ER_FAIL otherwise
     *      Other error status.
     */
    QStatus DSASignDigest(const uint8_t* digest, uint16_t len, ECCSignature* sig);

    /**
     * Sign a buffer using the DSA key
     * @param buf The buffer to sign
     * @param len The buffer len
     * @param sig The output signature
     * @return
     *      ER_OK if the signing process succeeds
     *      ER_FAIL otherwise
     *      Other error status.
     */
    QStatus DSASign(const uint8_t* buf, uint16_t len, ECCSignature* sig);

    /**
     * Verify DSA signature of a digest
     * @param digest The digest to sign
     * @param len The digest len
     * @param sig The signature
     * @return  - ER_OK if the signature verification succeeds
     *          - ER_FAIL otherwise
     *          - Other error status.
     */
    QStatus DSAVerifyDigest(const uint8_t* digest, uint16_t len, const ECCSignature* sig);

    /**
     * Verify DSA signature of a buffer
     * @param buf The buffer to sign
     * @param len The buffer len
     * @param sig The signature
     * @return
     *      ER_OK if the signature verification succeeds
     *      ER_FAIL otherwise
     *      Other error status.
     */
    QStatus DSAVerify(const uint8_t* buf, uint16_t len, const ECCSignature* sig);

    /**
     * Retrieve the ECC curve type.
     * @return the ECC curve type
     */
    const uint8_t GetCurveType()
    {
        return ECC_NIST_P256;
    }

    ~Crypto_ECC();

  private:

    /**
     * Opaque type for the internal state.
     */
    struct ECCState;

    /**
     * Private internal state
     */
    ECCState* eccState;
};

} /* namespace qcc */


#endif<|MERGE_RESOLUTION|>--- conflicted
+++ resolved
@@ -225,14 +225,7 @@
      * Retrieve the DH private key
      * @return  the DH private key.  Same lifetime as the object.
      */
-<<<<<<< HEAD
-    const ECCPrivateKey* GetDHPrivateKey();
-=======
-    const ECCPrivateKey* GetDHPrivateKey() const
-    {
-        return &dhPrivateKey;
-    }
->>>>>>> c31b38f2
+    const ECCPrivateKey* GetDHPrivateKey() const;
 
     /**
      * Assign the DH private key
@@ -244,14 +237,7 @@
      * Retrieve the DSA public key
      * @return  the DSA public key.  Same lifetime as the object.
      */
-<<<<<<< HEAD
-    const ECCPublicKey* GetDSAPublicKey();
-=======
-    const ECCPublicKey* GetDSAPublicKey() const
-    {
-        return &dsaPublicKey;
-    }
->>>>>>> c31b38f2
+    const ECCPublicKey* GetDSAPublicKey() const;
 
     /**
      * Assign the DSA public key
@@ -263,14 +249,7 @@
      * Retrieve the DSA private key
      * @return  the DSA private key.  Same lifetime as the object.
      */
-<<<<<<< HEAD
-    const ECCPrivateKey* GetDSAPrivateKey();
-=======
-    const ECCPrivateKey* GetDSAPrivateKey() const
-    {
-        return &dsaPrivateKey;
-    }
->>>>>>> c31b38f2
+    const ECCPrivateKey* GetDSAPrivateKey() const;
 
     /**
      * Assign the DSA private key
