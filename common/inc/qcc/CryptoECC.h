#ifndef _CRYPTOECC_H
#define _CRYPTOECC_H
/**
 * @file
 *
 * This file provide wrappers around ECC cryptographic algorithms.
 */

/******************************************************************************
 * Copyright AllSeen Alliance. All rights reserved.
 *
 *    Permission to use, copy, modify, and/or distribute this software for any
 *    purpose with or without fee is hereby granted, provided that the above
 *    copyright notice and this permission notice appear in all copies.
 *
 *    THE SOFTWARE IS PROVIDED "AS IS" AND THE AUTHOR DISCLAIMS ALL WARRANTIES
 *    WITH REGARD TO THIS SOFTWARE INCLUDING ALL IMPLIED WARRANTIES OF
 *    MERCHANTABILITY AND FITNESS. IN NO EVENT SHALL THE AUTHOR BE LIABLE FOR
 *    ANY SPECIAL, DIRECT, INDIRECT, OR CONSEQUENTIAL DAMAGES OR ANY DAMAGES
 *    WHATSOEVER RESULTING FROM LOSS OF USE, DATA OR PROFITS, WHETHER IN AN
 *    ACTION OF CONTRACT, NEGLIGENCE OR OTHER TORTIOUS ACTION, ARISING OUT OF
 *    OR IN CONNECTION WITH THE USE OR PERFORMANCE OF THIS SOFTWARE.
 ******************************************************************************/

<<<<<<< HEAD
=======
#include <alljoyn/Status.h>
>>>>>>> 7202a556
#include <qcc/platform.h>

#include <qcc/String.h>
#include <alljoyn/Status.h>
#include <assert.h>


namespace qcc {

/**
 * The ECC coordinate size
 */

static const size_t ECC_COORDINATE_SZ = 8 * sizeof(uint32_t);

/**
 * The ECC private key
 *
 * At the moment, because the code only supports one curve, private keys
 * are not innately tied to a particular curve. In the future, if the code
 * supports more than one curve, a private key should store its curve also.
 */
class ECCPrivateKey {

    /**
     * The ECCPrivateKey data
     */
    uint8_t d[ECC_COORDINATE_SZ];

  public:

    /**
     * ECCPrivateKey constructor
     */
    ECCPrivateKey() {
        memset(d, 0, ECC_COORDINATE_SZ);
    }

    /**
     * ECCPrivateKey destructor
     */
    ~ECCPrivateKey();

    /**
     * the assign operator for the ECCPrivateKey
     *
     * @param[in] other the ECCPrivate key to assign
     */
    ECCPrivateKey& operator=(const ECCPrivateKey& other)
    {
        if (this != &other) {
            memcpy(d, other.d, ECC_COORDINATE_SZ);
        }
        return *this;
    }

    /**
     * Get the size of the private key value
     *
     * @return Size of the private key in bytes
     */
    const size_t GetSize() const
    {
        return ECC_COORDINATE_SZ;
    }

    /**
     * Return the ECCPrivateKey as a string
     * @return the ECCPrivateKey as a string
     */
    const String ToString() const;

    /**
     * Import the key from a byte array.
     * @param[in] data the array to store the data in
     * @param[in] size the size of the passed buffer
     *
     * @return ER_OK  on success others on failure
     */
    QStatus Import(const uint8_t* data, const size_t size)
    {
        if (ECC_COORDINATE_SZ != size) {
            return ER_BAD_ARG_2;
        }

        memcpy(d, data, size);

        return ER_OK;
    }

    /**
     * Export the key to a byte array.
     * @param[in] data the array to store the data in
     * @param[in,out] size provides the size of the passed buffer as input. On a successful return it
     *   will contain the actual amount of data stored, which is the same value as returned by GetSize().
     *   On ER_BUFFER_TOO_SMALL, contains the amount of storage required, which is also the value returned
     *   by GetSize().
     *
     * @return ER_OK on success others on failure
     */
    QStatus Export(uint8_t* data, size_t* size) const;

    /**
     * Equals operator for the ECCPrivateKey.
     *
     * @param[in] k the ECCPrivateKey to compare
     *
     * @return true if the ECCPrivateKeys are equal
     */
    bool operator==(const ECCPrivateKey& k) const
    {
        return memcmp(d, k.d, ECC_COORDINATE_SZ) == 0;
    }

    /** Support methods for CryptoECCMath **/

    /*
     * Return a buffer containing just the private key value
     *
     * @return Buffer containing the private key value
     */
    const uint8_t* GetD() const
    {
        return this->d;
    }

    const size_t GetDSize() const
    {
        return this->GetSize();
    }

};

/**
 * The ECC public key
 *
 * At the moment, because the code only supports one curve, private keys
 * are not innately tied to a particular curve. In the future, if the code
 * supports more than one curve, a private key should store its curve also.
 */
class ECCPublicKey {

    /**
     * The x coordinate of the elliptic curve
     */
    uint8_t x[ECC_COORDINATE_SZ];
    /**
     * The y coordinate of the elliptic curve
     */
    uint8_t y[ECC_COORDINATE_SZ];

  public:

    ECCPublicKey() {
        memset(x, 0, GetCoordinateSize());
        memset(y, 0, GetCoordinateSize());
    }

    /**
     * Check to see if the ECCPublicKey is empty
     *
     * @return true if the ECCPublicKey is empty
     */
    bool empty() const;

    /**
     * Equals operator
     *
     * @param[in] k the ECCPublic key to compare
     *
     * @return true if the compared ECCPublicKeys are equal to each other
     */
    bool operator==(const ECCPublicKey& k) const
    {
        int n = memcmp(x, k.x, GetCoordinateSize());
        return (n == 0) && (0 == memcmp(y, k.y, GetCoordinateSize()));
    }

    /**
     * Not equals operator
     *
     * @param[in] k the ECCPublicKey to compare
     *
     * @return true if the compared ECCPublicKeys are not equal to each other
     */
    bool operator!=(const ECCPublicKey& k) const
    {
        return !(*this == k);
    }

    /**
     * The less than operator for the ECCPublicKey
     *
     * The x coordinate are compared first. If the x coordinates match then
     * the y coordinate is compared.
     *
     * @param[in] k the ECCPublicKey to compare
     *
     * @return True if the left ECCPublicKey is less than the right ECCPublicKey
     * false otherwise.
     */
    bool operator<(const ECCPublicKey& k) const
    {
        int n = memcmp(x, k.x, GetCoordinateSize());
        if (n == 0) {
            n = memcmp(y, k.y, GetCoordinateSize());
        }
        if (n < 0) {
            return true;
        } else {
            return false;
        }
    }

    /**
     * Copy constructor for ECCPublicKey
     *
     * @param[in] other   the ECCPublicKey to copy
     */
    ECCPublicKey(const ECCPublicKey& other)
    {
        memcpy(x, other.x, ECC_COORDINATE_SZ);
        memcpy(y, other.y, ECC_COORDINATE_SZ);
    }

    /**
     * Assign operator for ECCPublicKey
     *
     * @param[in] other the ECCPublic key to assign
     */
    ECCPublicKey& operator=(const ECCPublicKey& other)
    {
        if (this != &other) {
            memcpy(x, other.x, GetCoordinateSize());
            memcpy(y, other.y, GetCoordinateSize());
        }
        return *this;
    }

    /**
     * Export the key to a byte array. The X and Y coordinates are concatenated in that order, and each
     * occupy exactly half of the returned array. The X coordinate is in the first half, and the Y coordinate
     * in the second. Use the returned size divided by two as the length of an individual coordinate.
     * @param[in] data the array to store the data in
     * @param[in,out] size provides the size of the passed buffer as input. On a successful return it
     *   will contain the actual amount of data stored
     *
     * @return ER_OK on success others on failure
     */
    QStatus Export(uint8_t* data, size_t* size) const;

    /**
     * Import the key from a byte array
     * @param[in] data the array to store the data in
     * @param[in] size the size of the passed buffer
     *
     * @return ER_OK  on success others on failure
     */
    QStatus Import(const uint8_t* data, const size_t size);

    /**
     * Import the key from two byte arrays, one containing each coordinate
     * @param[in] xData array containing the bytes of the X coordinate
     * @param[in] xSize length of xData
     * @param[in] yData array containing the bytes of the Y coordinate
     * @param[in] ySize length of yData
     *
     * @return ER_OK   on success others on failure
     */
    QStatus Import(const uint8_t* xData, const size_t xSize, const uint8_t* yData, const size_t ySize);

    /**
     * Return the ECCPublicKey to a string
     * @return the ECCPublicKey as a string.
     */
    const String ToString() const;

    /**
     * Return the size of the public key in exported form
     *
     * @return Size of the exported public key
     */
    inline const size_t GetSize() const
    {
        return 2 * GetCoordinateSize();
    }

    /** Support methods for CryptoECCMath **/

    /*
     * Get a buffer containing just the X coordinate of this public key
     *
     * @return Buffer containing the X value
     */
    const uint8_t* GetX() const
    {
        return this->x;
    }

    /**
     * Get a buffer containing just the Y coordinate of this public key
     *
     * @return Buffer containing the Y value
     */
    const uint8_t* GetY() const
    {
        return this->y;
    }

    /*
     * Get the size of a single coordinate
     *
     * @return The size of a single coordinate
     */
    inline const size_t GetCoordinateSize() const
    {
        assert(sizeof(this->x) == sizeof(this->y));

        return sizeof(this->x);
    }



};

/**
 * The ECC secret
 */

class ECCSecret {
  public:

    /**
     * Opaque type for the internal state.
     */
    struct ECCSecretState;

    /**
     * Default Constructor;
     */
    ECCSecret();

    /**
     * Set the opaque secret state for this object
     * @param   pEccSecretState the internal secret state to set.
     * @return
     *      ER_OK if the secret is successfully set.
     *      ER_FAIL otherwise.
     *      Other error status.
     */
    QStatus SetSecretState(const ECCSecretState* pEccSecretState);

    /**
     * Derives the PreMasterSecret.
     * Current implementaiton uses SHA256 HASH KDF.
     * @param   pbPreMasterSecret buffer to receive premaster secret.
     * @param   cbPreMasterSecret count of buffer to receive premaster secret.
     * @return
     *      ER_OK if the pre-master secret is successfully computed and put in pbPreMasterSecret.
     *      ER_FAIL otherwise.
     *      Other error status.
     */
    QStatus DerivePreMasterSecret(uint8_t* pbPreMasterSecret, size_t cbPreMasterSecret);

    /**
     * Default Destructor
     */

    ~ECCSecret();

  private:
    /* private copy constructor to prevent double delete of eccSecretState */
    ECCSecret(const ECCSecret&);
    /* private assignment operator to prevent double delete of eccSecretState */
    ECCSecret& operator=(const ECCSecret&);

    /**
     * Private internal state
     */
    ECCSecretState* eccSecretState;

};

/**
 * The ECC signature big endian byte array
 */

struct ECCSignature {
    /**
     * The r value for the Elliptic Curve Digital Signature (r,s) signature pair
     */
    uint8_t r[ECC_COORDINATE_SZ];
    /**
     * The s value for the Elliptic Curve Digital Signature (r,s) signature pair
     */
    uint8_t s[ECC_COORDINATE_SZ];

    /**
     * ECCSignature constructor
     *
     * The Elliptic Curve Digital Signature (r,s) signature initialized to zero.
     */
    ECCSignature() {
        memset(r, 0, ECC_COORDINATE_SZ);
        memset(s, 0, ECC_COORDINATE_SZ);
    }

    /**
     * The ECCSignature copy operator
     *
     * @param[in] other the ECCSignature to copy
     */

    ECCSignature(const ECCSignature& other)
    {
        memcpy(r, other.r, ECC_COORDINATE_SZ);
        memcpy(s, other.s, ECC_COORDINATE_SZ);
    }

    /**
     * The ECCSignature assign operator
     * @param[in] other the ECC signature to assign
     */
    ECCSignature& operator=(const ECCSignature& other)
    {
        if (this != &other) {
            memcpy(r, other.r, ECC_COORDINATE_SZ);
            memcpy(s, other.s, ECC_COORDINATE_SZ);
        }
        return *this;
    }
};

/**
 * Elliptic Curve Cryptography
 */
class Crypto_ECC {

  public:

    /**
     * The NIST recommended elliptic curve P-256
     */
    static const uint8_t ECC_NIST_P256 = 0;

    /**
     * Default constructor.
     */
    Crypto_ECC();

    /**
     * Generates the Ephemeral Diffie-Hellman key pair.
     *
     * @return
     *      ER_OK if the key pair is successfully generated.
     *      ER_FAIL otherwise
     *      Other error status.
     */
    QStatus GenerateDHKeyPair();

    /**
     * Generates the Diffie-Hellman shared secret.
     * @param   peerPublicKey the peer's public key
     * @param   secret the output shared secret
     * @return
     *      ER_OK if the shared secret is successfully generated.
     *      ER_FAIL otherwise
     *      Other error status.
     */
    QStatus GenerateSharedSecret(const ECCPublicKey* peerPublicKey, ECCSecret* secret);

    /**
     * Retrieve the DH public key
     * @return  the DH public key.  It's a pointer to an internal buffer. Its lifetime is the same as the object's lifetime.
     */
    const ECCPublicKey* GetDHPublicKey() const;

    /**
     * Assign the DH public key
     * @param pubKey the public key to copy
     */
    void SetDHPublicKey(const ECCPublicKey* pubKey);

    /**
     * Retrieve the DH private key
     * @return  the DH private key.  Same lifetime as the object.
     */
    const ECCPrivateKey* GetDHPrivateKey() const;

    /**
     * Assign the DH private key
     * @param privateKey the private key to copy
     */
    void SetDHPrivateKey(const ECCPrivateKey* privateKey);

    /**
     * Retrieve the DSA public key
     * @return  the DSA public key.  Same lifetime as the object.
     */
    const ECCPublicKey* GetDSAPublicKey() const;

    /**
     * Assign the DSA public key
     * @param pubKey the public key to copy
     */
    void SetDSAPublicKey(const ECCPublicKey* pubKey);

    /**
     * Retrieve the DSA private key
     * @return  the DSA private key.  Same lifetime as the object.
     */
    const ECCPrivateKey* GetDSAPrivateKey() const;

    /**
     * Assign the DSA private key
     * @param privateKey the private key to copy
     */
    void SetDSAPrivateKey(const ECCPrivateKey* privateKey);

    /**
     * Generates the DSA key pair.
     *
     * @return
     *      ER_OK if the key pair is successfully generated.
     *      ER_FAIL otherwise
     *      Other error status.
     */
    QStatus GenerateDSAKeyPair();

    /**
     * Sign a digest using the DSA key
     * @param digest The digest to sign
     * @param len The digest len
     * @param sig The output signature
     * @return
     *      ER_OK if the signing process succeeds
     *      ER_FAIL otherwise
     *      Other error status.
     */
    QStatus DSASignDigest(const uint8_t* digest, uint16_t len, ECCSignature* sig);

    /**
     * Sign a buffer using the DSA key
     * @param buf The buffer to sign
     * @param len The buffer len
     * @param sig The output signature
     * @return
     *      ER_OK if the signing process succeeds
     *      ER_FAIL otherwise
     *      Other error status.
     */
    QStatus DSASign(const uint8_t* buf, uint16_t len, ECCSignature* sig);

    /**
     * Verify DSA signature of a digest
     * @param digest The digest to sign
     * @param len The digest len
     * @param sig The signature
     * @return  - ER_OK if the signature verification succeeds
     *          - ER_FAIL otherwise
     *          - Other error status.
     */
    QStatus DSAVerifyDigest(const uint8_t* digest, uint16_t len, const ECCSignature* sig);

    /**
     * Verify DSA signature of a buffer
     * @param buf The buffer to sign
     * @param len The buffer len
     * @param sig The signature
     * @return
     *      ER_OK if the signature verification succeeds
     *      ER_FAIL otherwise
     *      Other error status.
     */
    QStatus DSAVerify(const uint8_t* buf, uint16_t len, const ECCSignature* sig);

    /**
     * Retrieve the ECC curve type.
     * @return the ECC curve type
     */
    const uint8_t GetCurveType()
    {
        return ECC_NIST_P256;
    }

    ~Crypto_ECC();

  private:
    /* private copy constructor to prevent double freeing of eccState */
    Crypto_ECC(const Crypto_ECC&);
    /* private assignment operator to prevent double freeing of eccState */
    Crypto_ECC& operator=(const Crypto_ECC&);

    /**
     * Opaque type for the internal state.
     */
    struct ECCState;

    /**
     * Private internal state
     */
    ECCState* eccState;
};

} /* namespace qcc */


#endif<|MERGE_RESOLUTION|>--- conflicted
+++ resolved
@@ -22,14 +22,10 @@
  *    OR IN CONNECTION WITH THE USE OR PERFORMANCE OF THIS SOFTWARE.
  ******************************************************************************/
 
-<<<<<<< HEAD
-=======
 #include <alljoyn/Status.h>
->>>>>>> 7202a556
 #include <qcc/platform.h>
 
 #include <qcc/String.h>
-#include <alljoyn/Status.h>
 #include <assert.h>
 
 
