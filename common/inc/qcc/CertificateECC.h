--- conflicted
+++ resolved
@@ -310,17 +310,12 @@
     {
         serialLen = len;
         delete[] this->serial;
-<<<<<<< HEAD
-        if ((serialLen > 0) && serial) {
+        if ((serialLen > 0) && serialNumber) {
             this->serial = new uint8_t[serialLen];
-            memcpy(this->serial, serial, serialLen);
+            memcpy(this->serial, serialNumber, serialLen);
         } else {
             this->serial = NULL;
         }
-=======
-        this->serial = new uint8_t[serialLen];
-        memcpy(this->serial, serialNumber, serialLen);
->>>>>>> c4b83f77
     }
 
     /**
