--- conflicted
+++ resolved
@@ -41,60 +41,6 @@
  * The X.509 Version 3
  */
 #define X509_VERSION_3  2
-<<<<<<< HEAD
-
-/**
- * The X.509 OIDs
- */
-const qcc::String OID_SIG_ECDSA_SHA256 = "1.2.840.10045.4.3.2";
-const qcc::String OID_KEY_ECC = "1.2.840.10045.2.1";
-const qcc::String OID_CRV_PRIME256V1 = "1.2.840.10045.3.1.7";
-const qcc::String OID_DN_OU = "2.5.4.11";
-const qcc::String OID_DN_CN = "2.5.4.3";
-const qcc::String OID_SUB_ALTNAME = "2.5.29.17";
-const qcc::String OID_BASIC_CONSTRAINTS = "2.5.29.19";
-const qcc::String OID_DIG_SHA256 = "2.16.840.1.101.3.4.2.1";
-const qcc::String OID_CUSTOM_CERT_TYPE = "1.3.6.1.4.1.44924.1.1";
-const qcc::String OID_CUSTOM_DIGEST = "1.3.6.1.4.1.44924.1.2";
-
-#define CERT_TYPE0_SIGN_LEN Crypto_SHA256::DIGEST_SIZE
-#define CERT_TYPE0_RAW_LEN sizeof(uint32_t) + sizeof(ECCPublicKeyOldEncoding) + CERT_TYPE0_SIGN_LEN + sizeof(ECCSignatureOldEncoding)
-
-#define CERT_TYPE1_SIGN_LEN sizeof(uint32_t) + 2 * sizeof(ECCPublicKeyOldEncoding) + sizeof(ValidPeriod) + sizeof (uint8_t) + Crypto_SHA256::DIGEST_SIZE
-#define CERT_TYPE1_RAW_LEN CERT_TYPE1_SIGN_LEN + sizeof(ECCSignatureOldEncoding)
-
-#define CERT_TYPE2_SIGN_LEN sizeof(uint32_t) + 2 * sizeof(ECCPublicKeyOldEncoding) + sizeof(ValidPeriod) + sizeof (uint8_t) + GUILD_ID_LEN + Crypto_SHA256::DIGEST_SIZE
-#define CERT_TYPE2_RAW_LEN CERT_TYPE2_SIGN_LEN + sizeof(ECCSignatureOldEncoding)
-
-static qcc::String EncodeRawByte(const uint8_t* raw, size_t rawLen, const char* beginToken, const char* endToken)
-{
-    qcc::String str;
-    qcc::String rawStr((const char*) raw, rawLen);
-    qcc::String base64;
-
-    QStatus status = Crypto_ASN1::EncodeBase64(rawStr, base64);
-    if (status != ER_OK) {
-        return "";
-    }
-
-    str += beginToken;
-    str += base64;
-    str += endToken;
-    return str;
-}
-
-static qcc::String EncodeCertRawByte(const uint8_t* raw, size_t rawLen)
-{
-    return EncodeRawByte(raw, rawLen, "-----BEGIN CERTIFICATE-----",
-                         "-----END CERTIFICATE-----");
-}
-
-static QStatus CountNumOfChunksFromEncoded(const String& encoded, const char* beginToken, const char* endToken, size_t* count)
-{
-
-    size_t pos;
-=======
->>>>>>> d869ff74
 
 /**
  * The X.509 OIDs
@@ -106,6 +52,10 @@
 const qcc::String OID_DN_CN = "2.5.4.3";
 const qcc::String OID_BASIC_CONSTRAINTS = "2.5.29.19";
 const qcc::String OID_DIG_SHA256 = "2.16.840.1.101.3.4.2.1";
+const qcc::String OID_SUB_ALTNAME = "2.5.29.17";
+const qcc::String OID_CUSTOM_CERT_TYPE = "1.3.6.1.4.1.44924.1.1";
+const qcc::String OID_CUSTOM_DIGEST = "1.3.6.1.4.1.44924.1.2";
+
 
 static const char* EC_PRIVATE_KEY_PEM_BEGIN_TAG = "-----BEGIN EC PRIVATE KEY-----";
 static const char* EC_PRIVATE_KEY_PEM_END_TAG = "-----END EC PRIVATE KEY-----";
@@ -339,26 +289,9 @@
     return ER_OK;
 }
 
-<<<<<<< HEAD
-const ECCPublicKey* CertificateType0::GetIssuer()
-{
-    Crypto_ECC ecc;
-    ecc.ReEncode((const ECCPublicKeyOldEncoding*) &encoded[OFFSET_ISSUER], &issuer);
-    return &issuer;
-}
-
-void CertificateType0::SetIssuer(const ECCPublicKey* issuer)
-{
-    Crypto_ECC ecc;
-    ECCPublicKeyOldEncoding oldenc;
-    ecc.ReEncode(issuer, &oldenc);
-    memcpy(&encoded[OFFSET_ISSUER], &oldenc, sizeof(ECCPublicKeyOldEncoding));
-}
-=======
 static QStatus DecodeTime(uint64_t& epoch, const qcc::String& t)
 {
     struct tm tm;
->>>>>>> d869ff74
 
     /* Parse the string into the tm struct.  Can't use strptime since it not
         available in some platforms like Android or Windows */
@@ -380,54 +313,38 @@
         return ER_FAIL;
     }
     tm.tm_mon--;  /* month's range is [0-11] */
+    tm.tm_isdst = 0;
 
     /* Compute the GMT time from struct tm.
         Can't use timegm since it is not available in some platforms like Android and Windows */
 
-    /* figure out the local daylight saving value */
-    time_t currentTime = (time_t) GetEpochTimestamp() / 1000;
-    struct tm* ptm = gmtime(&currentTime);
-    tm.tm_isdst = ptm->tm_isdst;
-
-    /* convert the parsed tm struct to GMT time */
     time_t localTime = mktime(&tm);
-    ptm = gmtime(&localTime);
-    int32_t tzDiff = ptm->tm_hour - tm.tm_hour;
+    if (localTime < 0) {
+        return ER_FAIL;
+    }
+    struct tm* gtm = gmtime(&localTime);
+    if (!gtm) {
+        return ER_FAIL;
+    }
+    /* figure the time zone offset */
+    int32_t tzDiff = gtm->tm_hour - tm.tm_hour;
     if (tzDiff < 0) {
         tzDiff += 24;
     } else if (tzDiff > 12) {
         tzDiff = 24 - tzDiff;
     }
+    /* figure out the local daylight saving value */
+    struct tm* ltm = localtime(&localTime);
+    if (!ltm) {
+        return ER_FAIL;
+    }
+    if (ltm->tm_isdst > 0) {
+        tzDiff++;
+    }
     epoch = localTime - (tzDiff * 3600);
     return ER_OK;
 }
 
-<<<<<<< HEAD
-const ECCSignature* CertificateType0::GetSig()
-{
-    Crypto_ECC ecc;
-    ecc.ReEncode((const ECCSignatureOldEncoding*) &encoded[OFFSET_SIG], &signature);
-    return &signature;
-}
-
-void CertificateType0::SetSig(const ECCSignature* sig)
-{
-    Crypto_ECC ecc;
-    ECCSignatureOldEncoding oldenc;
-    ecc.ReEncode(sig, &oldenc);
-    memcpy(&encoded[OFFSET_SIG], &oldenc, sizeof(ECCSignatureOldEncoding));
-}
-
-QStatus CertificateType0::Sign(const ECCPrivateKey* dsaPrivateKey)
-{
-    Crypto_ECC ecc;
-    ECCSignature newenc;
-    ecc.SetDSAPrivateKey(dsaPrivateKey);
-    QStatus status = ecc.DSASignDigest(GetExternalDataDigest(), Crypto_SHA256::DIGEST_SIZE, &newenc);
-    ecc.ReEncode(&newenc, (ECCSignatureOldEncoding*) &encoded[OFFSET_SIG]);
-    return status;
-}
-=======
 QStatus CertificateX509::DecodeCertificateTime(const qcc::String& time)
 {
     QStatus status;
@@ -458,8 +375,13 @@
     if ((0xD != time2.size()) && (0xF != time2.size())) {
         return ER_FAIL;
     }
->>>>>>> d869ff74
-
+
+    char buf1[16];
+    char buf2[16];
+    memset(buf1, 0, 16);
+    memset(buf2, 0, 16);
+    memcpy(buf1, time1.data(), time1.size());
+    memcpy(buf2, time2.data(), time2.size());
     status = DecodeTime(validity.validFrom, time1);
     if (ER_OK != status) {
         return status;
@@ -552,23 +474,6 @@
     qcc::String oid1 = OID_KEY_ECC;
     qcc::String oid2 = OID_CRV_PRIME256V1;
 
-<<<<<<< HEAD
-    qcc::String str("Certificate:\n");
-    str += "version: ";
-    str += U32ToString(GetVersion());
-    str += "\n";
-    str += "issuer: ";
-    str += BytesToHexString((const uint8_t*) &encoded[OFFSET_ISSUER], sizeof(ECCPublicKeyOldEncoding));
-    str += "\n";
-    str += "digest: ";
-    str += BytesToHexString((const uint8_t*) GetExternalDataDigest(), Crypto_SHA256::DIGEST_SIZE);
-    str += "\n";
-    str += "sig: ";
-    str += BytesToHexString((const uint8_t*) &encoded[OFFSET_SIG], sizeof(ECCSignatureOldEncoding));
-    str += "\n";
-    return str;
-}
-=======
     // Uncompressed points only
     qcc::String key(0x4);
     key += qcc::String((const char*) &publickey, sizeof (publickey));
@@ -576,41 +481,10 @@
     if (ER_OK != status) {
         return status;
     }
->>>>>>> d869ff74
-
-    return status;
-}
-
-<<<<<<< HEAD
-const ECCPublicKey* CertificateType1::GetIssuer()
-{
-    Crypto_ECC ecc;
-    ecc.ReEncode((const ECCPublicKeyOldEncoding*) &encoded[OFFSET_ISSUER], &issuer);
-    return &issuer;
-}
-
-void CertificateType1::SetIssuer(const ECCPublicKey* issuer)
-{
-    Crypto_ECC ecc;
-    ECCPublicKeyOldEncoding oldenc;
-    ecc.ReEncode(issuer, &oldenc);
-    memcpy(&encoded[OFFSET_ISSUER], &oldenc, sizeof(ECCPublicKeyOldEncoding));
-}
-
-const ECCPublicKey* CertificateType1::GetSubject()
-{
-    Crypto_ECC ecc;
-    ecc.ReEncode((const ECCPublicKeyOldEncoding*) &encoded[OFFSET_SUBJECT], &subject);
-    return &subject;
-}
-
-void CertificateType1::SetSubject(const ECCPublicKey* issuer)
-{
-    Crypto_ECC ecc;
-    ECCPublicKeyOldEncoding oldenc;
-    ecc.ReEncode(issuer, &oldenc);
-    memcpy(&encoded[OFFSET_SUBJECT], &oldenc, sizeof(ECCPublicKeyOldEncoding));
-=======
+
+    return status;
+}
+
 QStatus CertificateX509::DecodeCertificateExt(const qcc::String& ext)
 {
     QStatus status = ER_OK;
@@ -638,816 +512,6 @@
                 if (ER_OK != status) {
                     return status;
                 }
-            }
-        }
-        tmp = rem;
-    }
-    return status;
-}
-
-QStatus CertificateX509::EncodeCertificateExt(qcc::String& ext)
-{
-    QStatus status = ER_OK;
-    qcc::String oid;
-    qcc::String opt;
-    qcc::String tmp;
-    qcc::String tmp1;
-    qcc::String raw;
-
-    if (ca) {
-        status = Crypto_ASN1::Encode(tmp, "(z)", ca);
-    } else {
-        status = Crypto_ASN1::Encode(tmp, "()");
-    }
-    if (ER_OK != status) {
-        return status;
-    }
-    oid = OID_BASIC_CONSTRAINTS;
-    status = Crypto_ASN1::Encode(raw, "(ox)", &oid, &tmp);
-    if (ER_OK != status) {
-        return status;
-    }
-    status = Crypto_ASN1::Encode(ext, "c((R))", 3, &raw);
-
-    return status;
->>>>>>> d869ff74
-}
-
-QStatus CertificateX509::DecodeCertificateTBS()
-{
-    QStatus status = ER_OK;
-    uint32_t x509Version;
-    qcc::String oid;
-    qcc::String iss;
-    qcc::String sub;
-    qcc::String time;
-    qcc::String pub;
-    qcc::String ext;
-
-    status = Crypto_ASN1::Decode(tbs, "(c(i)l(o)(.)(.)(.)(.).)",
-                                 0, &x509Version, &serial, &oid, &iss, &time, &sub, &pub, &ext);
-    if (ER_OK != status) {
-        return status;
-    }
-    if (X509_VERSION_3 != x509Version) {
-        return ER_FAIL;
-    }
-    if (OID_SIG_ECDSA_SHA256 != oid) {
-        return ER_FAIL;
-    }
-    status = DecodeCertificateName(iss, issuer);
-    if (ER_OK != status) {
-        return status;
-    }
-    status = DecodeCertificateTime(time);
-    if (ER_OK != status) {
-        return status;
-    }
-    status = DecodeCertificateName(sub, subject);
-    if (ER_OK != status) {
-        return status;
-    }
-    status = DecodeCertificatePub(pub);
-    if (ER_OK != status) {
-        return status;
-    }
-    status = DecodeCertificateExt(ext);
-
-    return status;
-}
-
-QStatus CertificateX509::EncodeCertificateTBS()
-{
-    QStatus status = ER_OK;
-    uint32_t x509Version = X509_VERSION_3;
-    qcc::String oid = OID_SIG_ECDSA_SHA256;
-    qcc::String iss;
-    qcc::String sub;
-    qcc::String time;
-    qcc::String pub;
-    qcc::String ext;
-
-    status = EncodeCertificateName(iss, issuer);
-    if (ER_OK != status) {
-        return status;
-    }
-    status = EncodeCertificateTime(time);
-    if (ER_OK != status) {
-        return status;
-    }
-    status = EncodeCertificateName(sub, subject);
-    if (ER_OK != status) {
-        return status;
-    }
-    status = EncodeCertificatePub(pub);
-    if (ER_OK != status) {
-        return status;
-    }
-    status = EncodeCertificateExt(ext);
-    if (ER_OK != status) {
-        return status;
-    }
-    status = Crypto_ASN1::Encode(tbs, "(c(i)l(o)(R)(R)(R)(R)R)",
-                                 0, x509Version, &serial, &oid, &iss, &time, &sub, &pub, &ext);
-
-    return status;
-}
-
-QStatus CertificateX509::DecodeCertificateSig(const qcc::String& sig)
-{
-    QStatus status = ER_OK;
-    qcc::String r;
-    qcc::String s;
-
-    status = Crypto_ASN1::Decode(sig, "(ll)", &r, &s);
-    if (ER_OK != status) {
-        return status;
-    }
-    memset(&signature, 0, sizeof (signature));
-    if (sizeof (signature.r) < r.size()) {
-        return ER_FAIL;
-    }
-    if (sizeof (signature.s) < s.size()) {
-        return ER_FAIL;
-    }
-    /* need to prepend leading zero bytes if r size smaller than signagure.r size because the ASN.1 encoder strips the leading zero bytes for type l */
-    uint8_t* p = signature.r;
-    p += (sizeof (signature.r) - r.size());
-    memcpy(p, r.data(), r.size());
-
-    /* need to prepend leading zero bytes if s size smaller than signagure.s size because the ASN.1 encoder strips the leading zero bytes for type l */
-    p = signature.s;
-    p += (sizeof (signature.s) - s.size());
-    memcpy(p, s.data(), s.size());
-
-    return status;
-}
-
-<<<<<<< HEAD
-const ECCSignature* CertificateType1::GetSig()
-{
-    Crypto_ECC ecc;
-    ecc.ReEncode((const ECCSignatureOldEncoding*) &encoded[OFFSET_SIG], &signature);
-    return &signature;
-}
-
-void CertificateType1::SetSig(const ECCSignature* sig)
-{
-    Crypto_ECC ecc;
-    ECCSignatureOldEncoding oldenc;
-    ecc.ReEncode(sig, &oldenc);
-    memcpy(&encoded[OFFSET_SIG], &oldenc, sizeof(ECCSignatureOldEncoding));
-=======
-QStatus CertificateX509::EncodeCertificateSig(qcc::String& sig)
-{
-    QStatus status = ER_OK;
-    qcc::String r((const char*) signature.r, sizeof (signature.r));
-    qcc::String s((const char*) signature.s, sizeof (signature.s));
-
-    status = Crypto_ASN1::Encode(sig, "(ll)", &r, &s);
-    if (ER_OK != status) {
-        return status;
-    }
-
-    return status;
->>>>>>> d869ff74
-}
-
-QStatus CertificateX509::DecodeCertificateDER(const qcc::String& der)
-{
-    QStatus status;
-<<<<<<< HEAD
-    Crypto_ECC ecc;
-    ecc.SetDSAPrivateKey(dsaPrivateKey);
-    ECCSignature newenc;
-    uint8_t digest[Crypto_SHA256::DIGEST_SIZE];
-    Crypto_SHA256 hash;
-    hash.Init();
-    hash.Update(encoded, OFFSET_SIG);
-    hash.GetDigest(digest);
-    status = ecc.DSASignDigest(digest, sizeof(digest), &newenc);
-    ecc.ReEncode(&newenc, (ECCSignatureOldEncoding*) &encoded[OFFSET_SIG]);
-=======
-    qcc::String oid;
-    qcc::String sig;
-    qcc::String tmp;
-    size_t siglen;
-
-    status = Crypto_ASN1::Decode(der, "((.)(o)b)", &tmp, &oid, &sig, &siglen);
-    if (ER_OK != status) {
-        return status;
-    }
-    // Put the sequence back on the TBS
-    status = Crypto_ASN1::Encode(tbs, "(R)", &tmp);
-    if (ER_OK != status) {
-        return status;
-    }
-    if (OID_SIG_ECDSA_SHA256 != oid) {
-        return ER_FAIL;
-    }
-    status = DecodeCertificateTBS();
-    if (ER_OK != status) {
-        return status;
-    }
-    status = DecodeCertificateSig(sig);
-
->>>>>>> d869ff74
-    return status;
-}
-
-QStatus CertificateX509::EncodeCertificateDER(qcc::String& der)
-{
-    QStatus status;
-    qcc::String oid = OID_SIG_ECDSA_SHA256;
-    qcc::String sig;
-
-    if (tbs.empty()) {
-        return ER_FAIL;
-    }
-    status = EncodeCertificateSig(sig);
-    if (ER_OK != status) {
-        return status;
-    }
-    status = Crypto_ASN1::Encode(der, "(R(o)b)", &tbs, &oid, &sig, 8 * sig.size());
-
-    return status;
-}
-
-QStatus CertificateX509::DecodeCertificatePEM(const qcc::String& pem)
-{
-    QStatus status;
-    size_t pos;
-    qcc::String rem;
-    qcc::String der;
-    qcc::String tag1 = CERTIFICATE_PEM_BEGIN_TAG;
-    qcc::String tag2 = CERTIFICATE_PEM_END_TAG;
-
-    pos = pem.find(tag1);
-    if (pos == qcc::String::npos) {
-        return ER_INVALID_DATA;
-    }
-    rem = pem.substr(pos + tag1.size());
-
-    pos = rem.find(tag2);
-    if (pos == qcc::String::npos) {
-        return ER_INVALID_DATA;
-    }
-    rem = rem.substr(0, pos);
-
-    status = Crypto_ASN1::DecodeBase64(rem, der);
-    if (ER_OK != status) {
-        return status;
-    }
-    status = DecodeCertificateDER(der);
-
-    return status;
-}
-
-QStatus CertificateX509::EncodeCertificatePEM(qcc::String& der, qcc::String& pem)
-{
-    QStatus status;
-    qcc::String rem;
-    qcc::String tag1 = CERTIFICATE_PEM_BEGIN_TAG;
-    qcc::String tag2 = CERTIFICATE_PEM_END_TAG;
-
-    status = Crypto_ASN1::EncodeBase64(der, rem);
-    if (ER_OK != status) {
-        return status;
-    }
-    pem = tag1 + "\n" + rem + tag2;
-
-    return status;
-}
-
-QStatus CertificateX509::EncodeCertificatePEM(qcc::String& pem)
-{
-<<<<<<< HEAD
-    qcc::String str("Certificate:\n");
-    str += "version: ";
-    str += U32ToString(GetVersion());
-    str += "\n";
-    str += "issuer: ";
-    str += BytesToHexString((const uint8_t*) &encoded[OFFSET_ISSUER], sizeof(ECCPublicKeyOldEncoding));
-    str += "\n";
-    str += "subject: ";
-    str += BytesToHexString((const uint8_t*) &encoded[OFFSET_SUBJECT], sizeof(ECCPublicKeyOldEncoding));
-    str += "\n";
-    str += "validity: not-before ";
-    str += U64ToString(GetValidity()->validFrom);
-    str += " not-after ";
-    str += U64ToString(GetValidity()->validTo);
-    str += "\n";
-    if (IsDelegate()) {
-        str += "delegate: true\n";
-    } else {
-        str += "delegate: false\n";
-    }
-    str += "digest: ";
-    str += BytesToHexString((const uint8_t*) GetExternalDataDigest(), Crypto_SHA256::DIGEST_SIZE);
-    str += "\n";
-    str += "sig: ";
-    str += BytesToHexString((const uint8_t*) &encoded[OFFSET_SIG], sizeof(ECCSignatureOldEncoding));
-    str += "\n";
-    return str;
-=======
-    qcc::String der;
-    QStatus status = EncodeCertificateDER(der);
-    if (ER_OK != status) {
-        return status;
-    }
-    return EncodeCertificatePEM(der, pem);
->>>>>>> d869ff74
-}
-
-QStatus CertificateX509::VerifyValidity()
-{
-    uint64_t currentTime = GetEpochTimestamp() / 1000;
-
-    if ((validity.validFrom > currentTime) || (validity.validTo < currentTime)) {
-        return ER_FAIL;
-    }
-
-    return ER_OK;
-}
-
-<<<<<<< HEAD
-const ECCPublicKey* CertificateType2::GetIssuer()
-{
-    Crypto_ECC ecc;
-    ecc.ReEncode((const ECCPublicKeyOldEncoding*) &encoded[OFFSET_ISSUER], &issuer);
-    return &issuer;
-}
-
-void CertificateType2::SetIssuer(const ECCPublicKey* issuer)
-{
-    Crypto_ECC ecc;
-    ECCPublicKeyOldEncoding oldenc;
-    ecc.ReEncode(issuer, &oldenc);
-    memcpy(&encoded[OFFSET_ISSUER], &oldenc, sizeof(ECCPublicKeyOldEncoding));
-}
-
-const ECCPublicKey* CertificateType2::GetSubject()
-{
-    Crypto_ECC ecc;
-    ecc.ReEncode((const ECCPublicKeyOldEncoding*) &encoded[OFFSET_SUBJECT], &subject);
-    return &subject;
-}
-
-void CertificateType2::SetSubject(const ECCPublicKey* issuer)
-{
-    Crypto_ECC ecc;
-    ECCPublicKeyOldEncoding oldenc;
-    ecc.ReEncode(issuer, &oldenc);
-    memcpy(&encoded[OFFSET_SUBJECT], &oldenc, sizeof(ECCPublicKeyOldEncoding));
-=======
-QStatus CertificateX509::Verify()
-{
-    return Verify(&publickey);
-}
-
-QStatus CertificateX509::Verify(const ECCPublicKey* key)
-{
-    QStatus status;
-    status = VerifyValidity();
-    if (ER_OK != status) {
-        QCC_DbgPrintf(("Invalid validity period"));
-        return status;
-    }
-    Crypto_ECC ecc;
-    ecc.SetDSAPublicKey(key);
-    return ecc.DSAVerify((const uint8_t*) tbs.data(), tbs.size(), &signature);
->>>>>>> d869ff74
-}
-
-
-QStatus CertificateX509::Sign(const ECCPrivateKey* key)
-{
-    QStatus status;
-    Crypto_ECC ecc;
-    ecc.SetDSAPrivateKey(key);
-    status = EncodeCertificateTBS();
-    if (ER_OK != status) {
-        return status;
-    }
-    return ecc.DSASign((const uint8_t*) tbs.data(), tbs.size(), &signature);
-}
-
-String CertificateX509::ToString() const
-{
-    qcc::String str("Certificate:\n");
-    str += "serial:    " + serial + " (0x" + BytesToHexString((const uint8_t*) serial.data(), serial.length()) + ")\n";
-    if (GetIssuerCNLength() > 0) {
-        str += "issuer:    " + qcc::String((const char*) GetIssuerCN(), GetIssuerCNLength()) +
-               " (0x" + BytesToHexString(GetIssuerCN(), GetIssuerCNLength()) + ")\n";
-    }
-    if (GetSubjectCNLength() > 0) {
-        str += "subject:    " + qcc::String((const char*) GetSubjectCN(), GetSubjectCNLength()) +
-               " (0x" + BytesToHexString(GetSubjectCN(), GetSubjectCNLength()) + ")\n";
-    }
-    str += "publickey: " + BytesToHexString((const uint8_t*) &publickey, sizeof(publickey)) + "\n";
-    str += "ca:        " + BytesToHexString((const uint8_t*) &ca, sizeof(uint8_t)) + "\n";
-    str += "validity: not-before ";
-    str += U64ToString(GetValidity()->validFrom);
-    qcc::String tmpTime;
-    EncodeTime(GetValidity()->validFrom, tmpTime);
-    str += " (" + tmpTime + ") ";
-    str += " not-after ";
-    str += U64ToString(GetValidity()->validTo);
-    EncodeTime(GetValidity()->validTo, tmpTime);
-    str += " (" + tmpTime + ") ";
-    str += "\n";
-    str += "signature: " + BytesToHexString((const uint8_t*) &signature, sizeof(signature)) + "\n";
-    return str;
-}
-
-QStatus CertificateX509::GenEncoded()
-{
-    delete [] encoded;
-    encoded = NULL;
-    encodedLen = 0;
-    String der;
-    QStatus status = EncodeCertificateDER(der);
-    if (ER_OK != status) {
-        return status;
-    }
-    encodedLen = der.length();
-    encoded = new uint8_t[encodedLen];
-    if (!encoded) {
-        return ER_OUT_OF_MEMORY;
-    }
-    memcpy(encoded, der.data(), encodedLen);
-    return ER_OK;
-}
-
-<<<<<<< HEAD
-const ECCSignature* CertificateType2::GetSig()
-{
-    Crypto_ECC ecc;
-    ecc.ReEncode((const ECCSignatureOldEncoding*) &encoded[OFFSET_SIG], &signature);
-    return &signature;
-}
-
-void CertificateType2::SetSig(const ECCSignature* sig)
-{
-    Crypto_ECC ecc;
-    ECCSignatureOldEncoding oldenc;
-    ecc.ReEncode(sig, &oldenc);
-    memcpy(&encoded[OFFSET_SIG], &oldenc, sizeof(ECCSignatureOldEncoding));
-=======
-const uint8_t* CertificateX509::GetEncoded()
-{
-    if (encodedLen == 0) {
-        GenEncoded();
-    }
-    return encoded;
->>>>>>> d869ff74
-}
-
-size_t CertificateX509::GetEncodedLen()
-{
-<<<<<<< HEAD
-    QStatus status;
-    Crypto_ECC ecc;
-    ecc.SetDSAPrivateKey(dsaPrivateKey);
-    ECCSignature newenc;
-    uint8_t digest[Crypto_SHA256::DIGEST_SIZE];
-    Crypto_SHA256 hash;
-    hash.Init();
-    hash.Update(encoded, OFFSET_SIG);
-    hash.GetDigest(digest);
-    status = ecc.DSASignDigest(digest, sizeof(digest), &newenc);
-    ecc.ReEncode(&newenc, (ECCSignatureOldEncoding*) &encoded[OFFSET_SIG]);
-    return status;
-=======
-    if (encodedLen == 0) {
-        GenEncoded();
-    }
-    return encodedLen;
->>>>>>> d869ff74
-}
-
-QStatus CertificateX509::LoadEncoded(const uint8_t* encodedBytes, size_t len)
-{
-    String der((const char*) encodedBytes, len);
-    return DecodeCertificateDER(der);
-}
-
-String CertificateX509::GetPEM()
-{
-    String pem;
-    EncodeCertificatePEM(pem);
-    return pem;
-}
-
-QStatus CertificateX509::LoadPEM(const String& pem)
-{
-    return DecodeCertificatePEM(pem);
-}
-
-QStatus CertificateX509::DecodeCertChainPEM(const String& encoded, CertificateX509* certs, size_t count)
-{
-    qcc::String* chunks = new  qcc::String[count];
-
-    QStatus status = RetrieveNumOfChunksFromPEM(encoded, CERTIFICATE_PEM_BEGIN_TAG, CERTIFICATE_PEM_END_TAG, chunks, count);
-    if (status != ER_OK) {
-        delete [] chunks;
-        return status;
-    }
-
-    for (size_t idx = 0; idx < count; idx++) {
-        status = certs[idx].LoadPEM(chunks[idx]);
-        if (ER_OK != status) {
-            break;
-        }
-    }
-<<<<<<< HEAD
-    memcpy(&encoded[OFFSET_GUILD], newGuild, len);
-}
-
-String CertificateType2::ToString()
-{
-    qcc::String str("Certificate:\n");
-    str += "version: ";
-    str += U32ToString(GetVersion());
-    str += "\n";
-    str += "issuer: ";
-    str += BytesToHexString((const uint8_t*) &encoded[OFFSET_ISSUER], sizeof(ECCPublicKeyOldEncoding));
-    str += "\n";
-    str += "subject: ";
-    str += BytesToHexString((const uint8_t*) &encoded[OFFSET_SUBJECT], sizeof(ECCPublicKeyOldEncoding));
-    str += "\n";
-    str += "validity: not-before ";
-    str += U64ToString(GetValidity()->validFrom);
-    str += " not-after ";
-    str += U64ToString(GetValidity()->validTo);
-    str += "\n";
-    if (IsDelegate()) {
-        str += "delegate: true\n";
-    } else {
-        str += "delegate: false\n";
-    }
-    str += "guild: ";
-    str += BytesToHexString((const uint8_t*) GetGuild(), GUILD_ID_LEN);
-    str += "\n";
-    str += "digest: ";
-    str += BytesToHexString((const uint8_t*) GetExternalDataDigest(), Crypto_SHA256::DIGEST_SIZE);
-    str += "\n";
-    str += "sig: ";
-    str += BytesToHexString((const uint8_t*) &encoded[OFFSET_SIG], sizeof(ECCSignatureOldEncoding));
-    str += "\n";
-    return str;
-}
-
-QStatus CertificateX509::DecodeCertificateName(const qcc::String& dn, CertificateX509::DistinguishedName& name)
-{
-    QStatus status = ER_OK;
-    qcc::String tmp = dn;
-
-    while ((ER_OK == status) && (tmp.size())) {
-        qcc::String oid;
-        qcc::String str;
-        qcc::String rem;
-        status = Crypto_ASN1::Decode(tmp, "{(ou)}.", &oid, &str, &rem);
-        if (ER_OK != status) {
-            return status;
-        }
-        if (!qcc::GUID128::IsGUID(str)) {
-            return ER_FAIL;
-        }
-        if (OID_DN_OU == oid) {
-            name.ou = GUID128(str);
-            name.ouExists = true;
-        } else if (OID_DN_CN == oid) {
-            name.cn = GUID128(str);
-            name.cnExists = true;
-        }
-        tmp = rem;
-    }
-
-    return status;
-}
-
-QStatus CertificateX509::EncodeCertificateName(qcc::String& dn, CertificateX509::DistinguishedName& name)
-{
-    QStatus status;
-    qcc::String oid;
-    qcc::String tmp;
-
-    if (name.ouExists) {
-        oid = OID_DN_OU;
-        tmp = name.ou.ToString();
-        status = Crypto_ASN1::Encode(dn, "{(ou)}", &oid, &tmp);
-        if (ER_OK != status) {
-            return status;
-        }
-    }
-    if (name.cnExists) {
-        oid = OID_DN_CN;
-        tmp = name.cn.ToString();
-        status = Crypto_ASN1::Encode(dn, "{(ou)}", &oid, &tmp);
-        if (ER_OK != status) {
-            return status;
-        }
-    }
-
-    return status;
-}
-
-static QStatus DecodeTime(uint64_t& epoch, const qcc::String& t)
-{
-    struct tm tm;
-
-    /* Parse the string into the tm struct.  Can't use strptime since it not
-        available in some platforms like Android or Windows */
-    if (0xD == t.size()) {
-        /* the time format is "%y%m%d%H%M%SZ".  Sample input: 150205230725Z */
-        sscanf(t.c_str(), "%2d%2d%2d%2d%2d%2dZ", &tm.tm_year, &tm.tm_mon, &tm.tm_mday, &tm.tm_hour, &tm.tm_min, &tm.tm_sec);
-        if ((tm.tm_year >= 0) && (tm.tm_year <= 68)) {
-            tm.tm_year += 100;    /* tm_year holds  Year - 1900 */
-        }
-    } else {
-        /* the time format is "%Y%m%d%H%M%SZ".  Sample input: 20150205230725Z*/
-        sscanf(t.c_str(), "%4d%2d%2d%2d%2d%2dZ", &tm.tm_year, &tm.tm_mon, &tm.tm_mday, &tm.tm_hour, &tm.tm_min, &tm.tm_sec);
-        tm.tm_year -= 1900;    /* tm_year hold Year - 1900 */
-    }
-    tm.tm_mon--;  /* month's range is [0-11] */
-
-    /* Compute the GMT time from struct tm.
-        Can't use timegm since it is not available in some platforms like Android and Windows */
-
-    /* figure out the local daylight saving value */
-    time_t currentTime = (time_t) GetEpochTimestamp() / 1000;
-    struct tm* ptm = gmtime(&currentTime);
-    tm.tm_isdst = ptm->tm_isdst;
-
-    /* convert the parsed tm struct to GMT time */
-    time_t localTime = mktime(&tm);
-    ptm = gmtime(&localTime);
-    int32_t tzDiff = ptm->tm_hour - tm.tm_hour;
-    if (tzDiff < 0) {
-        tzDiff += 24;
-    } else if (tzDiff > 12) {
-        tzDiff = 24 - tzDiff;
-    }
-    epoch = localTime - (tzDiff * 3600);
-    return ER_OK;
-}
-
-QStatus CertificateX509::DecodeCertificateTime(const qcc::String& time)
-{
-    QStatus status;
-    qcc::String tmp;
-    qcc::String time1;
-    qcc::String time2;
-
-    tmp = time;
-    status = Crypto_ASN1::Decode(tmp, "t.", &time1, &time2);
-    if (ER_OK != status) {
-        status = Crypto_ASN1::Decode(tmp, "T.", &time1, &time2);
-    }
-    if (ER_OK != status) {
-        return status;
-    }
-    tmp = time2;
-    status = Crypto_ASN1::Decode(tmp, "t", &time2);
-    if (ER_OK != status) {
-        status = Crypto_ASN1::Decode(tmp, "T", &time2);
-    }
-    if (ER_OK != status) {
-        return status;
-    }
-
-    if ((0xD != time1.size()) && (0xF != time1.size())) {
-        return ER_FAIL;
-    }
-    if ((0xD != time2.size()) && (0xF != time2.size())) {
-        return ER_FAIL;
-    }
-
-    status = DecodeTime(validity.validFrom, time1);
-    if (ER_OK != status) {
-        return status;
-    }
-    status = DecodeTime(validity.validTo, time2);
-    if (ER_OK != status) {
-        return status;
-    }
-
-    return ER_OK;
-}
-
-static QStatus EncodeTime(uint64_t epoch, qcc::String& t)
-{
-    time_t timer = (time_t) epoch;
-    struct tm* ptm = gmtime(&timer);
-    if (!ptm) {
-        return ER_FAIL;
-    }
-    /**
-     * RFC5280 section 4.1.2.5 specifies that
-     *      validity date through the year 2049 as UTC time YYMMDDHHMMSSZ
-     *      validity date in the year 2050 or later as UTC time YYYYMMDDHHMMSSZ
-     * The value 150 means 2050 - 1900 where tm_year is based.
-     */
-    const char* format = (ptm->tm_year < 150) ? "%y%m%d%H%M%SZ" : "%Y%m%d%H%M%SZ";
-    char buf[16];
-    size_t ret;
-    ret = strftime(buf, sizeof (buf), format, ptm);
-    if (!ret) {
-        return ER_FAIL;
-    }
-    t = qcc::String(buf, ret);
-    return ER_OK;
-}
-
-QStatus CertificateX509::EncodeCertificateTime(qcc::String& time)
-{
-    QStatus status;
-    qcc::String time1;
-    qcc::String time2;
-    status = EncodeTime(validity.validFrom, time1);
-    if (ER_OK != status) {
-        return status;
-    }
-    status = EncodeTime(validity.validTo, time2);
-    if (ER_OK != status) {
-        return status;
-    }
-    qcc::String fmt;
-    fmt += 0xD == time1.size() ? "t" : "T";
-    fmt += 0xD == time2.size() ? "t" : "T";
-    status = Crypto_ASN1::Encode(time, fmt.c_str(), &time1, &time2);
-    return status;
-}
-
-QStatus CertificateX509::DecodeCertificatePub(const qcc::String& pub)
-{
-    QStatus status = ER_OK;
-    qcc::String oid1;
-    qcc::String oid2;
-    qcc::String key;
-    size_t keylen;
-
-    status = Crypto_ASN1::Decode(pub, "(oo)b", &oid1, &oid2, &key, &keylen);
-    if (ER_OK != status) {
-        return status;
-    }
-    if (OID_KEY_ECC != oid1) {
-        return ER_FAIL;
-    }
-    if (OID_CRV_PRIME256V1 != oid2) {
-        return ER_FAIL;
-    }
-    if (1 + sizeof (publickey) != key.size()) {
-        return ER_FAIL;
-    }
-    // Uncompressed points only
-    if (0x4 != *key.data()) {
-        return ER_FAIL;
-    }
-    memcpy((uint8_t*) &publickey, key.data() + 1, key.size() - 1);
-
-    return status;
-}
-
-QStatus CertificateX509::EncodeCertificatePub(qcc::String& pub)
-{
-    QStatus status = ER_OK;
-    qcc::String oid1 = OID_KEY_ECC;
-    qcc::String oid2 = OID_CRV_PRIME256V1;
-
-    // Uncompressed points only
-    qcc::String key(0x4);
-    key += qcc::String((const char*) &publickey, sizeof (publickey));
-    status = Crypto_ASN1::Encode(pub, "(oo)b", &oid1, &oid2, &key, 8 * key.size());
-    if (ER_OK != status) {
-        return status;
-    }
-
-    return status;
-}
-
-QStatus CertificateX509::DecodeCertificateExt(const qcc::String& ext)
-{
-    QStatus status = ER_OK;
-    qcc::String tmp;
-
-    status = Crypto_ASN1::Decode(ext, "c((.))", 3, &tmp);
-    if (ER_OK != status) {
-        return status;
-    }
-    while ((ER_OK == status) && (tmp.size())) {
-        qcc::String oid;
-        qcc::String str;
-        qcc::String rem;
-        status = Crypto_ASN1::Decode(tmp, "(ox).", &oid, &str, &rem);
-        if (ER_OK != status) {
-            return status;
-        }
-        if (OID_BASIC_CONSTRAINTS == oid) {
-            status = Crypto_ASN1::Decode(str, "(z)", &ca);
-            if (ER_OK != status) {
-                return status;
             }
         } else if (OID_CUSTOM_CERT_TYPE == oid) {
             status = Crypto_ASN1::Decode(str, "(i)", (uint32_t*) &type);
@@ -1470,7 +534,6 @@
         }
         tmp = rem;
     }
-
     return status;
 }
 
@@ -1483,7 +546,11 @@
     qcc::String tmp1;
     qcc::String raw;
 
-    status = Crypto_ASN1::Encode(tmp, "(z)", ca);
+    if (ca) {
+        status = Crypto_ASN1::Encode(tmp, "(z)", ca);
+    } else {
+        status = Crypto_ASN1::Encode(tmp, "()");
+    }
     if (ER_OK != status) {
         return status;
     }
@@ -1553,6 +620,9 @@
     if (ER_OK != status) {
         return status;
     }
+    if (GetIssuerCNLength() == qcc::GUID128::SIZE) {
+        issuerGUID.SetBytes(GetIssuerCN());
+    }
     status = DecodeCertificateTime(time);
     if (ER_OK != status) {
         return status;
@@ -1560,6 +630,9 @@
     status = DecodeCertificateName(sub, subject);
     if (ER_OK != status) {
         return status;
+    }
+    if (GetSubjectCNLength() == qcc::GUID128::SIZE) {
+        subjectGUID.SetBytes(GetSubjectCN());
     }
     status = DecodeCertificatePub(pub);
     if (ER_OK != status) {
@@ -1704,8 +777,8 @@
     size_t pos;
     qcc::String rem;
     qcc::String der;
-    qcc::String tag1 = "-----BEGIN CERTIFICATE-----";
-    qcc::String tag2 = "-----END CERTIFICATE-----";
+    qcc::String tag1 = CERTIFICATE_PEM_BEGIN_TAG;
+    qcc::String tag2 = CERTIFICATE_PEM_END_TAG;
 
     pos = pem.find(tag1);
     if (pos == qcc::String::npos) {
@@ -1732,14 +805,14 @@
 {
     QStatus status;
     qcc::String rem;
-    qcc::String tag1 = "-----BEGIN CERTIFICATE-----\n";
-    qcc::String tag2 = "-----END CERTIFICATE-----";
+    qcc::String tag1 = CERTIFICATE_PEM_BEGIN_TAG;
+    qcc::String tag2 = CERTIFICATE_PEM_END_TAG;
 
     status = Crypto_ASN1::EncodeBase64(der, rem);
     if (ER_OK != status) {
         return status;
     }
-    pem = tag1 + rem + tag2;
+    pem = tag1 + "\n" + rem + tag2;
 
     return status;
 }
@@ -1795,7 +868,7 @@
     if (qcc::GUID128::SIZE != ta.GetKeyIdLen()) {
         return ER_FAIL;
     }
-    if (0 != memcmp(issuer.cn.GetBytes(), ta.GetKeyId(), qcc::GUID128::SIZE)) {
+    if (0 != memcmp(issuerGUID.GetBytes(), ta.GetKeyId(), qcc::GUID128::SIZE)) {
         return ER_FAIL;
     }
     ecc.SetDSAPublicKey(ta.GetPublicKey());
@@ -1814,21 +887,33 @@
     return ecc.DSASign((const uint8_t*) tbs.data(), tbs.size(), &signature);
 }
 
-String CertificateX509::ToString()
+String CertificateX509::ToString() const
 {
     qcc::String str("Certificate:\n");
-    str += "serial:    " + serial + "\n";
-    str += "issuer:    " + issuer.cn.ToString() + "\n";
-    str += "subject:   " + subject.cn.ToString() + "\n";
-    if (subject.ouExists) {
-        str += "guild:     " + subject.ou.ToString() + "\n";
+    str += "serial:    " + serial + " (0x" + BytesToHexString((const uint8_t*) serial.data(), serial.length()) + ")\n";
+    if (GetIssuerCNLength() > 0) {
+        str += "issuer:    " + qcc::String((const char*) GetIssuerCN(), GetIssuerCNLength()) +
+               " (0x" + BytesToHexString(GetIssuerCN(), GetIssuerCNLength()) + ")\n";
+    }
+    if (GetSubjectOULength() > 0) {
+        str += "guild:    " + qcc::String((const char*) GetSubjectOU(), GetSubjectOULength()) +
+               " (0x" + BytesToHexString(GetSubjectOU(), GetSubjectOULength()) + ")\n";
+    }
+    if (GetSubjectCNLength() > 0) {
+        str += "subject:    " + qcc::String((const char*) GetSubjectCN(), GetSubjectCNLength()) +
+               " (0x" + BytesToHexString(GetSubjectCN(), GetSubjectCNLength()) + ")\n";
     }
     str += "publickey: " + BytesToHexString((const uint8_t*) &publickey, sizeof(publickey)) + "\n";
     str += "ca:        " + BytesToHexString((const uint8_t*) &ca, sizeof(uint8_t)) + "\n";
     str += "validity: not-before ";
     str += U64ToString(GetValidity()->validFrom);
+    qcc::String tmpTime;
+    EncodeTime(GetValidity()->validFrom, tmpTime);
+    str += " (" + tmpTime + ") ";
     str += " not-after ";
     str += U64ToString(GetValidity()->validTo);
+    EncodeTime(GetValidity()->validTo, tmpTime);
+    str += " (" + tmpTime + ") ";
     str += "\n";
     if (digest.size()) {
         str += "digest:    " + BytesToHexString((const uint8_t*) digest.c_str(), digest.size()) + "\n";
@@ -1838,11 +923,6 @@
     }
     str += "signature: " + BytesToHexString((const uint8_t*) &signature, sizeof(signature)) + "\n";
     return str;
-=======
-    delete [] chunks;
-
-    return status;
->>>>>>> d869ff74
 }
 
 QStatus CertificateX509::GenEncoded()
@@ -1902,7 +982,7 @@
 {
     qcc::String* chunks = new  qcc::String[count];
 
-    QStatus status = RetrieveNumOfChunksFromPEM(encoded, "-----BEGIN CERTIFICATE-----", "-----END CERTIFICATE-----", chunks, count);
+    QStatus status = RetrieveNumOfChunksFromPEM(encoded, CERTIFICATE_PEM_BEGIN_TAG, CERTIFICATE_PEM_END_TAG, chunks, count);
     if (status != ER_OK) {
         delete [] chunks;
         return status;
@@ -1915,6 +995,19 @@
         }
     }
     delete [] chunks;
+
+    return status;
+}
+
+QStatus MembershipCertificate::DecodeCertificateDER(const qcc::String& der)
+{
+    QStatus status = CertificateX509::DecodeCertificateDER(der);
+    if (ER_OK != status) {
+        return status;
+    }
+    if (GetSubjectOULength() == GUID128::SIZE) {
+        guildGUID.SetBytes(GetSubjectOU());
+    }
     return status;
 }
 
