--- conflicted
+++ resolved
@@ -6,39 +6,22 @@
 /******************************************************************************
  *    Copyright (c) Open Connectivity Foundation (OCF), AllJoyn Open Source
  *    Project (AJOSP) Contributors and others.
-<<<<<<< HEAD
- *    
+ *
  *    SPDX-License-Identifier: Apache-2.0
- *    
-=======
- *
- *    SPDX-License-Identifier: Apache-2.0
- *
->>>>>>> d7cc55a1
+ *
  *    All rights reserved. This program and the accompanying materials are
  *    made available under the terms of the Apache License, Version 2.0
  *    which accompanies this distribution, and is available at
  *    http://www.apache.org/licenses/LICENSE-2.0
-<<<<<<< HEAD
- *    
+ *
  *    Copyright (c) Open Connectivity Foundation and Contributors to AllSeen
  *    Alliance. All rights reserved.
- *    
-=======
- *
- *    Copyright (c) Open Connectivity Foundation and Contributors to AllSeen
- *    Alliance. All rights reserved.
- *
->>>>>>> d7cc55a1
+ *
  *    Permission to use, copy, modify, and/or distribute this software for
  *    any purpose with or without fee is hereby granted, provided that the
  *    above copyright notice and this permission notice appear in all
  *    copies.
-<<<<<<< HEAD
- *    
-=======
- *
->>>>>>> d7cc55a1
+ *
  *    THE SOFTWARE IS PROVIDED "AS IS" AND THE AUTHOR DISCLAIMS ALL
  *    WARRANTIES WITH REGARD TO THIS SOFTWARE INCLUDING ALL IMPLIED
  *    WARRANTIES OF MERCHANTABILITY AND FITNESS. IN NO EVENT SHALL THE
@@ -47,11 +30,7 @@
  *    PROFITS, WHETHER IN AN ACTION OF CONTRACT, NEGLIGENCE OR OTHER
  *    TORTIOUS ACTION, ARISING OUT OF OR IN CONNECTION WITH THE USE OR
  *    PERFORMANCE OF THIS SOFTWARE.
-<<<<<<< HEAD
-******************************************************************************/
-=======
  ******************************************************************************/
->>>>>>> d7cc55a1
 #ifndef _ALLJOYN_C_BUSATTACHMENT_H
 #define _ALLJOYN_C_BUSATTACHMENT_H
 
@@ -104,16 +83,10 @@
 /**
  * Allocate an alljoyn_busattachment.
  *
- * By default this will create an alljoyn_busattachment capable of handling 4 concurrent method and signal handlers.
- * This is the recommended default value.  If for some reason the application must be able to handle a different
- * number of concurrent methods use alljoyn_busattachment_create_concurrency.
- * Warning: if synchronous remote procedure calls or other blocking calls are made from within AllJoyn callbacks
- * and this value is too low, the application may deadlock.
- * Please see the documentation for alljoyn_busattachment_enableconcurrentcallbacks for details.
+ * This will create an alljoyn_busattachment capable of handling method and signal handlers concurrently.
  *
  * @note Any alljoyn_busattachment allocated using this function must be freed using alljoyn_busattachment_destroy
  *
- * @see alljoyn_busattachment_create_concurrency
  * @see alljoyn_busattachment_destroy
  *
  * @param applicationName       Name of the application.
@@ -125,6 +98,9 @@
 
 /**
  * Allocate an alljoyn_busattachment.
+ *
+ * @deprecated In versions 17.04 and newer, the maximum number of concurrent method and signal handlers locally executing
+ * is not limited as the concurrency value is adjusted automatically. Please use alljoyn_busattachment_create instead.
  *
  * This will Allocate an alljoyn_busattachment that is capable of using a different value for concurrency then
  * the default value of 4.
@@ -143,7 +119,9 @@
  *
  * @return the allocated alljoyn_busattachment
  */
-extern AJ_API alljoyn_busattachment AJ_CALL alljoyn_busattachment_create_concurrency(const char* applicationName, QCC_BOOL allowRemoteMessages, uint32_t concurrency);
+QCC_DEPRECATED_ON(
+    extern AJ_API alljoyn_busattachment AJ_CALL alljoyn_busattachment_create_concurrency(const char* applicationName, QCC_BOOL allowRemoteMessages, uint32_t concurrency),
+    17.04);
 
 /**
  * Free an allocated alljoyn_busattachment.
@@ -316,12 +294,17 @@
 /**
  * Get the concurrent method and signal handler limit.
  *
+ * @deprecated In versions 17.04 and newer, the concurrency value is adjusted automatically
+ *             and the number of method and signal handlers processed concurrently is not limited.
+ *
  * @param bus    The alljoyn_busattachment on which to get the concurrent method and
  *               signal handler limit.
  *
  * @return The maximum number of concurrent method and signal handlers.
  */
-extern AJ_API uint32_t AJ_CALL alljoyn_busattachment_getconcurrency(alljoyn_busattachment bus);
+QCC_DEPRECATED_ON(
+    extern AJ_API uint32_t AJ_CALL alljoyn_busattachment_getconcurrency(alljoyn_busattachment bus),
+    17.04);
 
 /**
  * Get the connect spec used by the alljoyn_busattachment
@@ -352,21 +335,19 @@
  * alljoyn_busattachment_canceladvertisename(),
  * alljoyn_busattachment_setlinktimeout(), etc.
  *
- * alljoyn_busattachment_enableconcurrentcallbacks doesn't take effect when a
- * alljoyn_busattachment is created with just one thread. If the
- * alljoyn_busattachment is created with just one thread,
- * i.e.`alljoyn_busattachment_create_concurrency(appName, true, 1)`, and the
- * application developer attempts to make a blocking method call in a callback
- * after invoking alljoyn_busattachment_enableconcurrentcallbacks(), the
- * application will deadlock.
- *
- * For the same reason that alljoyn_busattachment_enableconcurrentcallbacks
- * cannot be used with just one thread, the maximum number of concurrent
- * callbacks is limited to the value specified when creating the BusAttachment.
- * If no concurrency value was chosen the default is 4. It is the application
- * developers responsibility to make sure the maximum number of concurrent
- * callbacks is not exceeded. If the maximum number is exceeded the application
- * will deadlock.
+ * If this function is not called, any non-asynchronous remote procedure call
+ * made from within an AllJoyn callback will immediately return with an
+ * ER_BUS_BLOCKING_CALL_NOT_ALLOWED error.
+ *
+ * If this function is called, non-asynchronous remote procedure calls made
+ * from within callbacks will be handled by the BusAttachment's thread pool.
+ * The number of calls processed in this way is not limited, however a large number
+ * of calls in a short period of time could significantly increase the usage
+ * of system resources by the AllJoyn process. Therefore, if a large number
+ * of remote system calls from callbacks is expected, it is recommended
+ * to use the asynchronous variants of remote procedure calls (e.g.,
+ * alljoyn_busattachment_joinsessionasync) and process their callbacks in
+ * threads owned and managed by the application.
  *
  * For the above reasons, if time-consuming blocking calls from within AllJoyn
  * callbacks are needed, it is recommended to delegate them to application-owned
