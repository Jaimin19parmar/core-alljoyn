--- conflicted
+++ resolved
@@ -26,13 +26,8 @@
 //
 
 VS_VERSION_INFO VERSIONINFO
-<<<<<<< HEAD
  FILEVERSION    0,0,1,0
  PRODUCTVERSION 0,0,1,0
-=======
- FILEVERSION    14,12,0,97
- PRODUCTVERSION 14,12,0,97
->>>>>>> 57e14972
  FILEFLAGSMASK 0x3fL
 #ifdef _DEBUG
  FILEFLAGS 0x1L
@@ -49,21 +44,13 @@
         BEGIN
             VALUE "CompanyName", "AllSeen Alliance."
             VALUE "FileDescription", L"AllJoyn browser plugin"
-<<<<<<< HEAD
             VALUE "FileVersion", "00.00.01"
-=======
-            VALUE "FileVersion", "14.12.00a"
->>>>>>> 57e14972
             VALUE "InternalName", "npalljoyn"
             VALUE "LegalCopyright", "Copyright (c) 2011-2015, AllSeen Alliance."
             VALUE "MIMEType", "application/x-alljoyn"
             VALUE "OriginalFilename", "npalljoyn.dll"
             VALUE "ProductName", "AllJoyn"
-<<<<<<< HEAD
             VALUE "ProductVersion", "00.00.01"
-=======
-            VALUE "ProductVersion", "14.12.00a"
->>>>>>> 57e14972
         END
     END
     BLOCK "VarFileInfo"
